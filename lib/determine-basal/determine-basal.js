--- conflicted
+++ resolved
@@ -50,11 +50,8 @@
 
 var determine_basal = function determine_basal(glucose_status, currenttemp, iob_data, profile, autosens_data, meal_data, tempBasalFunctions, microBolusAllowed, reservoir_data) {
     var rT = {}; //short for requestedTemp
-<<<<<<< HEAD
 
     var deliverAt = new Date();
-=======
->>>>>>> 97241b96
 
     if (typeof profile === 'undefined' || typeof profile.current_basal === 'undefined') {
         rT.error ='Error: could not get current basal rate';
@@ -192,10 +189,7 @@
     var threshold = min_bg - 0.5*(min_bg-50);
 
     //console.error(reservoir_data);
-<<<<<<< HEAD
-=======
     var deliverAt = new Date();
->>>>>>> 97241b96
 
     rT = {
         'temp': 'absolute'
@@ -322,7 +316,6 @@
         }
         rT.predBGs.COB = COBpredBGs;
         eventualBG = Math.max(eventualBG, round(COBpredBGs[COBpredBGs.length-1]) );
-<<<<<<< HEAD
     }
     if (ci > 0) {
         if (enableUAM) {
@@ -338,8 +331,6 @@
         }
 
         // set eventualBG and snoozeBG based on COB or UAM predBGs
-=======
->>>>>>> 97241b96
         rT.eventualBG = eventualBG;
         //console.error(snoozeBG,minPredBG);
         minPredBG = Math.min(minPredBG, eventualBG);
@@ -392,13 +383,8 @@
         if (eventualBG < min_bg) {
             // if we've bolused recently, we can snooze until the bolus IOB decays (at double speed)
             if (snoozeBG > min_bg) { // if adding back in the bolus contribution BG would be above min
-<<<<<<< HEAD
                 // If we're in SMB mode with COB, disable bolus snooze
                 if (! (microBolusAllowed && rT.COB)) {
-=======
-                // If we're in SMB mode, disable bolus snooze
-                if (! (microBolusAllowed && ((profile.temptargetSet && target_bg < 100) || rT.COB))) {
->>>>>>> 97241b96
                     rT.reason += ", bolus snooze: eventual BG range " + convert_bg(eventualBG, profile) + "-" + convert_bg(snoozeBG, profile);
                     //console.error(currenttemp, basal );
                     if (currenttemp.duration > 15 && (round_basal(basal, profile) === round_basal(currenttemp.rate, profile))) {
@@ -457,11 +443,7 @@
         var lowtempimpact = (currenttemp.rate - basal) * ((30-minutes_running)/60) * sens;
         var adjEventualBG = eventualBG + lowtempimpact;
         // don't return early if microBolusAllowed etc.
-<<<<<<< HEAD
         if ( adjEventualBG < min_bg && ! (microBolusAllowed && enableSMB)) {
-=======
-        if ( adjEventualBG < min_bg && ! (microBolusAllowed && ((profile.temptargetSet && target_bg < 100) || rT.COB))) {
->>>>>>> 97241b96
             rT.reason += "letting low temp of " + currenttemp.rate + " run.";
             return rT;
         }
@@ -470,11 +452,7 @@
     // if eventual BG is above min but BG is falling faster than expected Delta
     if (minDelta < expectedDelta) {
         // if in SMB mode, don't cancel SMB zero temp
-<<<<<<< HEAD
         if (! (microBolusAllowed && enableSMB)) {
-=======
-        if (! (microBolusAllowed && ((profile.temptargetSet && target_bg < 100) || rT.COB))) {
->>>>>>> 97241b96
             if (glucose_status.delta < minDelta) {
                 rT.reason += "Eventual BG " + convert_bg(eventualBG, profile) + " > " + convert_bg(min_bg, profile) + " but Delta " + tick + " < Exp. Delta " + expectedDelta;
             } else {
@@ -498,11 +476,7 @@
         }
 
         // if in SMB mode, don't cancel SMB zero temp
-<<<<<<< HEAD
         if (! (microBolusAllowed && enableSMB )) {
-=======
-        if (! (microBolusAllowed && ((profile.temptargetSet && target_bg < 100) || rT.COB))) {
->>>>>>> 97241b96
             rT.reason += convert_bg(eventualBG, profile)+"-"+convert_bg(snoozeBG, profile)+" in range: no temp required";
             if (currenttemp.duration > 15 && (round_basal(basal, profile) === round_basal(currenttemp.rate, profile))) {
                 rT.reason += ", temp " + currenttemp.rate + " ~ req " + basal + "U/hr";
@@ -555,15 +529,9 @@
         var lastBolusAge = round(( new Date().getTime() - iob_data.lastBolusTime ) / 60000,1);
         //console.error(lastBolusAge);
         //console.error(profile.temptargetSet, target_bg, rT.COB);
-<<<<<<< HEAD
         // only allow microboluses with COB or low temp targets, or within DIA hours of a bolus
         // only microbolus if insulinReq represents 20m or more of basal
         if (microBolusAllowed && enableSMB) {
-=======
-        // only allow microboluses with COB or low temp targets
-        // only microbolus if insulinReq represents 20m or more of basal
-        if (microBolusAllowed && ((profile.temptargetSet && target_bg < 100) || rT.COB)) { // && insulinReq > profile.current_basal/3) {
->>>>>>> 97241b96
             // never bolus more than 30m worth of basal
             maxBolus = profile.current_basal/2;
             // bolus 1/3 the insulinReq, up to maxBolus
