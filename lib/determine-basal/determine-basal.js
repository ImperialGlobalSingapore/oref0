--- conflicted
+++ resolved
@@ -153,11 +153,7 @@
         if ( glucose_status.last_cal && glucose_status.last_cal < 3 ) {
             rT.reason = "CGM was just calibrated";
         } else {
-<<<<<<< HEAD
-            rT.reason = "CGM data is unchanged for 5m w/ <1 mg/dL change for the past ~15m and ~45m";
-=======
             rT.reason = "CGM data is unchanged ("+bg+"+"+glucose_status.delta+") for 5m w/ "+glucose_status.short_avgdelta+" mg/dL ~15m change & "+glucose_status.long_avgdelta+" mg/dL ~45m change";
->>>>>>> 8f4845ca
         }
     }
 // Then, for all such error conditions, cancel any running high temp or shorten any long zero temp, and return.
