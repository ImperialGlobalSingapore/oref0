/*
  Determine Basal

  Released under MIT license. See the accompanying LICENSE.txt file for
  full terms and conditions

  THE SOFTWARE IS PROVIDED "AS IS", WITHOUT WARRANTY OF ANY KIND, EXPRESS OR
  IMPLIED, INCLUDING BUT NOT LIMITED TO THE WARRANTIES OF MERCHANTABILITY,
  FITNESS FOR A PARTICULAR PURPOSE AND NONINFRINGEMENT. IN NO EVENT SHALL THE
  AUTHORS OR COPYRIGHT HOLDERS BE LIABLE FOR ANY CLAIM, DAMAGES OR OTHER
  LIABILITY, WHETHER IN AN ACTION OF CONTRACT, TORT OR OTHERWISE, ARISING FROM,
  OUT OF OR IN CONNECTION WITH THE SOFTWARE OR THE USE OR OTHER DEALINGS IN
  THE SOFTWARE.
*/
var determine_basal = function determine_basal(glucose_status, currenttemp, iob_data, profile, offline, meal_data, setTempBasal) {
    var rT = { //short for requestedTemp
    };

    if (typeof profile === 'undefined' || typeof profile.current_basal === 'undefined') {
        rT.error ='Error: could not get current basal rate';
        return rT;
    }

    var bg = glucose_status.glucose;
    if (bg < 30) {  //Dexcom is in ??? mode or calibrating, do nothing. Asked @benwest for raw data in iter_glucose
        rT.error = "CGM is calibrating or in ??? state";
        return rT;
    }

    var max_iob = profile.max_iob; // maximum amount of non-bolus IOB OpenAPS will ever deliver

    // if target_bg is set, great. otherwise, if min and max are set, then set target to their average
    var target_bg;
    if (typeof profile.target_bg !== 'undefined') {
        target_bg = profile.target_bg;
    } else {
        if (typeof profile.min_bg !== 'undefined' && typeof profile.max_bg !== 'undefined') {
            target_bg = (profile.min_bg + profile.max_bg) / 2;
        } else {
            rT.error ='Error: could not determine target_bg';
            return rT;
        }
    }
    
            
    if (typeof iob_data === 'undefined' ) {
        rT.error ='Error: iob_data undefined';
        return rT;
    }
    
    if (typeof iob_data.activity === 'undefined' || typeof iob_data.iob === 'undefined' || typeof iob_data.activity === 'undefined') {
        rT.error ='Error: iob_data missing some property';
        return rT;
    }
    
    var tick;
    
    if (glucose_status.delta >= 0) { 
        tick = "+" + glucose_status.delta; 
    } else { 
        tick = glucose_status.delta; 
    }
    var minDelta = Math.min(glucose_status.delta, glucose_status.avgdelta);
    //var maxDelta = Math.max(glucose_status.delta, glucose_status.avgdelta);

    
    //calculate BG impact: the amount BG "should" be rising or falling based on insulin activity alone
    var bgi = Math.round(( -iob_data.activity * profile.sens * 5 )*100)/100;
    // project deviation over next 15 minutes
    var deviation = Math.round( 15 / 5 * ( glucose_status.avgdelta - bgi ) );
    //console.log("Avg.Delta: " + glucose_status.avgdelta.toFixed(1) + ", BGI: " + bgi.toFixed(1) + " 15m activity projection: " + deviation.toFixed(0));
    
    // calculate the naive (bolus calculator math) eventual BG based on net IOB and sensitivity
    var naive_eventualBG = Math.round( bg - (iob_data.iob * profile.sens) );
    // and adjust it for the deviation above
    var eventualBG = naive_eventualBG + deviation;
    // calculate what portion of that is due to bolusiob
    var bolusContrib = iob_data.bolusiob * profile.sens;
    // and add it back in to get snoozeBG, plus another 50% to avoid low-temping at mealtime
    var naive_snoozeBG = Math.round( naive_eventualBG + 1.5 * bolusContrib );
    // adjust that for deviation like we did eventualBG
    var snoozeBG = naive_snoozeBG + deviation;
    
    //console.log("BG: " + bg +"(" + tick + ","+glucose_status.avgdelta.toFixed(1)+")"+ " -> " + eventualBG + "-" + snoozeBG + " (Unadjusted: " + naive_eventualBG + "-" + naive_snoozeBG + "), BGI: " + bgi);

    var expectedDelta = Math.round(( bgi + ( target_bg - eventualBG ) / ( profile.dia * 60 / 5 ) )*10)/10;
    //console.log("expectedDelta: " + expectedDelta);

    if (typeof eventualBG === 'undefined' || isNaN(eventualBG)) { 
        rT.error ='Error: could not calculate eventualBG';
        return rT;
    }
    
    // min_bg of 90 -> threshold of 70, 110 -> 80, and 130 -> 90
    var threshold = profile.min_bg - 0.5*(profile.min_bg-50);
    
    rT = {
        'temp': 'absolute'
        , 'bg': bg
        , 'tick': tick
        , 'eventualBG': eventualBG
        , 'snoozeBG': snoozeBG
    };

    if (bg < threshold) { // low glucose suspend mode: BG is < ~80
        rT.reason = "BG " + bg + "<" + threshold;
        if ((glucose_status.delta <= 0 && glucose_status.avgdelta <= 0) || (glucose_status.delta < expectedDelta && glucose_status.avgdelta < expectedDelta)) {
            // BG is still falling / rising slower than predicted
            return setTempBasal(0, 30, profile, rT, offline);
        }
        if (glucose_status.delta > glucose_status.avgdelta) {
            rT.reason += ", delta " + glucose_status.delta + ">0";
        } else {
            rT.reason += ", avg delta " + glucose_status.avgdelta.toFixed(2) + ">0";
        }
        if (currenttemp.rate > profile.current_basal) { // if a high-temp is running
            rT.reason += ", cancel high temp";
            return setTempBasal(0, 0, profile, rT, offline); // cancel high temp
        } else if (currenttemp.duration && eventualBG > profile.max_bg) { // if low-temped and predicted to go high from negative IOB
            rT.reason += ", cancel low temp";
            return setTempBasal(0, 0, profile, rT, offline); // cancel low temp
        }
        rT.reason += "; no high-temp to cancel";
        return rT;
    } 
    if (eventualBG < profile.min_bg) { // if eventual BG is below target:
        // if 5m or 15m avg BG is rising faster than expected delta
        console.error(minDelta, bgi, meal_data.carbs/profile.carb_ratio, meal_data.boluses, iob_data.iob);
        var basaliob = iob_data.iob - iob_data.bolusiob;
        if (minDelta > Math.max(0, bgi) && (meal_data.carbs/profile.carb_ratio > meal_data.boluses + basaliob)) {
            // recalculate eventualBG and expectedDelta excluding the effect of bolus IOB
            // eventualBG = eventualBG + bolusContrib;
            // ignore all covered IOB, and just set eventualBG to the current bg
            eventualBG = bg;
            rT.eventualBG = eventualBG;
            expectedDelta = Math.round(( bgi + ( target_bg - eventualBG ) / ( profile.dia * 60 / 5 ) )*10)/10;
            rT.mealAssist = "Carbs: " + meal_data.carbs + " Boluses: " + meal_data.boluses;
            console.error("Meal assist time!", eventualBG, expectedDelta);
            rT.reason = "Eventual BG " + eventualBG + "<" + profile.min_bg;
        } else {
            rT.reason = "Eventual BG " + eventualBG + "<" + profile.min_bg;
            if (minDelta > expectedDelta) {
                if (glucose_status.delta > glucose_status.avgdelta) {
                    rT.reason += ", but Delta " + tick + " > Exp. Delta " + expectedDelta;
                } else {
                    rT.reason += ", but Avg. Delta " + glucose_status.avgdelta.toFixed(2) + " > Exp. Delta " + expectedDelta;
                }
                if (currenttemp.duration > 0) { // if there is currently any temp basal running
                    rT.reason = rT.reason += "; cancel";
                    return setTempBasal(0, 0, profile, rT, offline); // cancel temp
                } else {
                rT.reason = rT.reason += "; no temp to cancel";
                return rT;
                }
            }
        }
        
        // if this is just due to boluses, we can snooze until the bolus IOB decays (at double speed)
        if (eventualBG < profile.min_bg) {
            if (snoozeBG > profile.min_bg) { // if adding back in the bolus contribution BG would be above min
                // if BG is falling and high-temped, or rising and low-temped, cancel
                // compare against zero here, not BGI, because BGI will be highly negative from boluses and no carbs
                if (glucose_status.delta < 0 && currenttemp.duration > 0 && currenttemp.rate > profile.current_basal) {
                    rT.reason += tick + ", and temp " + currenttemp.rate + " > basal " + profile.current_basal;
                    return setTempBasal(0, 0, profile, rT, offline); // cancel temp
                } else if (glucose_status.delta > 0 && currenttemp.duration > 0 && currenttemp.rate < profile.current_basal) {
                    rT.reason += tick + ", and temp " + currenttemp.rate + " < basal " + profile.current_basal;
                    return setTempBasal(0, 0, profile, rT, offline); // cancel temp
                }
                rT.reason += ", bolus snooze: eventual BG range " + eventualBG + "-" + snoozeBG;
                return rT;
            } else {
                // calculate 30m low-temp required to get projected BG up to target
                // use snoozeBG instead of eventualBG to more gradually ramp in any counteraction of the user's boluses
                var insulinReq = Math.min(0, (snoozeBG - target_bg) / profile.sens);
                if (minDelta > 0 && minDelta < expectedDelta) {
                    var newinsulinReq = Math.round(( insulinReq * (1 - (minDelta / expectedDelta)) ) * 100)/100;
                    //console.log("Increasing insulinReq from " + insulinReq + " to " + newinsulinReq);
                    insulinReq = newinsulinReq;
                }
                // rate required to deliver insulinReq less insulin over 30m:
                var rate = profile.current_basal + (2 * insulinReq);
                rate = Math.round( rate * 1000 ) / 1000;
                // if required temp < existing temp basal
                if (typeof currenttemp.rate !== 'undefined' && (currenttemp.duration > 0 && rate > currenttemp.rate - 0.1)) {
                    rT.reason += ", temp " + currenttemp.rate + " <~ req " + rate + "U/hr";
                    return rT;
                } else {
                    rT.reason += ", no temp, setting " + rate + "U/hr";
                    return setTempBasal(rate, 30, profile, rT, offline);
                }
            }
        }
    }
    
    // if eventual BG is above min but BG is falling faster than expected Delta
    if (minDelta < expectedDelta) {
        if (glucose_status.delta < glucose_status.avgdelta) {
            rT.reason = "Eventual BG " + eventualBG + ">" + profile.min_bg + " but Delta " + tick + " < Exp. Delta " + expectedDelta;
        } else {
            rT.reason = "Eventual BG " + eventualBG + ">" + profile.min_bg + " but Avg. Delta " + glucose_status.avgdelta.toFixed(2) + " < Exp. Delta " + expectedDelta;
        }
        if (currenttemp.duration > 0) { // if there is currently any temp basal running
            rT.reason = rT.reason += "; cancel";
            return setTempBasal(0, 0, profile, rT, offline); // cancel temp
        } else {
            rT.reason = rT.reason += "; no temp to cancel";
            return rT;
        }
    }
    
    if (eventualBG < profile.max_bg) {
        rT.reason = eventualBG + " is in range. No temp required";
        if (currenttemp.duration > 0) { // if there is currently any temp basal running
            rT.reason = rT.reason += "; cancel";
            return setTempBasal(0, 0, profile, rT, offline); // cancel temp
        }
        if (offline == 'Offline') {
            // if no temp is running or required, set the current basal as a temp, so you can see on the pump that the loop is working
            if ((!currenttemp.duration || (currenttemp.rate == profile.current_basal)) && !rT.duration) {
                rT.reason = rT.reason + "; setting current basal of " + profile.current_basal + " as temp";
                return setTempBasal(profile.current_basal, 30, profile, rT, offline);
            }
        }
        return rT;
    }

    // eventual BG is at/above target:
    // if iob is over max, just cancel any temps
    var basal_iob = Math.round(( iob_data.iob - iob_data.bolusiob )*1000)/1000;
    rT.reason = "Eventual BG " + eventualBG + ">=" + profile.max_bg + ", ";
    if (basal_iob > max_iob) {
        rT.reason = "basal_iob " + basal_iob + " > max_iob " + max_iob;
        return setTempBasal(0, 0, profile, rT, offline);
    } else { // otherwise, calculate 30m high-temp required to get projected BG down to target
        
        // insulinReq is the additional insulin required to get down to max bg:
        var insulinReq = (eventualBG - target_bg) / profile.sens;
        if (minDelta < 0 && minDelta > expectedDelta) {
            var newinsulinReq = Math.round(( insulinReq * (1 - (minDelta / expectedDelta)) ) * 100)/100;
            //console.log("Reducing insulinReq from " + insulinReq + " to " + newinsulinReq);
            insulinReq = newinsulinReq;
        }
        // if that would put us over max_iob, then reduce accordingly
        if (insulinReq > max_iob-basal_iob) {
            rT.reason = "max_iob " + max_iob + ", ";
            insulinReq = max_iob-basal_iob;
        }

        // rate required to deliver insulinReq more insulin over 30m:
        var rate = profile.current_basal + (2 * insulinReq);
        rate = Math.round( rate * 1000 ) / 1000;

            var maxSafeBasal = Math.min(profile.max_basal, 3 * profile.max_daily_basal, 4 * profile.current_basal);
        if (rate > maxSafeBasal) {
<<<<<<< HEAD
            rT.reason += "adj. req. rate:"+rate.toFixed(3) +" to maxSafeBasal:"+maxSafeBasal.toFixed(3)+",";
=======
            rT.reason += "adj. req. rate:"+rate.toFixed(1) +" to maxSafeBasal:"+maxSafeBasal.toFixed(1)+", ";
>>>>>>> 25b267b0
            rate = maxSafeBasal;
        }
        
        var insulinScheduled = currenttemp.duration * (currenttemp.rate - profile.current_basal) / 60;
        if (insulinScheduled > insulinReq + 0.3) { // if current temp would deliver >0.3U more than the required insulin, lower the rate
            rT.reason = currenttemp.duration + "mins @" + (currenttemp.rate - profile.current_basal).toFixed(3) + " = " + insulinScheduled.toFixed(3) + " > req " + insulinReq + "+0.3 U";
            return setTempBasal(rate, 30, profile, rT, offline);
        }
        
        if (typeof currenttemp.duration == 'undefined' || currenttemp.duration == 0) { // no temp is set
            rT.reason += "no temp, setting " + rate + "U/hr";
            return setTempBasal(rate, 30, profile, rT, offline);
        }
        
        if (currenttemp.duration > 0 && rate < currenttemp.rate + 0.1) { // if required temp <~ existing temp basal
            rT.reason += "temp " + currenttemp.rate + " >~ req " + rate + "U/hr";
            return rT;
        } 
            
        // required temp > existing temp basal
        rT.reason += "temp " + currenttemp.rate + "<" + rate + "U/hr";
        return setTempBasal(rate, 30, profile, rT, offline);
    }
    
};

module.exports = determine_basal;<|MERGE_RESOLUTION|>--- conflicted
+++ resolved
@@ -253,11 +253,7 @@
 
             var maxSafeBasal = Math.min(profile.max_basal, 3 * profile.max_daily_basal, 4 * profile.current_basal);
         if (rate > maxSafeBasal) {
-<<<<<<< HEAD
-            rT.reason += "adj. req. rate:"+rate.toFixed(3) +" to maxSafeBasal:"+maxSafeBasal.toFixed(3)+",";
-=======
             rT.reason += "adj. req. rate:"+rate.toFixed(1) +" to maxSafeBasal:"+maxSafeBasal.toFixed(1)+", ";
->>>>>>> 25b267b0
             rate = maxSafeBasal;
         }
         
