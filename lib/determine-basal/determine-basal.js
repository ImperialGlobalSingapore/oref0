--- conflicted
+++ resolved
@@ -72,11 +72,7 @@
     if (bg < 39) {  //Dexcom is in ??? mode or calibrating
         rT.reason = "CGM is calibrating or in ??? state";
         if (basal <= currenttemp.rate * 1.2) { // high temp is running
-<<<<<<< HEAD
             rT.reason += "; setting current basal of " + basal + " as temp. ";
-=======
-            rT.reason += "; setting current basal of " + basal + " as temp";
->>>>>>> 89fff777
             rT.deliverAt = deliverAt;
             rT.temp = 'absolute';
             return tempBasalFunctions.setTempBasal(basal, 30, profile, rT, currenttemp);
@@ -476,10 +472,6 @@
             avgMinPredBG = minIOBPredBG;
         }
 
-<<<<<<< HEAD
-        //var minMinUAMavg = Math.min( Math.max(minIOBPredBG,minUAMPredBG), avgPredBG );
-=======
->>>>>>> 89fff777
         // if UAM is disabled, use max of minIOBPredBG, minCOBPredBG
         if ( ! enableUAM && minCOBPredBG < 400 ) {
             minPredBG = round(Math.max(minIOBPredBG, minCOBPredBG));
@@ -525,7 +517,6 @@
         rT.reason += ", UAMpredBG " + convert_bg(lastUAMpredBG, profile)
     }
     rT.reason += "; ";
-<<<<<<< HEAD
     var bgUndershoot = target_bg - Math.max( naive_eventualBG, eventualBG, lastIOBpredBG );
     // BG undershoot, minus effect of 30m zero temp, converted to grams, minus COB
     var zeroTempEffect = profile.current_basal*sens*30/60;
@@ -537,8 +528,6 @@
         rT.carbsReq = carbsReq;
         rT.reason += "~" + carbsReq + " add'l carbs req + 30m zero temp; ";
     }
-=======
->>>>>>> 89fff777
     if (bg < threshold) { // low glucose suspend mode: BG is < ~80
         rT.reason += "BG " + convert_bg(bg, profile) + "<" + convert_bg(threshold, profile) + "; ";
         if ((glucose_status.delta <= 0 && minDelta <= 0) || (glucose_status.delta < expectedDelta && minDelta < expectedDelta) || bg < 60 ) {
@@ -566,11 +555,7 @@
         if (minDelta > expectedDelta && minDelta > 0) {
             // if naive_eventualBG < 40, set a 30m zero temp (oref0-pump-loop will let any longer SMB zero temp run)
             if (naive_eventualBG < 40) {
-<<<<<<< HEAD
                 rT.reason += ", naive_eventualBG < 40. ";
-=======
-                rT.reason += ", naive_eventualBG < 40";
->>>>>>> 89fff777
                 return tempBasalFunctions.setTempBasal(0, 30, profile, rT, currenttemp);
             }
             if (glucose_status.delta > minDelta) {
@@ -627,11 +612,7 @@
                 // by both normal and naive calculations, then raise the rate
                 var minInsulinReq = Math.min(insulinReq,naiveInsulinReq);
                 if (insulinScheduled < minInsulinReq - basal*0.3) {
-<<<<<<< HEAD
                     rT.reason += ", "+currenttemp.duration + "m@" + (currenttemp.rate).toFixed(2) + " is a lot less than needed. ";
-=======
-                    rT.reason += ", "+currenttemp.duration + "m@" + (currenttemp.rate).toFixed(2) + " is a lot less than needed";
->>>>>>> 89fff777
                     return tempBasalFunctions.setTempBasal(rate, 30, profile, rT, currenttemp);
                 }
                 if (typeof currenttemp.rate !== 'undefined' && (currenttemp.duration > 5 && rate >= currenttemp.rate * 0.8)) {
@@ -640,12 +621,8 @@
                 } else {
                     // calculate a long enough zero temp to eventually correct back up to target
                     if ( rate < 0 ) {
-<<<<<<< HEAD
                         var bgUndershoot = target_bg - naive_eventualBG;
                         var worstCaseInsulinReq = bgUndershoot / sens;
-=======
-                        var worstCaseInsulinReq = (target_bg - (naive_eventualBG + minIOBPredBG)/2 ) / sens;
->>>>>>> 89fff777
                         var durationReq = round(60*worstCaseInsulinReq / profile.current_basal);
                         if (durationReq < 0) {
                             durationReq = 0;
@@ -657,18 +634,11 @@
                         //console.error(durationReq);
                         //rT.reason += "insulinReq " + insulinReq + "; "
                         if (durationReq > 0) {
-<<<<<<< HEAD
                             rT.reason += ", setting " + durationReq + "m zero temp. ";
                         }
                         return tempBasalFunctions.setTempBasal(rate, durationReq, profile, rT, currenttemp);
                     } else {
                         rT.reason += ", setting " + rate + "U/hr. ";
-=======
-                            rT.reason += ", setting " + durationReq + "m zero temp. "
-                        }
-                    } else {
-                        rT.reason += ", setting " + rate + "U/hr";
->>>>>>> 89fff777
                     }
                     return tempBasalFunctions.setTempBasal(rate, 30, profile, rT, currenttemp);
                 }
@@ -721,11 +691,7 @@
     if (Math.min(eventualBG,snoozeBG,minPredBG) < max_bg) {
         // if there is a high-temp running and eventualBG > max_bg, let it run
         if (eventualBG > max_bg && round_basal(currenttemp.rate, profile) > round_basal(basal, profile) ) {
-<<<<<<< HEAD
             rT.reason += eventualBG + " > " + max_bg + ": no temp required (letting high temp of " + currenttemp.rate + " run). "
-=======
-            rT.reason += eventualBG + " > " + max_bg + ": no action required (letting high temp of " + currenttemp.rate + " run)."
->>>>>>> 89fff777
             return rT;
         }
 
@@ -808,7 +774,6 @@
                 durationReq = round(durationReq/30)*30;
                 durationReq = Math.min(120,Math.max(0,durationReq));
             }
-<<<<<<< HEAD
             rT.reason += " insulinReq " + insulinReq;
             console.error("maxBolus:",maxBolus);
             if (microBolus >= maxBolus) {
@@ -816,12 +781,6 @@
             }
             if (durationReq > 0) {
                 rT.reason += "; setting " + durationReq + "m zero temp";
-=======
-            //console.error(durationReq);
-            rT.reason += "insulinReq " + insulinReq + ". "
-            if (durationReq > 0) {
-                rT.reason += "Setting " + durationReq + "m zero temp. "
->>>>>>> 89fff777
             }
             rT.reason += ". ";
 
