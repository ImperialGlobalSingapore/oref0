/*
  Determine Basal

  Released under MIT license. See the accompanying LICENSE.txt file for
  full terms and conditions

  THE SOFTWARE IS PROVIDED "AS IS", WITHOUT WARRANTY OF ANY KIND, EXPRESS OR
  IMPLIED, INCLUDING BUT NOT LIMITED TO THE WARRANTIES OF MERCHANTABILITY,
  FITNESS FOR A PARTICULAR PURPOSE AND NONINFRINGEMENT. IN NO EVENT SHALL THE
  AUTHORS OR COPYRIGHT HOLDERS BE LIABLE FOR ANY CLAIM, DAMAGES OR OTHER
  LIABILITY, WHETHER IN AN ACTION OF CONTRACT, TORT OR OTHERWISE, ARISING FROM,
  OUT OF OR IN CONNECTION WITH THE SOFTWARE OR THE USE OR OTHER DEALINGS IN
  THE SOFTWARE.
*/


var round_basal = require('../round-basal')

// Rounds value to 'digits' decimal places
function round(value, digits)
{
    if (! digits) { digits = 0; }
    var scale = Math.pow(10, digits);
    return Math.round(value * scale) / scale;
}

// we expect BG to rise or fall at the rate of BGI,
// adjusted by the rate at which BG would need to rise /
// fall to get eventualBG to target over DIA/2 hours
function calculate_expected_delta(dia, target_bg, eventual_bg, bgi) {
    // (hours * mins_per_hour) / 5 = how many 5 minute periods in dia/2
    var dia_in_5min_blocks = (dia/2 * 60) / 5;
    var target_delta = target_bg - eventual_bg;
    var expectedDelta = round(bgi + (target_delta / dia_in_5min_blocks), 1);
    return expectedDelta;
}


function convert_bg(value, profile)
{
    if (profile.out_units == "mmol/L")
    {
        return round(value / 18, 1).toFixed(1);
    }
    else
    {
        return value.toFixed(0);
    }
}

var determine_basal = function determine_basal(glucose_status, currenttemp, iob_data, profile, autosens_data, meal_data, tempBasalFunctions, microBolusAllowed, reservoir_data) {
    var rT = {}; //short for requestedTemp

    if (typeof profile === 'undefined' || typeof profile.current_basal === 'undefined') {
        rT.error ='Error: could not get current basal rate';
        return rT;
    }
    var basal = profile.current_basal;
    if (typeof autosens_data !== 'undefined' ) {
        basal = profile.current_basal * autosens_data.ratio;
        basal = round_basal(basal, profile);
        if (basal != profile.current_basal) {
            console.error("Adjusting basal from "+profile.current_basal+" to "+basal);
        }
    }

    var bg = glucose_status.glucose;
    if (bg < 39) {  //Dexcom is in ??? mode or calibrating
        rT.reason = "CGM is calibrating or in ??? state";
        if (basal <= currenttemp.rate * 1.2) { // high temp is running
            rT.reason += "; setting current basal of " + basal + " as temp";
            return tempBasalFunctions.setTempBasal(basal, 30, profile, rT, currenttemp);
        } else { //do nothing.
            rT.reason += ", temp " + currenttemp.rate + " <~ current basal " + basal + "U/hr";
            return rT;
        }
    }

    var max_iob = profile.max_iob; // maximum amount of non-bolus IOB OpenAPS will ever deliver

    // if target_bg is set, great. otherwise, if min and max are set, then set target to their average
    var target_bg;
    var min_bg;
    var max_bg;
    if (typeof profile.min_bg !== 'undefined') {
            min_bg = profile.min_bg;
    }
    if (typeof profile.max_bg !== 'undefined') {
            max_bg = profile.max_bg;
    }
    if (typeof profile.target_bg !== 'undefined') {
        target_bg = profile.target_bg;
    } else {
        if (typeof profile.min_bg !== 'undefined' && typeof profile.max_bg !== 'undefined') {
            target_bg = (profile.min_bg + profile.max_bg) / 2;
        } else {
            rT.error ='Error: could not determine target_bg';
            return rT;
        }
    }

    // adjust min, max, and target BG for sensitivity, such that 50% increase in ISF raises target from 100 to 120
    if (typeof autosens_data !== 'undefined' && profile.autosens_adjust_targets) {
      if (profile.temptargetSet) {
        console.error("Temp Target set, not adjusting with autosens");
      } else {
        min_bg = round((min_bg - 60) / autosens_data.ratio) + 60;
        max_bg = round((max_bg - 60) / autosens_data.ratio) + 60;
        new_target_bg = round((target_bg - 60) / autosens_data.ratio) + 60;
        if (target_bg == new_target_bg) {
            console.error("target_bg unchanged:", new_target_bg);
        } else {
            console.error("Adjusting target_bg from", target_bg, "to", new_target_bg);
        }
        target_bg = new_target_bg;
      }
    }

    if (typeof iob_data === 'undefined' ) {
        rT.error ='Error: iob_data undefined';
        return rT;
    }

    var iobArray = iob_data;
    if (typeof(iob_data.length) && iob_data.length > 1) {
        iob_data = iobArray[0];
        //console.error(JSON.stringify(iob_data[0]));
    }

    if (typeof iob_data.activity === 'undefined' || typeof iob_data.iob === 'undefined' ) {
        rT.error ='Error: iob_data missing some property';
        return rT;
    }

    var tick;

    if (glucose_status.delta > -0.5) {
        tick = "+" + round(glucose_status.delta,0);
    } else {
        tick = round(glucose_status.delta,0);
    }
    var minDelta = Math.min(glucose_status.delta, glucose_status.short_avgdelta, glucose_status.long_avgdelta);
    var minAvgDelta = Math.min(glucose_status.short_avgdelta, glucose_status.long_avgdelta);

    var sens = profile.sens;
    if (typeof autosens_data !== 'undefined' ) {
        sens = profile.sens / autosens_data.ratio;
        sens = round(sens, 1);
        if (sens != profile.sens) {
            console.error("Adjusting sens from "+profile.sens+" to "+sens);
        }
    }

    //calculate BG impact: the amount BG "should" be rising or falling based on insulin activity alone
    var bgi = round(( -iob_data.activity * sens * 5 ), 2);
    // project deviations for 30 minutes
    var deviation = round( 30 / 5 * ( minDelta - bgi ) );
    // don't overreact to a big negative delta: use minAvgDelta if deviation is negative
    if (deviation < 0) {
        deviation = round( (30 / 5) * ( minAvgDelta - bgi ) );
    }

    // calculate the naive (bolus calculator math) eventual BG based on net IOB and sensitivity
    if (iob_data.iob > 0) {
        var naive_eventualBG = round( bg - (iob_data.iob * sens) );
    } else { // if IOB is negative, be more conservative and use the lower of sens, profile.sens
        var naive_eventualBG = round( bg - (iob_data.iob * Math.min(sens, profile.sens) ) );
    }
    // and adjust it for the deviation above
    var eventualBG = naive_eventualBG + deviation;
    // calculate what portion of that is due to bolussnooze
    var bolusContrib = iob_data.bolussnooze * sens;
    // and add it back in to get snoozeBG, plus another 50% to avoid low-temping at mealtime
    var naive_snoozeBG = round( naive_eventualBG + 1.5 * bolusContrib );
    // adjust that for deviation like we did eventualBG
    var snoozeBG = naive_snoozeBG + deviation;

    var expectedDelta = calculate_expected_delta(profile.dia, target_bg, eventualBG, bgi);
    if (typeof eventualBG === 'undefined' || isNaN(eventualBG)) {
        rT.error ='Error: could not calculate eventualBG';
        return rT;
    }

    // min_bg of 90 -> threshold of 70, 110 -> 80, and 130 -> 90
    var threshold = min_bg - 0.5*(min_bg-50);

    //console.error(reservoir_data);
    var deliverAt = new Date();

    rT = {
        'temp': 'absolute'
        , 'bg': bg
        , 'tick': tick
        , 'eventualBG': eventualBG
        , 'snoozeBG': snoozeBG
        , 'insulinReq': 0
        , 'reservoir' : reservoir_data // The expected reservoir volume at which to deliver the microbolus (the reservoir volume from immediately before the last pumphistory run)
        , 'deliverAt' : deliverAt // The time at which the microbolus should be delivered
    };

    var basaliob;
    if (iob_data.basaliob) { basaliob = iob_data.basaliob; }
    else { basaliob = iob_data.iob - iob_data.bolussnooze; }

    // generate predicted future BGs based on IOB, COB, and current absorption rate

    var COBpredBGs = [];
    var aCOBpredBGs = [];
    var IOBpredBGs = [];
    COBpredBGs.push(bg);
    aCOBpredBGs.push(bg);
    IOBpredBGs.push(bg);
    //console.error(meal_data);
    // carb impact and duration are 0 unless changed below
    var ci = 0;
    var cid = 0;
    // calculate current carb absorption rate, and how long to absorb all carbs
    // CI = current carb impact on BG in mg/dL/5m
    ci = round((minDelta - bgi),1);
    if (meal_data.mealCOB * 2 > meal_data.carbs) {
        // set ci to a minimum of 3mg/dL/5m (default) if less than half of carbs have absorbed
        ci = Math.max(profile.min_5m_carbimpact, ci);
    }
    aci = 10;
    //5m data points = g * (1U/10g) * (40mg/dL/1U) / (mg/dL/5m)
    cid = meal_data.mealCOB * ( sens / profile.carb_ratio ) / ci;
    acid = meal_data.mealCOB * ( sens / profile.carb_ratio ) / aci;
    console.error("Carb Impact:",ci,"mg/dL per 5m; CI Duration:",round(cid/6,1),"hours");
    console.error("Accel. Carb Impact:",aci,"mg/dL per 5m; ACI Duration:",round(acid/6,1),"hours");
    var minPredBG = 999;
    var maxPredBG = bg;
    var eventualPredBG = bg;
    try {
        iobArray.forEach(function(iobTick) {
            //console.error(iobTick);
            predBGI = round(( -iobTick.activity * sens * 5 ), 2);
            // predicted deviation impact drops linearly from current deviation down to zero
            // over 60 minutes (data points every 5m)
            predDev = ci * ( 1 - Math.min(1,IOBpredBGs.length/(60/5)) );
            IOBpredBG = IOBpredBGs[IOBpredBGs.length-1] + predBGI + predDev;
            //IOBpredBG = IOBpredBGs[IOBpredBGs.length-1] + predBGI;
            // predicted carb impact drops linearly from current carb impact down to zero
            // eventually accounting for all carbs (if they can be absorbed over DIA)
            predCI = Math.max(0, ci * ( 1 - COBpredBGs.length/Math.max(cid*2,1) ) );
            predACI = Math.max(0, aci * ( 1 - COBpredBGs.length/Math.max(acid*2,1) ) );
            COBpredBG = COBpredBGs[COBpredBGs.length-1] + predBGI + Math.min(0,predDev) + predCI;
            aCOBpredBG = aCOBpredBGs[aCOBpredBGs.length-1] + predBGI + Math.min(0,predDev) + predACI;
            //console.error(predBGI, predCI, predBG);
            IOBpredBGs.push(IOBpredBG);
            COBpredBGs.push(COBpredBG);
            aCOBpredBGs.push(aCOBpredBG);
            // wait 45m before setting minPredBG
            if ( COBpredBGs.length > 9 && (COBpredBG < minPredBG) ) { minPredBG = COBpredBG; }
            if ( COBpredBG > maxPredBG ) { maxPredBG = COBpredBG; }
        });
        // set eventualBG to include effect of carbs
        //console.error("PredBGs:",JSON.stringify(predBGs));
    } catch (e) {
        console.error("Problem with iobArray.  Optional feature Advanced Meal Assist disabled.");
    }
    rT.predBGs = {};
    IOBpredBGs.forEach(function(p, i, theArray) {
        theArray[i] = round(Math.min(401,Math.max(39,p)));
    });
    for (var i=IOBpredBGs.length-1; i > 12; i--) {
        if (IOBpredBGs[i-1] != IOBpredBGs[i]) { break; }
        else { IOBpredBGs.pop(); }
    }
    rT.predBGs.IOB = IOBpredBGs;
    if (meal_data.mealCOB > 0) {
        aCOBpredBGs.forEach(function(p, i, theArray) {
            theArray[i] = round(Math.min(401,Math.max(39,p)));
        });
        for (var i=aCOBpredBGs.length-1; i > 12; i--) {
            if (aCOBpredBGs[i-1] != aCOBpredBGs[i]) { break; }
            else { aCOBpredBGs.pop(); }
        }
        rT.predBGs.aCOB = aCOBpredBGs;
    }
    if (meal_data.mealCOB > 0 && ci > 0 ) {
        COBpredBGs.forEach(function(p, i, theArray) {
            theArray[i] = round(Math.min(401,Math.max(39,p)));
        });
        for (var i=COBpredBGs.length-1; i > 12; i--) {
            if (COBpredBGs[i-1] != COBpredBGs[i]) { break; }
            else { COBpredBGs.pop(); }
        }
        rT.predBGs.COB = COBpredBGs;
        eventualBG = Math.max(eventualBG, round(COBpredBGs[COBpredBGs.length-1]) );
        rT.eventualBG = eventualBG;
        minPredBG = Math.min(minPredBG, eventualBG);
        // set snoozeBG to minPredBG
        snoozeBG = round(Math.max(snoozeBG,minPredBG));
        rT.snoozeBG = snoozeBG;
    }

    rT.COB=meal_data.mealCOB;
    rT.IOB=iob_data.iob;
    rT.reason="COB: " + meal_data.mealCOB + ", Dev: " + deviation + ", BGI: " + bgi + ", ISF: " + convert_bg(sens, profile) + ", Target: " + convert_bg(target_bg, profile) + "; ";
    if (bg < threshold) { // low glucose suspend mode: BG is < ~80
        rT.reason += "BG " + convert_bg(bg, profile) + "<" + convert_bg(threshold, profile);
        if ((glucose_status.delta <= 0 && minDelta <= 0) || (glucose_status.delta < expectedDelta && minDelta < expectedDelta) || bg < 60 ) {
            // BG is still falling / rising slower than predicted
            return tempBasalFunctions.setTempBasal(0, 30, profile, rT, currenttemp);
        }
        if (glucose_status.delta > minDelta) {
            rT.reason += ", delta " + glucose_status.delta + ">0";
        } else {
            rT.reason += ", min delta " + minDelta.toFixed(2) + ">0";
        }
        if (currenttemp.duration > 15 && (round_basal(basal, profile) === round_basal(currenttemp.rate, profile))) {
            rT.reason += ", temp " + currenttemp.rate + " ~ req " + basal + "U/hr";
            return rT;
        } else {
            rT.reason += "; setting current basal of " + basal + " as temp";
            return tempBasalFunctions.setTempBasal(basal, 30, profile, rT, currenttemp);
        }
    }

    if (eventualBG < min_bg) { // if eventual BG is below target:
        rT.reason += "Eventual BG " + convert_bg(eventualBG, profile) + " < " + convert_bg(min_bg, profile);
        // if 5m or 30m avg BG is rising faster than expected delta
        if (minDelta > expectedDelta && minDelta > 0) {
            if (glucose_status.delta > minDelta) {
                rT.reason += ", but Delta " + tick + " > Exp. Delta " + expectedDelta;
            } else {
                rT.reason += ", but Min. Delta " + minDelta.toFixed(2) + " > Exp. Delta " + expectedDelta;
            }
            if (currenttemp.duration > 15 && (round_basal(basal, profile) === round_basal(currenttemp.rate, profile))) {
                rT.reason += ", temp " + currenttemp.rate + " ~ req " + basal + "U/hr";
                return rT;
            } else {
                rT.reason += "; setting current basal of " + basal + " as temp";
                return tempBasalFunctions.setTempBasal(basal, 30, profile, rT, currenttemp);
            }
        }

        if (eventualBG < min_bg) {
            // if we've bolused recently, we can snooze until the bolus IOB decays (at double speed)
            if (snoozeBG > min_bg) { // if adding back in the bolus contribution BG would be above min
                rT.reason += ", bolus snooze: eventual BG range " + convert_bg(eventualBG, profile) + "-" + convert_bg(snoozeBG, profile);
                //console.error(currenttemp, basal );
                if (currenttemp.duration > 15 && (round_basal(basal, profile) === round_basal(currenttemp.rate, profile))) {
                    rT.reason += ", temp " + currenttemp.rate + " ~ req " + basal + "U/hr";
                    return rT;
                } else {
                    rT.reason += "; setting current basal of " + basal + " as temp";
                    return tempBasalFunctions.setTempBasal(basal, 30, profile, rT, currenttemp);
                }
            } else {
                // calculate 30m low-temp required to get projected BG up to target
                // use snoozeBG to more gradually ramp in any counteraction of the user's boluses
                // multiply by 2 to low-temp faster for increased hypo safety
                var insulinReq = 2 * Math.min(0, (snoozeBG - target_bg) / sens);
                insulinReq = round( insulinReq , 2);
                if (minDelta < 0 && minDelta > expectedDelta) {
                    // if we're barely falling, newinsulinReq should be barely negative
                    rT.reason += ", Snooze BG " + convert_bg(snoozeBG, profile);
                    var newinsulinReq = round(( insulinReq * (minDelta / expectedDelta) ), 2);
                    //console.error("Increasing insulinReq from " + insulinReq + " to " + newinsulinReq);
                    insulinReq = newinsulinReq;
                }
                // rate required to deliver insulinReq less insulin over 30m:
                var rate = basal + (2 * insulinReq);
                rate = round_basal(rate, profile);
                // if required temp < existing temp basal
                var insulinScheduled = currenttemp.duration * (currenttemp.rate - basal) / 60;
                if (insulinScheduled < insulinReq - basal*0.3) { // if current temp would deliver a lot (30% of basal) less than the required insulin, raise the rate
                    rT.reason += ", "+currenttemp.duration + "m@" + (currenttemp.rate - basal).toFixed(3) + " = " + insulinScheduled.toFixed(3) + " < req " + insulinReq + "-" + basal*0.3;
                    return tempBasalFunctions.setTempBasal(rate, 30, profile, rT, currenttemp);
                }
                if (typeof currenttemp.rate !== 'undefined' && (currenttemp.duration > 5 && rate >= currenttemp.rate * 0.8)) {
                    rT.reason += ", temp " + currenttemp.rate + " ~< req " + rate + "U/hr";
                    return rT;
                } else {
                    rT.reason += ", setting " + rate + "U/hr";
                    return tempBasalFunctions.setTempBasal(rate, 30, profile, rT, currenttemp);
                }
            }
        }
    }
  
    var minutes_running;
    if (typeof currenttemp.duration == 'undefined' || currenttemp.duration == 0) {
        minutes_running = 30;
    } else if (typeof currenttemp.minutesrunning !== 'undefined'){
        // If the time the current temp is running is not defined, use default request duration of 30 minutes.
        minutes_running = currenttemp.minutesrunning;
    } else {
        minutes_running = 30 - currenttemp.duration;
    }

    // if there is a low-temp running, and eventualBG would be below min_bg without it, let it run
    if (round_basal(currenttemp.rate, profile) < round_basal(basal, profile) ) {
<<<<<<< HEAD
        // cap lowtempimpact at 30 minutes
        var lowtempimpact = (currenttemp.rate - basal) * (Math.min(30,currenttemp.duration)/60) * sens;
=======
        var lowtempimpact = (currenttemp.rate - basal) * ((30-minutes_running)/60) * sens;
>>>>>>> c9d87ccd
        var adjEventualBG = eventualBG + lowtempimpact;
        // don't return early if microBolusAllowed etc.
        if ( adjEventualBG < min_bg && ! (microBolusAllowed && ((profile.temptargetSet && target_bg < 100) || rT.COB))) {
            rT.reason += "letting low temp of " + currenttemp.rate + " run.";
            return rT;
        }
    }

    // if eventual BG is above min but BG is falling faster than expected Delta
    if (minDelta < expectedDelta) {
        // if in SMB mode, don't cancel SMB zero temp
        if (! (microBolusAllowed && ((profile.temptargetSet && target_bg < 100) || rT.COB))) {
            if (glucose_status.delta < minDelta) {
                rT.reason += "Eventual BG " + convert_bg(eventualBG, profile) + " > " + convert_bg(min_bg, profile) + " but Delta " + tick + " < Exp. Delta " + expectedDelta;
            } else {
                rT.reason += "Eventual BG " + convert_bg(eventualBG, profile) + " > " + convert_bg(min_bg, profile) + " but Min. Delta " + minDelta.toFixed(2) + " < Exp. Delta " + expectedDelta;
            }
            if (currenttemp.duration > 15 && (round_basal(basal, profile) === round_basal(currenttemp.rate, profile))) {
                rT.reason += ", temp " + currenttemp.rate + " ~ req " + basal + "U/hr";
                return rT;
            } else {
                rT.reason += "; setting current basal of " + basal + " as temp";
                return tempBasalFunctions.setTempBasal(basal, 30, profile, rT, currenttemp);
            }
        }
    }
    // eventualBG or snoozeBG (from minPredBG) is below max_bg
    if (eventualBG < max_bg || snoozeBG < max_bg) {
        // if there is a high-temp running and eventualBG > max_bg, let it run
        if (eventualBG > max_bg && round_basal(currenttemp.rate, profile) > round_basal(basal, profile) ) {
            rT.reason += ", " + eventualBG + " > " + max_bg + ": no action required (letting high temp of " + currenttemp.rate + " run)."
            return rT;
        }

        // if in SMB mode, don't cancel SMB zero temp
        if (! (microBolusAllowed && ((profile.temptargetSet && target_bg < 100) || rT.COB))) {
            rT.reason += convert_bg(eventualBG, profile)+"-"+convert_bg(snoozeBG, profile)+" in range: no temp required";
            if (currenttemp.duration > 15 && (round_basal(basal, profile) === round_basal(currenttemp.rate, profile))) {
                rT.reason += ", temp " + currenttemp.rate + " ~ req " + basal + "U/hr";
                return rT;
            } else {
                rT.reason += "; setting current basal of " + basal + " as temp";
                return tempBasalFunctions.setTempBasal(basal, 30, profile, rT, currenttemp);
            }
        }
    }

    // eventual BG is at/above target:
    // if iob is over max, just cancel any temps
    var basaliob;
    if (iob_data.basaliob) { basaliob = iob_data.basaliob; }
    else { basaliob = iob_data.iob - iob_data.bolussnooze; }
    rT.reason += "Eventual BG " + convert_bg(eventualBG, profile) + " >= " +  convert_bg(max_bg, profile) + ", ";
    if (basaliob > max_iob) {
        rT.reason += "basaliob " + round(basaliob,2) + " > max_iob " + max_iob;
        if (currenttemp.duration > 15 && (round_basal(basal, profile) === round_basal(currenttemp.rate, profile))) {
            rT.reason += ", temp " + currenttemp.rate + " ~ req " + basal + "U/hr";
            return rT;
        } else {
            rT.reason += "; setting current basal of " + basal + " as temp";
            return tempBasalFunctions.setTempBasal(basal, 30, profile, rT, currenttemp);
        }
    } else { // otherwise, calculate 30m high-temp required to get projected BG down to target

        // insulinReq is the additional insulin required to get down to max bg:
        // if in meal assist mode, check if snoozeBG is lower, as eventualBG is not dependent on IOB
        var insulinReq = round( (Math.min(snoozeBG,eventualBG) - target_bg) / sens, 2);
        if (minDelta < 0 && minDelta > expectedDelta) {
            var newinsulinReq = round(( insulinReq * (1 - (minDelta / expectedDelta)) ), 2);
            //console.error("Reducing insulinReq from " + insulinReq + " to " + newinsulinReq);
            insulinReq = newinsulinReq;
        }
        // if that would put us over max_iob, then reduce accordingly
        if (insulinReq > max_iob-basaliob) {
            rT.reason += "max_iob " + max_iob + ", ";
            insulinReq = max_iob-basaliob;
        }

        // rate required to deliver insulinReq more insulin over 30m:
        var rate = basal + (2 * insulinReq);
        rate = round_basal(rate, profile);
        insulinReq = round(insulinReq,3);
        rT.insulinReq = insulinReq;
        //console.error(iob_data.lastBolusTime);
        // minutes since last bolus
        var lastBolusAge = round(( new Date().getTime() - iob_data.lastBolusTime ) / 60000,1);
        //console.error(lastBolusAge);
        //console.error(profile.temptargetSet, target_bg, rT.COB);
        // only allow microboluses with COB or low temp targets
        // only microbolus if insulinReq represents 20m or more of basal
        if (microBolusAllowed && ((profile.temptargetSet && target_bg < 100) || rT.COB)) { // && insulinReq > profile.current_basal/3) {
            // never bolus more than 30m worth of basal
            maxBolus = profile.current_basal/2;
            // bolus 1/3 the insulinReq, up to maxBolus
            microBolus = round(Math.min(insulinReq/3,maxBolus),1);

            // calculate a long enough zero temp to eventually correct back up to target
            var smbTarget = target_bg;
            var worstCaseInsulinReq = (smbTarget - naive_eventualBG) / sens + insulinReq/3;
            var durationReq = round(60*worstCaseInsulinReq / profile.current_basal);
            if (durationReq < 0) {
                durationReq = 0;
            // don't set a temp longer than 120 minutes
            } else {
                durationReq = round(durationReq/30)*30;
                durationReq = Math.min(120,Math.max(0,durationReq));
            }
            //console.error(durationReq);
            rT.reason += "insulinReq " + insulinReq + "; "
            if (durationReq < 0) {
                rT.reason += "setting " + durationReq + "m zero temp;"
            }

            var nextBolusMins = round(4-lastBolusAge,1);
            //console.error(naive_eventualBG, insulinReq, worstCaseInsulinReq, durationReq);
            console.error("naive_eventualBG",naive_eventualBG+",",durationReq+"m zero temp needed; last bolus",lastBolusAge+"m ago ("+iob_data.lastBolusTime+").");
            if (lastBolusAge > 4) {
                if (microBolus > 0) {
                    rT.units = microBolus;
                    rT.reason += "microbolusing " + microBolus + "U";
                }
            } else {
                rT.reason += "waiting " + nextBolusMins + "m to microbolus again";
            }
            rT.reason += ". ";

            // if no zero temp is required, don't return yet; allow later code to set a high temp
            if (durationReq > 0) {
                rT.rate = 0;
                rT.duration = durationReq;
                return rT;
            }
        }

        var maxSafeBasal = tempBasalFunctions.getMaxSafeBasal(profile);

        if (rate > maxSafeBasal) {
            rT.reason += "adj. req. rate: "+rate+" to maxSafeBasal: "+maxSafeBasal+", ";
            rate = round_basal(maxSafeBasal, profile);
        }

        var insulinScheduled = currenttemp.duration * (currenttemp.rate - basal) / 60;
        if (insulinScheduled >= insulinReq * 2) { // if current temp would deliver >2x more than the required insulin, lower the rate
            rT.reason += currenttemp.duration + "m@" + (currenttemp.rate - basal).toFixed(3) + " = " + insulinScheduled.toFixed(3) + " > 2 * req " + insulinReq + ". Setting temp basal of " + rate + "U/hr";
            return tempBasalFunctions.setTempBasal(rate, 30, profile, rT, currenttemp);
        }

        if (typeof currenttemp.duration == 'undefined' || currenttemp.duration == 0) { // no temp is set
            rT.reason += "no temp, setting " + rate + "U/hr";
            return tempBasalFunctions.setTempBasal(rate, 30, profile, rT, currenttemp);
        }

        if (currenttemp.duration > 5 && (round_basal(rate, profile) <= round_basal(currenttemp.rate, profile))) { // if required temp <~ existing temp basal
            rT.reason += "temp " + currenttemp.rate + " >~ req " + rate + "U/hr";
            return rT;
        }

        // required temp > existing temp basal
        rT.reason += "temp " + currenttemp.rate + "<" + rate + "U/hr";
        return tempBasalFunctions.setTempBasal(rate, 30, profile, rT, currenttemp);
    }

};

module.exports = determine_basal;<|MERGE_RESOLUTION|>--- conflicted
+++ resolved
@@ -392,12 +392,7 @@
 
     // if there is a low-temp running, and eventualBG would be below min_bg without it, let it run
     if (round_basal(currenttemp.rate, profile) < round_basal(basal, profile) ) {
-<<<<<<< HEAD
-        // cap lowtempimpact at 30 minutes
-        var lowtempimpact = (currenttemp.rate - basal) * (Math.min(30,currenttemp.duration)/60) * sens;
-=======
         var lowtempimpact = (currenttemp.rate - basal) * ((30-minutes_running)/60) * sens;
->>>>>>> c9d87ccd
         var adjEventualBG = eventualBG + lowtempimpact;
         // don't return early if microBolusAllowed etc.
         if ( adjEventualBG < min_bg && ! (microBolusAllowed && ((profile.temptargetSet && target_bg < 100) || rT.COB))) {
