--- conflicted
+++ resolved
@@ -62,13 +62,9 @@
         basal = profile.current_basal * autosens_data.ratio;
         basal = round_basal(basal, profile);
         if (basal != profile.current_basal) {
-<<<<<<< HEAD
-            process.stderr.write("Adjusting basal from "+profile.current_basal+" to "+basal+"; ");
-=======
             process.stderr.write("Autosens adjusting basal from "+profile.current_basal+" to "+basal+"; ");
         } else {
             process.stderr.write("Basal unchanged: "+basal+"; ");
->>>>>>> 721853ec
         }
     }
 
@@ -160,12 +156,8 @@
         sens = round(sens, 1);
         if (sens != profile.sens) {
             process.stderr.write("sens from "+profile.sens+" to "+sens);
-<<<<<<< HEAD
-            console.error("");
-=======
         } else {
             process.stderr.write("sens unchanged: "+sens);
->>>>>>> 721853ec
         }
     }
     console.error("");
@@ -203,11 +195,7 @@
         // if eventualBG, naive_eventualBG, and target_bg aren't all above adjustedMinBG, don’t use it
         console.error("naive_eventualBG:",naive_eventualBG+", eventualBG:",eventualBG);
         if (eventualBG > adjustedMinBG && naive_eventualBG > adjustedMinBG && min_bg > adjustedMinBG) {
-<<<<<<< HEAD
-            process.stderr.write("Adjusting min_bg from "+min_bg+" to "+adjustedMinBG+"; ");
-=======
             process.stderr.write("Adjusting targets for high BG: min_bg from "+min_bg+" to "+adjustedMinBG+"; ");
->>>>>>> 721853ec
             min_bg = adjustedMinBG;
         }
         // if eventualBG, naive_eventualBG, and target_bg aren't all above adjustedTargetBG, don’t use it
