--- conflicted
+++ resolved
@@ -455,16 +455,7 @@
         console.error("Limiting carb impact from",ci,"to",maxCI,"mg/dL/5m (",maxCarbAbsorptionRate,"g/h )");
         ci = maxCI;
     }
-<<<<<<< HEAD
-    var remainingCATimeMin = 3; // h; before carb absorption starts
-=======
-    // set meal_carbimpact high enough to absorb all meal carbs over 6 hours
-    // total_impact (mg/dL) = CSF (mg/dL/g) * carbs (g)
-    //console.error(csf * meal_data.carbs);
-    // meal_carbimpact (mg/dL/5m) = CSF (mg/dL/g) * carbs (g) / 6 (h) * (1h/60m) * 5 (m/5m) * 2 (for linear decay)
-    //var meal_carbimpact = round((csf * meal_data.carbs / 6 / 60 * 5 * 2),1)
     var remainingCATimeMin = 3; // h; duration of expected not-yet-observed carb absorption
->>>>>>> e9d67100
     // adjust remainingCATime (instead of CR) for autosens
     remainingCATimeMin = remainingCATimeMin / sensitivityRatio;
     // 20 g/h means that anything <= 60g will get a remainingCATimeMin, 80g will get 4h, and 120g 6h
