
var basal = require('./basal');
var targets = require('./targets');
var isf = require('./isf');
var carb_ratios = require('./carbs');

function defaults ( ) {
    var profile = {        
          max_iob: 0 // if max_iob is not provided, never give more insulin than the pump would have
        // , dia: pumpsettings_data.insulin_action_curve        
        , type: "current"
    	,max_daily_safety_multiplier: 3
		,current_basal_safety_multiplier: 4
    };
    return profile;
}

function generate (inputs, opts) {
  var profile = opts && opts.type ? opts : defaults( );

  // check if inputs has overrides for any of the default prefs
  // and apply if applicable
  for (var pref in profile) {
    if (inputs.hasOwnProperty(pref)) {
    profile[pref] = inputs[pref];
    }
  }

  var pumpsettings_data = inputs.settings;
  if (inputs.settings.insulin_action_curve > 1) {
    profile.dia =  pumpsettings_data.insulin_action_curve;
  } else {
    console.error("DIA of",profile.dia,"is not supported");
    return -1;
  }

<<<<<<< HEAD
=======
  if (inputs.max_iob) {
    profile.max_iob = inputs.max_iob;
  }

  if (inputs.model)
  {
	profile.model = inputs.model;
  }
>>>>>>> 2001f5b1
  profile.skip_neutral_temps = inputs.skip_neutral_temps;

  profile.current_basal = basal.basalLookup(inputs.basals);
  profile.max_daily_basal = basal.maxDailyBasal(inputs);
  profile.max_basal = basal.maxBasalLookup(inputs);
  if (profile.basal < 0.1) {
    console.error("max_basal of",profile.max_basal,"is not supported");
    return -1;
  }

  var range = targets.bgTargetsLookup(inputs);
  profile.out_units = inputs.targets.user_preferred_units;
  profile.min_bg = range.min_bg;
  profile.max_bg = range.max_bg;
  profile.temptargetSet = range.temptargetSet;
  profile.sens = isf.isfLookup(inputs);
  if (profile.sens < 5) {
    console.error("ISF of",profile.sens,"is not supported");
    return -1;
  }
  if (typeof(inputs.carbratio) != "undefined") {
    profile.carb_ratio = carb_ratios.carbRatioLookup(inputs);
  } else {
  	console.error("Profile wan't given carb ratio data, cannot calculate carb_ratio");
  }

  return profile;
}


generate.defaults = defaults;
exports = module.exports = generate;
<|MERGE_RESOLUTION|>--- conflicted
+++ resolved
@@ -34,8 +34,6 @@
     return -1;
   }
 
-<<<<<<< HEAD
-=======
   if (inputs.max_iob) {
     profile.max_iob = inputs.max_iob;
   }
@@ -44,7 +42,6 @@
   {
 	profile.model = inputs.model;
   }
->>>>>>> 2001f5b1
   profile.skip_neutral_temps = inputs.skip_neutral_temps;
 
   profile.current_basal = basal.basalLookup(inputs.basals);
