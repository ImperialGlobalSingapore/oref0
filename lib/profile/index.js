
var basal = require('./basal');
var targets = require('./targets');
var isf = require('./isf');
var carb_ratios = require('./carbs');
var _ = require('lodash');

function defaults ( ) {
  var profile = {
    max_iob: 0 // if max_iob is not provided, will default to zero 
    , max_daily_safety_multiplier: 3
    , current_basal_safety_multiplier: 4
    , autosens_max: 1.2
    , autosens_min: 0.7
    , rewind_resets_autosens: true // reset autosensitivity to neutral for awhile after each pump rewind
    // , autosens_adjust_targets: false // when autosens detects sensitivity/resistance, also adjust BG target accordingly
    , high_temptarget_raises_sensitivity: false // raise sensitivity for temptargets >= 101.  synonym for exercise_mode
    , low_temptarget_lowers_sensitivity: false // lower sensitivity for temptargets <= 99.
    , sensitivity_raises_target: true // raise BG target when autosens detects sensitivity
    , resistance_lowers_target: false // lower BG target when autosens detects resistance
    , adv_target_adjustments: false // lower target automatically when BG and eventualBG are high
    , exercise_mode: false // when true, > 100 mg/dL high temp target adjusts sensitivityRatio for exercise_mode. This majorly changes the behavior of high temp targets from before. synonmym for high_temptarget_raises_sensitivity
    , half_basal_exercise_target: 160 // when temptarget is 160 mg/dL *and* exercise_mode=true, run 50% basal at this level (120 = 75%; 140 = 60%)
    // create maxCOB and default it to 120 because that's the most a typical body can absorb over 4 hours.
    // (If someone enters more carbs or stacks more; OpenAPS will just truncate dosing based on 120.
    // Essentially, this just limits AMA/SMB as a safety cap against excessive COB entry)
    , maxCOB: 120
    , wide_bg_target_range: false // by default use only the low end of the pump's BG target range as OpenAPS target
    // by default the higher end of the target range is used only for avoiding bolus wizard overcorrections
    // use wide_bg_target_range: true to force neutral temps over a wider range of eventualBGs
    , skip_neutral_temps: false // if true, don't set neutral temps
    , unsuspend_if_no_temp: false // if true, pump will un-suspend after a zero temp finishes
    , bolussnooze_dia_divisor: 2 // bolus snooze decays after 1/2 of DIA
    , min_5m_carbimpact: 8 // mg/dL per 5m (8 mg/dL/5m corresponds to 24g/hr at a CSF of 4 mg/dL/g (x/5*60/4))
    , autotune_isf_adjustmentFraction: 1.0 // keep autotune ISF closer to pump ISF via a weighted average of fullNewISF and pumpISF.  1.0 allows full adjustment, 0 is no adjustment from pump ISF.
    , remainingCarbsFraction: 1.0 // fraction of carbs we'll assume will absorb over 4h if we don't yet see carb absorption
    , remainingCarbsCap: 90 // max carbs we'll assume will absorb over 4h if we don't yet see carb absorption
    // WARNING: use SMB with caution: it can and will automatically bolus up to max_iob worth of extra insulin
    , enableUAM: true // enable detection of unannounced meal carb absorption
    , A52_risk_enable: false
    , enableSMB_with_COB: false // enable supermicrobolus while COB is positive
    , enableSMB_with_temptarget: false // enable supermicrobolus for eating soon temp targets
    // *** WARNING *** DO NOT USE enableSMB_always or enableSMB_after_carbs with Libre or similar
    // LimiTTer, etc. do not properly filter out high-noise SGVs.  xDrip+ builds greater than or equal to
    // version number d8e-7097-2018-01-22 provide proper noise values, so that oref0 can ignore high noise
    // readings, and can temporarily raise the BG target when sensor readings have medium noise,
    // resulting in appropriate SMB behaviour.  Older versions of xDrip+ should not be used with enableSMB_always.
    // Using SMB overnight with such data sources risks causing a dangerous overdose of insulin
    // if the CGM sensor reads falsely high and doesn't come down as actual BG does
    , enableSMB_always: false // always enable supermicrobolus (unless disabled by high temptarget)
    , enableSMB_after_carbs: false // enable supermicrobolus for 6h after carbs, even with 0 COB
    // *** WARNING *** DO NOT USE enableSMB_always or enableSMB_after_carbs with Libre or similar.
    , allowSMB_with_high_temptarget: false // allow supermicrobolus (if otherwise enabled) even with high temp targets
    , maxSMBBasalMinutes: 30 // maximum minutes of basal that can be delivered as a single SMB with uncovered COB
    , maxUAMSMBBasalMinutes: 30 // maximum minutes of basal that can be delivered as a single SMB when IOB exceeds COB
<<<<<<< HEAD
    , SMBInterval: 3 // minimum interval between SMBs, in minutes.
=======
    , bolus_increment: 0.1 // minimum bolus that can be delivered as an SMB
>>>>>>> a029c899
    , curve: "rapid-acting" // change this to "ultra-rapid" for Fiasp, or "bilinear" for old curve
    , useCustomPeakTime: false // allows changing insulinPeakTime
    , insulinPeakTime: 75 // number of minutes after a bolus activity peaks.  defaults to 55m for Fiasp if useCustomPeakTime: false
    , carbsReqThreshold: 1 // grams of carbsReq to trigger a pushover
    , offline_hotspot: false // enabled an offline-only local wifi hotspot if no Internet available
    , noisyCGMTargetMultiplier: 1.3 // increase target by this amount when looping off raw/noisy CGM data
    , suspend_zeros_iob: true // recognize pump suspends as non insulin delivery events
    // TODO: make maxRaw a preference here usable by oref0-raw in myopenaps-cgm-loop
    //, maxRaw: 200 // highest raw/noisy CGM value considered safe to use for looping
  };
  return profile;
}

function displayedDefaults () {
    var allDefaults = defaults();
    var profile = { };

    profile.max_iob = allDefaults.max_iob;
    profile.max_daily_safety_multiplier = allDefaults.max_daily_safety_multiplier;
    profile.current_basal_safety_multiplier= allDefaults.current_basal_safety_multiplier;
    profile.autosens_max = allDefaults.autosens_max;
    profile.autosens_min = allDefaults.autosens_min;
    profile.rewind_resets_autosens = allDefaults.rewind_resets_autosens;
    profile.adv_target_adjustments = allDefaults.adv_target_adjustments;
    profile.exercise_mode = allDefaults.exercise_mode;
    profile.wide_bg_target_range = allDefaults.wide_bg_target_range;
    profile.sensitivity_raises_target = allDefaults.sensitivity_raises_target;
    profile.unsuspend_if_no_temp = allDefaults.unsuspend_if_no_temp;
    profile.enableSMB_with_COB = allDefaults.enableSMB_with_COB;
    profile.enableSMB_with_temptarget = allDefaults.enableSMB_with_temptarget;
    profile.enableUAM = allDefaults.enableUAM;
    profile.curve = allDefaults.curve;
    profile.offline_hotspot = allDefaults.offline_hotspot;

    console.error(profile);
    return profile
}

function generate (inputs, opts) {
  var profile = opts && opts.type ? opts : defaults( );

  // check if inputs has overrides for any of the default prefs
  // and apply if applicable
  for (var pref in profile) {
    if (inputs.hasOwnProperty(pref)) {
      profile[pref] = inputs[pref];
    }
  }

  var pumpsettings_data = inputs.settings;
  if (inputs.settings.insulin_action_curve > 1) {
    profile.dia =  pumpsettings_data.insulin_action_curve;
  } else {
    console.error('DIA of', profile.dia, 'is not supported');
    return -1;
  }

  if (inputs.model) {
    profile.model = inputs.model;
  }
  profile.skip_neutral_temps = inputs.skip_neutral_temps;

  profile.current_basal = basal.basalLookup(inputs.basals);
  profile.basalprofile = inputs.basals;
  
  _.forEach(profile.basalprofile, function(basalentry) {
    basalentry.rate = +(Math.round(basalentry.rate + "e+3")  + "e-3");		
  });
  
  profile.max_daily_basal = basal.maxDailyBasal(inputs);
  profile.max_basal = basal.maxBasalLookup(inputs);
  if (profile.current_basal === 0) {
    console.error("current_basal of",profile.current_basal,"is not supported");
    return -1;
  }
  if (profile.max_daily_basal === 0) {
    console.error("max_daily_basal of",profile.max_daily_basal,"is not supported");
    return -1;
  }
  if (profile.max_basal < 0.1) {
    console.error("max_basal of",profile.max_basal,"is not supported");
    return -1;
  }

  var range = targets.bgTargetsLookup(inputs, profile);
  profile.out_units = inputs.targets.user_preferred_units;
  profile.min_bg = Math.round(range.min_bg);
  profile.max_bg = Math.round(range.max_bg);
  profile.bg_targets = inputs.targets;
  
  _.forEach(profile.bg_targets.targets, function(bg_entry) {
    bg_entry.high = Math.round(bg_entry.high);
    bg_entry.low = Math.round(bg_entry.low);
    bg_entry.min_bg = Math.round(bg_entry.min_bg);
    bg_entry.max_bg = Math.round(bg_entry.max_bg);
  });
  
  delete profile.bg_targets.raw;
  
  profile.temptargetSet = range.temptargetSet;
  profile.sens = isf.isfLookup(inputs.isf);
  profile.isfProfile = inputs.isf;
  if (profile.sens < 5) {
    console.error("ISF of",profile.sens,"is not supported");
    return -1;
  }
  if (typeof(inputs.carbratio) != "undefined") {
    profile.carb_ratio = carb_ratios.carbRatioLookup(inputs, profile);
    profile.carb_ratios = inputs.carbratio;
  } else {
    console.error("Profile wasn't given carb ratio data, cannot calculate carb_ratio");
  }
  return profile;
}


generate.defaults = defaults;
generate.displayedDefaults = displayedDefaults;
exports = module.exports = generate;
<|MERGE_RESOLUTION|>--- conflicted
+++ resolved
@@ -53,11 +53,8 @@
     , allowSMB_with_high_temptarget: false // allow supermicrobolus (if otherwise enabled) even with high temp targets
     , maxSMBBasalMinutes: 30 // maximum minutes of basal that can be delivered as a single SMB with uncovered COB
     , maxUAMSMBBasalMinutes: 30 // maximum minutes of basal that can be delivered as a single SMB when IOB exceeds COB
-<<<<<<< HEAD
     , SMBInterval: 3 // minimum interval between SMBs, in minutes.
-=======
     , bolus_increment: 0.1 // minimum bolus that can be delivered as an SMB
->>>>>>> a029c899
     , curve: "rapid-acting" // change this to "ultra-rapid" for Fiasp, or "bilinear" for old curve
     , useCustomPeakTime: false // allows changing insulinPeakTime
     , insulinPeakTime: 75 // number of minutes after a bolus activity peaks.  defaults to 55m for Fiasp if useCustomPeakTime: false
