--- conflicted
+++ resolved
@@ -56,18 +56,16 @@
         }
     });
 
-<<<<<<< HEAD
     // calculate the current deviation and steepest deviation downslope over the last hour
     COB_inputs.ciTime = time.getTime();
     // set mealTime to 6h ago for Deviation calculations
     COB_inputs.mealTime = time.getTime() - 6 * 60 * 60 * 1000;
     var c = calcMealCOB(COB_inputs);
     //console.error(c.currentDeviation, c.minDeviationSlope);
-=======
+
     // set a hard upper limit on COB to mitigate impact of erroneous or malicious carb entry
     // TODO: make this configurable with a much lower default
     mealCOB = Math.min( 120, mealCOB );
->>>>>>> 7cd1e7aa
 
     return {
         carbs: Math.round( carbs * 1000 ) / 1000
