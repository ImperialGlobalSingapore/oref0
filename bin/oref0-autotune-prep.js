#!/usr/bin/env node

/*
  oref0 autotuning data prep tool

  Collects and divides up glucose data for periods dominated by carb absorption,
  correction insulin, or basal insulin, and adds in avgDelta and deviations,
  for use in oref0 autotuning algorithm

  Released under MIT license. See the accompanying LICENSE.txt file for
  full terms and conditions

  THE SOFTWARE IS PROVIDED "AS IS", WITHOUT WARRANTY OF ANY KIND, EXPRESS OR
  IMPLIED, INCLUDING BUT NOT LIMITED TO THE WARRANTIES OF MERCHANTABILITY,
  FITNESS FOR A PARTICULAR PURPOSE AND NONINFRINGEMENT. IN NO EVENT SHALL THE
  AUTHORS OR COPYRIGHT HOLDERS BE LIABLE FOR ANY CLAIM, DAMAGES OR OTHER
  LIABILITY, WHETHER IN AN ACTION OF CONTRACT, TORT OR OTHERWISE, ARISING FROM,
  OUT OF OR IN CONNECTION WITH THE SOFTWARE OR THE USE OR OTHER DEALINGS IN
  THE SOFTWARE.

*/

var generate = require('oref0/lib/autotune-prep');
function usage ( ) {
        console.error('usage: ', process.argv.slice(0, 2), '<pumphistory.json> <profile.json> <glucose.json> [pumpprofile.json] [carbhistory.json] [autotune/glucose.json]');
}

if (!module.parent) {
    var pumphistory_input = process.argv[2];
    if ([null, '--help', '-h', 'help'].indexOf(pumphistory_input) > 0) {
      usage( );
      process.exit(0)
    }
<<<<<<< HEAD
    var profile_input = process.argv.slice(3, 4).pop();
    var glucose_input = process.argv.slice(4, 5).pop();
    var pumpprofile_input = process.argv.slice(5, 6).pop()
    var carb_input = process.argv.slice(6, 7).pop()
    //var prepped_glucose_input = process.argv.slice(7, 8).pop()
=======
    var profile_input = process.argv[3];
    var glucose_input = process.argv[4];
    var pumpprofile_input = process.argv[5]
    var carb_input = process.argv[6]
    var prepped_glucose_input = process.argv[7]
>>>>>>> 1a12bd13

    if ( !pumphistory_input || !profile_input || !glucose_input ) {
        usage( );
        console.log('{ "error": "Insufficient arguments" }');
        process.exit(1);
    }

    var fs = require('fs');
    try {
        var pumphistory_data = JSON.parse(fs.readFileSync(pumphistory_input, 'utf8'));
        var profile_data = JSON.parse(fs.readFileSync(profile_input, 'utf8'));
    } catch (e) {
        console.log('{ "error": "Could not parse input data" }');
        return console.error("Could not parse input data: ", e);
    }

    var pumpprofile_data = { };
    if (typeof pumpprofile_input != 'undefined') {
        try {
            pumpprofile_data = JSON.parse(fs.readFileSync(pumpprofile_input, 'utf8'));
        } catch (e) {
            console.error("Warning: could not parse "+pumpprofile_input);
        }
    }

    // disallow impossibly low carbRatios due to bad decoding
    if ( typeof(profile_data.carb_ratio) == 'undefined' || profile_data.carb_ratio < 2 ) {
        if ( typeof(pumpprofile_data.carb_ratio) == 'undefined' || pumpprofile_data.carb_ratio < 2 ) {
            console.log('{ "carbs": 0, "mealCOB": 0, "reason": "carb_ratios ' + profile_data.carb_ratio + ' and ' + pumpprofile_data.carb_ratio + ' out of bounds" }');
            return console.error("Error: carb_ratios " + profile_data.carb_ratio + ' and ' + pumpprofile_data.carb_ratio + " out of bounds");
        } else {
            profile_data.carb_ratio = pumpprofile_data.carb_ratio;
        }
    }

    try {
        var glucose_data = JSON.parse(fs.readFileSync(glucose_input, 'utf8'));
    } catch (e) {
        console.error("Warning: could not parse "+glucose_input);
    }

    var carb_data = { };
    if (typeof carb_input != 'undefined') {
        try {
            carb_data = JSON.parse(fs.readFileSync(carb_input, 'utf8'));
        } catch (e) {
            console.error("Warning: could not parse "+carb_input);
        }
    }
    // var prepped_glucose_data = { };
    // if (typeof prepped_glucose_input != 'undefined') {
        // try {
            // carb_data = JSON.parse(fs.readFileSync(prepped_glucose_input, 'utf8'));
        // } catch (e) {
            // console.error("Warning: could not parse "+prepped_glucose_input);
        // }
    // }

    var inputs = {
        history: pumphistory_data
    , profile: profile_data
    , pumpprofile: pumpprofile_data
    , carbs: carb_data
    , glucose: glucose_data
    //, prepped_glucose: prepped_glucose_data
    };

    var prepped_glucose = generate(inputs);
    console.log(JSON.stringify(prepped_glucose));
}
<|MERGE_RESOLUTION|>--- conflicted
+++ resolved
@@ -31,19 +31,11 @@
       usage( );
       process.exit(0)
     }
-<<<<<<< HEAD
-    var profile_input = process.argv.slice(3, 4).pop();
-    var glucose_input = process.argv.slice(4, 5).pop();
-    var pumpprofile_input = process.argv.slice(5, 6).pop()
-    var carb_input = process.argv.slice(6, 7).pop()
-    //var prepped_glucose_input = process.argv.slice(7, 8).pop()
-=======
     var profile_input = process.argv[3];
     var glucose_input = process.argv[4];
     var pumpprofile_input = process.argv[5]
     var carb_input = process.argv[6]
-    var prepped_glucose_input = process.argv[7]
->>>>>>> 1a12bd13
+    //var prepped_glucose_input = process.argv[7]
 
     if ( !pumphistory_input || !profile_input || !glucose_input ) {
         usage( );
