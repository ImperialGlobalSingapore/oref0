#!/bin/bash

# The Raspberry Pi doesn't contain a real hardware clock, so the time is lost on
# reboots. This updates the Raspberry Pi fake Hardware Clock so that it matches
# the meter time, and will be set to this value on reboot. This helps when there
# is no network connection
#
# Released under MIT license. See the accompanying LICENSE.txt file for
# full terms and conditions
#
# THE SOFTWARE IS PROVIDED "AS IS", WITHOUT WARRANTY OF ANY KIND, EXPRESS OR
# IMPLIED, INCLUDING BUT NOT LIMITED TO THE WARRANTIES OF MERCHANTABILITY,
# FITNESS FOR A PARTICULAR PURPOSE AND NONINFRINGEMENT. IN NO EVENT SHALL THE
# AUTHORS OR COPYRIGHT HOLDERS BE LIABLE FOR ANY CLAIM, DAMAGES OR OTHER
# LIABILITY, WHETHER IN AN ACTION OF CONTRACT, TORT OR OTHERWISE, ARISING FROM,
# OUT OF OR IN CONNECTION WITH THE SOFTWARE OR THE USE OR OTHER DEALINGS IN
# THE SOFTWARE.

PATH=/usr/local/sbin:/usr/local/bin:/usr/sbin:/usr/bin:/sbin:/bin

CLOCK=${1-monitor/clock-zoned.json}
GLUCOSE=${2-monitor/glucose.json}
PUMP=${3-pump}
CGM=${4-cgm}

die() { echo "$@" ; exit 1; }
self=$(basename $0)
function usage ( ) {

cat <<EOF
$self
$self - Set pump and CGM clocks based on NTP time if avaialble.
EOF
}

case "$1" in
  --help|help|-h)
    usage
    exit 0
    ;;
esac


checkNTP() { ntp-wait -n 1 -v || ( sudo /etc/init.d/ntp restart && ntp-wait -n 1 -v ) }

if checkNTP; then
    sudo ntpdate -s -b time.nist.gov
    echo Setting pump time to $(date)
    mdt -f internal setclock now 2>&1 >/dev/null
    if hash g4setclock 2>/dev/null; then
        echo Setting G4 CGM time to $(date) with g4setclock
        g4setclock now
    fi
    #TODO: deprecate openaps toolkit based CGM setups
    # xdripaps CGM does not have a clock to set, so don't try. 
<<<<<<< HEAD
    if [ ! -f xdrip.ini ]; then
        echo Setting CGM time to $(date) with openaps use $CGM UpdateTime --to now
        openaps use $CGM UpdateTime --to now 2>&1 >/dev/null | tail -1
=======
    if [ ! -d xdrip ]; then
      echo Setting CGM time to $(date)
      openaps use $CGM UpdateTime --to now 2>&1 >/dev/null | tail -1
>>>>>>> 54beccb2
    fi
fi<|MERGE_RESOLUTION|>--- conflicted
+++ resolved
@@ -53,14 +53,8 @@
     fi
     #TODO: deprecate openaps toolkit based CGM setups
     # xdripaps CGM does not have a clock to set, so don't try. 
-<<<<<<< HEAD
-    if [ ! -f xdrip.ini ]; then
+    if [ ! -d xdrip ]; then
         echo Setting CGM time to $(date) with openaps use $CGM UpdateTime --to now
         openaps use $CGM UpdateTime --to now 2>&1 >/dev/null | tail -1
-=======
-    if [ ! -d xdrip ]; then
-      echo Setting CGM time to $(date)
-      openaps use $CGM UpdateTime --to now 2>&1 >/dev/null | tail -1
->>>>>>> 54beccb2
     fi
 fi