--- conflicted
+++ resolved
@@ -46,17 +46,11 @@
 if checkNTP; then
     sudo ntpdate -s -b time.nist.gov
     echo Setting pump time to $(date)
-<<<<<<< HEAD
-    openaps use $PUMP set_clock --to now 2>&1 >/dev/null | tail -1
+    mdt -f internal setclock now 2>&1 >/dev/null
     # xdripaps CGM does not have a clock to set, so don't try. 
     if [ ! -f xdrip.ini ] 
     then
       echo Setting CGM time to $(date)
       openaps use $CGM UpdateTime --to now 2>&1 >/dev/null | tail -1
     fi
-=======
-    mdt -f internal setclock now 2>&1 >/dev/null
-    echo Setting CGM time to $(date)
-    openaps use $CGM UpdateTime --to now 2>&1 >/dev/null | tail -1
->>>>>>> c1f0653c
 fi