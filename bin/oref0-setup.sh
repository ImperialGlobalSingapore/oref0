--- conflicted
+++ resolved
@@ -84,11 +84,7 @@
     DIR="" # to force a Usage prompt
 fi
 if [[ -z "$DIR" || -z "$serial" ]]; then
-<<<<<<< HEAD
-    echo "Usage: oref0-setup.sh <--dir=directory> <--serial=pump_serial_#> [--tty=/dev/ttySOMETHING] [--max_iob=0] [--ns-host=https://mynightscout.azurewebsites.net] [--api-secret=myplaintextsecret] [--cgm=G4] [--enable=autosens meal]"
-=======
     echo "Usage: oref0-setup.sh <--dir=directory> <--serial=pump_serial_#> [--tty=/dev/ttySOMETHING] [--max_iob=0] [--ns-host=https://mynightscout.azurewebsites.net] [--api-secret=myplaintextsecret] [--cgm=G4] [--enable='autosens meal']"
->>>>>>> 64f14066
     read -p "Start interactive setup? [Y]/n " -r
     if [[ ! $REPLY =~ ^[Nn]$ ]]; then
         read -p "What would you like to call your loop directory? [myopenaps] " -r
@@ -147,11 +143,7 @@
     echo -n TTY $ttyport
 fi
 if [[ "$max_iob" -ne 0 ]]; then echo -n ", max_iob $max_iob"; fi
-<<<<<<< HEAD
-if [[ ! -z "$ENABLE" ]]; then echo -n ", advanced features$ENABLE"; fi
-=======
 if [[ ! -z "$ENABLE" ]]; then echo -n ", advanced features $ENABLE"; fi
->>>>>>> 64f14066
 echo
 
 read -p "Continue? y/[N] " -r
