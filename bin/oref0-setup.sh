--- conflicted
+++ resolved
@@ -320,11 +320,7 @@
 
 echo Checking mmeowlink installation
 #if openaps vendor add --path . mmeowlink.vendors.mmeowlink 2>&1 | grep "No module"; then
-<<<<<<< HEAD
-pip show mmeowlink | egrep "Version: 0.10.[1-9]" || (
-=======
 pip show mmeowlink | egrep "Version: 0.11." || (
->>>>>>> c9d87ccd
     echo Installing latest mmeowlink
     sudo pip install -U mmeowlink || die "Couldn't install mmeowlink"
 )
