--- conflicted
+++ resolved
@@ -684,7 +684,6 @@
     grep -q pump.ini .gitignore 2>/dev/null || echo pump.ini >> .gitignore
     git add .gitignore
 
-<<<<<<< HEAD
     if [[ "$ttyport" =~ "spi" ]]; then
         echo Checking kernel for spi_serial installation
         if ! python -c "import spi_serial" 2>/dev/null; then
@@ -729,23 +728,6 @@
             make && sudo make install && echo && touch /tmp/reboot-required && echo mraa installed. Please reboot before using. && echo ) || die "Could not compile mraa"
             sudo bash -c "grep -q i386-linux-gnu /etc/ld.so.conf || echo /usr/local/lib/i386-linux-gnu/ >> /etc/ld.so.conf && ldconfig" || die "Could not update /etc/ld.so.conf"
         fi
-=======
-    echo Checking mraa installation
-    if ! ldconfig -p | grep -q mraa; then
-        echo Installing swig etc.
-        sudo apt-get install -y libpcre3-dev git cmake python-dev swig || die "Could not install swig etc."
-        MRAA_RELEASE="v1.7.0" # GitHub hash 8ddbcde84e2d146bc0f9e38504d6c89c14291480
-
-        if [ -d "$HOME/src/mraa/" ]; then
-            echo -n "$HOME/src/mraa/ already exists; "
-            #(echo "Pulling latest master branch" && cd ~/src/mraa && git fetch && git checkout master && git pull) || die "Couldn't pull latest mraa master" # used for oref0 dev
-            (echo "Updating mraa source to stable release ${MRAA_RELEASE}" && cd $HOME/src/mraa && git fetch && git checkout ${MRAA_RELEASE} && git pull) || die "Couldn't pull latest mraa ${MRAA_RELEASE}  release" # used for oref0 master
-        else
-            echo -n "Cloning mraa "
-            #(echo -n "master branch. " && cd ~/src && git clone -b master https://github.com/intel-iot-devkit/mraa.git) || die "Couldn't clone mraa master" # used for oref0 dev
-            (echo -n "stable release ${MRAA_RELEASE}. " && cd $HOME/src && git clone -b ${MRAA_RELEASE} https://github.com/intel-iot-devkit/mraa.git) || die "Couldn't clone mraa release ${MRAA_RELEASE}" # used for oref0 master
->>>>>>> 5dfd444d
-        fi
     fi
 
     echo Checking openaps dev installation
