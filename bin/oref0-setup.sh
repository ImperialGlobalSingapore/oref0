#!/bin/bash

# This script sets up an openaps environment by defining the required devices,
# reports, and aliases, and optionally enabling it in cron.
#
# Released under MIT license. See the accompanying LICENSE.txt file for
# full terms and conditions
#
# THE SOFTWARE IS PROVIDED "AS IS", WITHOUT WARRANTY OF ANY KIND, EXPRESS OR
# IMPLIED, INCLUDING BUT NOT LIMITED TO THE WARRANTIES OF MERCHANTABILITY,
# FITNESS FOR A PARTICULAR PURPOSE AND NONINFRINGEMENT. IN NO EVENT SHALL THE
# AUTHORS OR COPYRIGHT HOLDERS BE LIABLE FOR ANY CLAIM, DAMAGES OR OTHER
# LIABILITY, WHETHER IN AN ACTION OF CONTRACT, TORT OR OTHERWISE, ARISING FROM,
# OUT OF OR IN CONNECTION WITH THE SOFTWARE OR THE USE OR OTHER DEALINGS IN
# THE SOFTWARE.

die() {
  echo "$@"
  exit 1
}

# defaults
max_iob=0
CGM="G4"
DIR=""
directory=""
EXTRAS=""
radio_locale="US"

for i in "$@"
do
case $i in
    -d=*|--dir=*)
    DIR="${i#*=}"
    # ~/ paths have to be expanded manually
    DIR="${DIR/#\~/$HOME}"
    directory="$(readlink -m $DIR)"
    shift # past argument=value
    ;;
    -s=*|--serial=*)
    serial="${i#*=}"
    shift # past argument=value
    ;;
    -rl=*|--radio_locale=*)
    radio_locale="${i#*=}"
    shift # past argument=value
    ;;
    -t=*|--tty=*)
    ttyport="${i#*=}"
    shift # past argument=value
    ;;
    -m=*|--max_iob=*)
    max_iob="${i#*=}"
    shift # past argument=value
    ;;
    -mdsm=*|--max_daily_safety_multiplier=*)
    max_daily_safety_multiplier="${i#*=}"
    shift # past argument=value
    ;;
    -cbsm=*|--current_basal_safety_multiplier=*)
    current_basal_safety_multiplier="${i#*=}"
    shift # past argument=value
    ;;
    -bdd=*|--bolussnooze_dia_divisor=*)
    bolussnooze_dia_divisor="${i#*=}"
    shift # past argument=value
    ;;
    -m5c=*|--min_5m_carbimpact=*)
    min_5m_carbimpact="${i#*=}"
    shift # past argument=value
    ;;
    -c=*|--cgm=*)
    CGM="${i#*=}"
    shift # past argument=value
    ;;
    -n=*|--ns-host=*)
    NIGHTSCOUT_HOST=$(echo ${i#*=} | sed 's/\/$//g')
    shift # past argument=value
    ;;
    -a=*|--api-secret=*)
    API_SECRET="${i#*=}"
    shift # past argument=value
    ;;
    -e=*|--enable=*)
    ENABLE="${i#*=}"
    shift # past argument=value
    ;;
    -b=*|--bleserial=*)
    BLE_SERIAL="${i#*=}"
    shift # past argument=value
    ;;
    -l=*|--blemac=*)
    BLE_MAC="${i#*=}"
    shift # past argument=value
    ;;
    --btmac=*)
    BT_MAC="${i#*=}"
    shift # past argument=value
    ;;
    -p=*|--btpeb=*)
    BT_PEB="${i#*=}"
    shift # past argument=value
    ;;
    *)
            # unknown option
    echo "Option ${i#*=} unknown"
    ;;
esac
done

if ! [[ ${CGM,,} =~ "g4" || ${CGM,,} =~ "g5" || ${CGM,,} =~ "mdt" || ${CGM,,} =~ "shareble" || ${CGM,,} =~ "xdrip" ]]; then
    echo "Unsupported CGM.  Please select (Dexcom) G4 (default), ShareBLE, G4-raw, G5, MDT or xdrip."
    echo
    DIR="" # to force a Usage prompt
fi
if ! ( git config -l | grep -q user.email ) ; then
    read -p "What email address would you like to use for git commits? " -r
    EMAIL=$REPLY
    git config --global user.email $EMAIL
fi
if ! ( git config -l | grep -q user.name ); then
    read -p "What full name would you like to use for git commits? " -r
    NAME=$REPLY
    git config --global user.name $NAME
fi
if [[ -z "$DIR" || -z "$serial" ]]; then
    echo "Usage: oref0-setup.sh <--dir=directory> <--serial=pump_serial_#> [--tty=/dev/ttySOMETHING] [--max_iob=0] [--ns-host=https://mynightscout.azurewebsites.net] [--api-secret=myplaintextsecret] [--cgm=(G4|shareble|G4-raw|G5|MDT|xdrip)] [--bleserial=SM123456] [--blemac=FE:DC:BA:98:76:54] [--btmac=AB:CD:EF:01:23:45] [--enable='autosens meal dexusb'] [--radio_locale=(WW|US)]"
    read -p "Start interactive setup? [Y]/n " -r
    if [[ $REPLY =~ ^[Nn]$ ]]; then
        exit
    fi
    read -p "What would you like to call your loop directory? [myopenaps] " -r
    DIR=$REPLY
    if [[ -z $DIR ]]; then DIR="myopenaps"; fi
    echo "Ok, $DIR it is."
    directory="$(readlink -m $DIR)"
    read -p "What is your pump serial number (numbers only)? " -r
    serial=$REPLY
    echo "Ok, $serial it is."
    read -p "What kind of CGM are you using? (i.e. G4, ShareBLE, G4-raw, G5, MDT, xdrip) " -r
    CGM=$REPLY
    echo "Ok, $CGM it is."
    if [[ ${CGM,,} =~ "shareble" ]]; then
        read -p "What is your G4 Share Serial Number? (i.e. SM12345678) " -r
        BLE_SERIAL=$REPLY
        echo "$BLE_SERIAL? Got it."
    fi


    read -p "Are you using an Explorer Board? y/[N] " -r
    if [[ $REPLY =~ ^[Yy]$ ]]; then
        ttyport=/dev/spidev5.1
    echo "Ok, yay for Explorer Board! "
    else
        read -p 'Are you using mmeowlink (i.e. with a TI stick)? If not, press enter. If so, what TTY port (full port address, looks like "/dev/ttySOMETHING" without the quotes - you probably want to copy paste it)? ' -r
        ttyport=$REPLY
        echo -n "Ok, "
        if [[ -z "$ttyport" ]]; then
            echo -n Carelink
        else
            echo -n TTY $ttyport
        fi
        echo " it is. "
    fi


    if [[ ! -z "${ttyport}" ]]; then
      echo "Medtronic pumps come in two types: WW (Worldwide) pumps, and NA (North America) pumps."
      echo "Confusingly, North America pumps may also be used outside of North America."
      echo ""
      echo "USA pumps have a serial number / model number that has 'NA' in it."
      echo "Non-USA pumps have a serial number / model number that 'WW' in it."
      echo ""
      echo "When using MMeowlink, we need to know which frequency we should use:"
      read -p "Are you using a USA/North American pump? If so, just hit enter. Otherwise enter WW: " -r
      radio_locale=$REPLY
      echo -n "Ok, "
      # Force uppercase, just in case the user entered ww
      radio_locale=${radio_locale^^}

      if [[ -z "${radio_locale}" ]]; then
          radio_locale='US'
      fi

      echo "-n ${radio_locale} it is"
    fi

    echo Are you using Nightscout? If not, press enter.
    read -p "If so, what is your Nightscout host? (i.e. https://mynightscout.azurewebsites.net)? " -r
    # remove any trailing / from NIGHTSCOUT_HOST
    NIGHTSCOUT_HOST=$(echo $REPLY | sed 's/\/$//g')
    if [[ -z $NIGHTSCOUT_HOST ]]; then
        echo Ok, no Nightscout for you.
    else
        echo "Ok, $NIGHTSCOUT_HOST it is."
    fi
    if [[ ! -z $NIGHTSCOUT_HOST ]]; then
        read -p "And what is your Nightscout api secret (i.e. myplaintextsecret)? " -r
        API_SECRET=$REPLY
        echo "Ok, $API_SECRET it is."
    fi
    if [[ ! -z $BT_MAC ]]; then
       read -p "For BT Tethering enter phone Bluetooth MAC address (i.e. AA:BB:CC:DD:EE:FF) hit enter to skip " -r
       BT_MAC=$REPLY
       echo "Ok, $BT_MAC it is."
       if [[ -z $BT_MAC ]]; then
          echo Ok, no Bluetooth for you.
          else
          echo "Ok, $BT_MAC it is."
       fi
    fi
    if [[ ! -z $BT_PEB ]]; then
       read -p "For Pancreabble enter Pebble mac id (i.e. AA:BB:CC:DD:EE:FF) hit enter to skip " -r
       BT_PEB=$REPLY
       echo "Ok, $BT_PEB it is."
    fi
    read -p "Do you need any advanced features? y/[N] " -r
    if [[ $REPLY =~ ^[Yy]$ ]]; then
        read -p "Enable automatic sensitivity adjustment? y/[N] " -r
        if [[ $REPLY =~ ^[Yy]$ ]]; then
            ENABLE+=" autosens "
        fi
        read -p "Enable autotuning of basals and ratios? y/[N] " -r
        if [[ $REPLY =~ ^[Yy]$ ]]; then
            ENABLE+=" autotune "
        fi
        read -p "Enable advanced meal assist? y/[N] " -r
        if [[ $REPLY =~ ^[Yy]$ ]]; then
            ENABLE+=" meal "
        fi
    fi
fi

echo -n "Setting up oref0 in $directory for pump $serial with $CGM CGM, "
if [[ ${CGM,,} =~ "shareble" ]]; then
    echo -n "G4 Share serial $BLE_SERIAL, "
fi
echo
echo -n "NS host $NIGHTSCOUT_HOST, "
if [[ -z "$ttyport" ]]; then
    echo -n Carelink
else
    echo -n TTY $ttyport
fi
if [[ "$max_iob" != "0" ]]; then echo -n ", max_iob $max_iob"; fi
if [[ ! -z "$max_daily_safety_multiplier" ]]; then
    echo -n ", max_daily_safety_multiplier $max_daily_safety_multiplier";
fi
if [[ ! -z "$current_basal_safety_multiplier" ]]; then
    echo -n ", current_basal_safety_multiplier $current_basal_safety_multiplier";
fi
if [[ ! -z "$bolussnooze_dia_divisor" ]]; then
    echo -n ", bolussnooze_dia_divisor $bolussnooze_dia_divisor";
fi
if [[ ! -z "$min_5m_carbimpact" ]]; then
    echo -n ", min_5m_carbimpact $min_5m_carbimpact";
fi
if [[ ! -z "$ENABLE" ]]; then echo -n ", advanced features $ENABLE"; fi
echo

# This section is echoing (commenting) back the options you gave it during the interactive setup script.
# The "| tee -a /tmp/oref0-runagain.sh" part is also appending it to a file so you can run it again more easily in the future.

echo "# To run again with these same options, use:" | tee /tmp/oref0-runagain.sh
echo -n "oref0-setup --dir=$directory --serial=$serial --cgm=$CGM" | tee -a /tmp/oref0-runagain.sh
if [[ ${CGM,,} =~ "shareble" ]]; then
    echo -n " --bleserial=$BLE_SERIAL" | tee -a /tmp/oref0-runagain.sh
fi
echo -n " --ns-host=$NIGHTSCOUT_HOST --api-secret=$API_SECRET" | tee -a /tmp/oref0-runagain.sh
if [[ ! -z "$ttyport" ]]; then
    echo -n " --tty=$ttyport" | tee -a /tmp/oref0-runagain.sh
fi
if [[ "$max_iob" -ne 0 ]]; then echo -n " --max_iob=$max_iob" | tee -a /tmp/oref0-runagain.sh; fi
if [[ ! -z "$max_daily_safety_multiplier" ]]; then
    echo -n " --max_daily_safety_multiplier=$max_daily_safety_multiplier" | tee -a /tmp/oref0-runagain.sh
fi
if [[ ! -z "$current_basal_safety_multiplier" ]]; then
    echo -n " --current_basal_safety_multiplier=$current_basal_safety_multiplier" | tee -a /tmp/oref0-runagain.sh
fi
if [[ ! -z "$bolussnooze_dia_divisor" ]]; then
    echo -n " --bolussnooze_dia_divisor=$bolussnooze_dia_divisor" | tee -a /tmp/oref0-runagain.sh
fi
if [[ ! -z "$min_5m_carbimpact" ]]; then
    echo -n " --min_5m_carbimpact=$min_5m_carbimpact" | tee -a /tmp/oref0-runagain.sh
fi
if [[ ! -z "$ENABLE" ]]; then echo -n " --enable='$ENABLE'" | tee -a /tmp/oref0-runagain.sh; fi
if [[ ! -z "$radio_locale" ]]; then echo -n " --radio_locale='$radio_locale'" | tee -a /tmp/oref0-runagain.sh; fi
if [[ ! -z "$BLE_MAC" ]]; then echo -n " --blemac='$BLE_MAC'" | tee -a /tmp/oref0-runagain.sh; fi
if [[ ! -z "$BT_MAC" ]]; then echo -n " --btmac='$BT_MAC'" | tee -a /tmp/oref0-runagain.sh; fi
if [[ ! -z "$BT_PEB" ]]; then echo -n " --btpeb='$BT_PEB'" | tee -a /tmp/oref0-runagain.sh; fi
echo; echo | tee -a /tmp/oref0-runagain.sh

read -p "Continue? y/[N] " -r
if [[ $REPLY =~ ^[Yy]$ ]]; then

echo -n "Checking $directory: "
mkdir -p $directory
if ( cd $directory && git status 2>/dev/null >/dev/null && openaps use -h >/dev/null ); then
    echo $directory already exists
elif openaps init $directory; then
    echo $directory initialized
else
    die "Can't init $directory"
fi
cd $directory || die "Can't cd $directory"

# Taking the oref0-runagain.sh from tmp to $directory
mv /tmp/oref0-runagain.sh ./

mkdir -p monitor || die "Can't mkdir monitor"
mkdir -p raw-cgm || die "Can't mkdir raw-cgm"
mkdir -p cgm || die "Can't mkdir cgm"
mkdir -p settings || die "Can't mkdir settings"
mkdir -p enact || die "Can't mkdir enact"
mkdir -p upload || die "Can't mkdir upload"
if [[ ${CGM,,} =~ "xdrip" ]]; then
	mkdir -p xdrip || die "Can't mkdir xdrip"
fi

mkdir -p $HOME/src/
if [ -d "$HOME/src/oref0/" ]; then
    echo "$HOME/src/oref0/ already exists; pulling latest"
    (cd ~/src/oref0 && git fetch && git pull) || die "Couldn't pull latest oref0"
else
    echo -n "Cloning oref0: "
    (cd ~/src && git clone git://github.com/openaps/oref0.git) || die "Couldn't clone oref0"
fi
echo Checking oref0 installation
if git branch | grep "* master"; then
    npm list -g oref0 | egrep oref0@0.4.[1-9] || (echo Installing latest oref0 package && sudo npm install -g oref0)
else
    npm list -g oref0 | egrep oref0@0.4.[1-9] || (echo Installing latest oref0 from ~/src/oref0/ && cd $HOME/src/oref0/ && npm run global-install)
fi

echo Checking mmeowlink installation
#if openaps vendor add --path . mmeowlink.vendors.mmeowlink 2>&1 | grep "No module"; then
pip show mmeowlink | egrep "Version: 0.11." || (
    echo Installing latest mmeowlink
    sudo pip install -U mmeowlink || die "Couldn't install mmeowlink"
)
#fi

cd $directory || die "Can't cd $directory"
if [[ "$max_iob" -eq 0 && -z "$max_daily_safety_multiplier" && -z "&current_basal_safety_multiplier" && -z "$bolussnooze_dia_divisor" && -z "$min_5m_carbimpact" ]]; then
    oref0-get-profile --exportDefaults > preferences.json || die "Could not run oref0-get-profile"
else
    preferences_from_args=()
    if [[ $max_iob -ne 0 ]]; then
	preferences_from_args+="\"max_iob\":$max_iob "
    fi
    if [[ ! -z "$max_daily_safety_multiplier" ]]; then
        preferences_from_args+="\"max_daily_safety_multiplier\":$max_daily_safety_multiplier "
    fi
    if [[ ! -z "$current_basal_safety_multiplier" ]]; then
        preferences_from_args+="\"current_basal_safety_multiplier\":$current_basal_safety_multiplier "
    fi
    if [[ ! -z "$bolussnooze_dia_divisor" ]]; then
        preferences_from_args+="\"bolussnooze_dia_divisor\":$bolussnooze_dia_divisor "
    fi
    if [[ ! -z "$min_5m_carbimpact" ]]; then
        preferences_from_args+="\"min_5m_carbimpact\":$min_5m_carbimpact "
    fi
    function join_by { local IFS="$1"; shift; echo "$*"; }
    echo "{ $(join_by , ${preferences_from_args[@]}) }" > preferences_from_args.json
    oref0-get-profile --updatePreferences preferences_from_args.json > preferences.json && rm preferences_from_args.json || die "Could not run oref0-get-profile"
fi

cat preferences.json
git add preferences.json

# enable log rotation
sudo cp $HOME/src/oref0/logrotate.openaps /etc/logrotate.d/openaps || die "Could not cp /etc/logrotate.d/openaps"
sudo cp $HOME/src/oref0/logrotate.rsyslog /etc/logrotate.d/rsyslog || die "Could not cp /etc/logrotate.d/rsyslog"

test -d /var/log/openaps || sudo mkdir /var/log/openaps && sudo chown $USER /var/log/openaps || die "Could not create /var/log/openaps"

# configure ns
if [[ ! -z "$NIGHTSCOUT_HOST" && ! -z "$API_SECRET" ]]; then
    echo "Removing any existing ns device: "
    ( killall -g openaps; killall -g oref0-pump-loop) 2>/dev/null; openaps device remove ns 2>/dev/null
    echo "Running nightscout autoconfigure-device-crud $NIGHTSCOUT_HOST $API_SECRET"
    nightscout autoconfigure-device-crud $NIGHTSCOUT_HOST $API_SECRET || die "Could not run nightscout autoconfigure-device-crud"
fi

# import template
for type in vendor device report alias; do
    echo importing $type file
    cat $HOME/src/oref0/lib/oref0-setup/$type.json | openaps import || die "Could not import $type.json"
done
echo Checking for BT Mac, BT Peb or Shareble
if [[ ! -z "$BT_PEB" || ! -z "$BT_MAC" || ${CGM,,} =~ "shareble" ]]; then
    # Install Bluez for BT Tethering
    echo Checking bluez installation
    if ! bluetoothd --version | grep -q 5.37 2>/dev/null; then
        cd $HOME/src/ && wget https://www.kernel.org/pub/linux/bluetooth/bluez-5.37.tar.gz && tar xvfz bluez-5.37.tar.gz || die "Couldn't download bluez"
        cd $HOME/src/bluez-5.37 && ./configure --enable-experimental --disable-systemd && \
        make && sudo make install && sudo cp ./src/bluetoothd /usr/local/bin/ || die "Couldn't make bluez"
        oref0-bluetoothup
    else
        echo bluez v 5.37 already installed
    fi
fi
# add/configure devices
if [[ ${CGM,,} =~ "g5" ]]; then
    openaps use cgm config --G5
    openaps report add raw-cgm/raw-entries.json JSON cgm oref0_glucose --hours "24.0" --threshold "100" --no-raw
elif [[ ${CGM,,} =~ "shareble" ]]; then
    echo Checking Adafruit_BluefruitLE installation
    if ! python -c "import Adafruit_BluefruitLE" 2>/dev/null; then
        if [ -d "$HOME/src/Adafruit_Python_BluefruitLE/" ]; then
            echo "$HOME/src/Adafruit_Python_BluefruitLE/ already exists; pulling latest master branch"
            (cd ~/src/Adafruit_Python_BluefruitLE && git fetch && git checkout wip/bewest/custom-gatt-profile && git pull) || die "Couldn't pull latest Adafruit_Python_BluefruitLE wip/bewest/custom-gatt-profile"
        else
            echo -n "Cloning Adafruit_Python_BluefruitLE wip/bewest/custom-gatt-profile: "
            # TODO: get this moved over to openaps and install with pip
            (cd ~/src && git clone -b wip/bewest/custom-gatt-profile https://github.com/bewest/Adafruit_Python_BluefruitLE.git) || die "Couldn't clone Adafruit_Python_BluefruitLE wip/bewest/custom-gatt-profile"
        fi
        echo Installing Adafruit_BluefruitLE && cd $HOME/src/Adafruit_Python_BluefruitLE && sudo python setup.py develop || die "Couldn't install Adafruit_BluefruitLE"
    fi
    echo Checking openxshareble installation
    if ! python -c "import openxshareble" 2>/dev/null; then
        echo Installing openxshareble && sudo pip install git+https://github.com/openaps/openxshareble.git@dev || die "Couldn't install openxshareble"
    fi
    sudo apt-get -y install bc jq libusb-dev libdbus-1-dev libglib2.0-dev libudev-dev libical-dev libreadline-dev python-dbus || die "Couldn't apt-get install: run 'sudo apt-get update' and try again?"
    echo Checking bluez installation
    if  bluetoothd --version | grep -q 5.37 2>/dev/null; then
        sudo cp $HOME/src/openxshareble/bluetoothd.conf /etc/dbus-1/system.d/bluetooth.conf || die "Couldn't copy bluetoothd.conf"
    fi
     # add two lines to /etc/rc.local if they are missing.
    if ! grep -q '/usr/local/bin/bluetoothd --experimental &' /etc/rc.local; then
        sed -i"" 's/^exit 0/\/usr\/local\/bin\/bluetoothd --experimental \&\n\nexit 0/' /etc/rc.local
    fi
    if ! grep -q 'bluetooth_rfkill_event >/dev/null 2>&1 &' /etc/rc.local; then
        sed -i"" 's/^exit 0/bluetooth_rfkill_event >\/dev\/null 2>\&1 \&\n\nexit 0/' /etc/rc.local
    fi
    # comment out existing line if it exists and isn't already commented out
    sed -i"" 's/^screen -S "brcm_patchram_plus" -d -m \/usr\/local\/sbin\/bluetooth_patchram.sh/# &/' /etc/rc.local
fi
if [[ ${CGM,,} =~ "shareble" || ${CGM,,} =~ "g4-raw" ]]; then
    mkdir -p $directory-cgm-loop
    if ( cd $directory-cgm-loop && git status 2>/dev/null >/dev/null && openaps use -h >/dev/null ); then
        echo $directory-cgm-loop already exists
    elif openaps init $directory-cgm-loop; then
        echo $directory-cgm-loop initialized
    else
        die "Can't init $directory-cgm-loop"
    fi
    cd $directory-cgm-loop || die "Can't cd $directory-cgm-loop"
    mkdir -p monitor || die "Can't mkdir monitor"
    mkdir -p nightscout || die "Can't mkdir nightscout"

    openaps device remove cgm 2>/dev/null

    # configure ns
    if [[ ! -z "$NIGHTSCOUT_HOST" && ! -z "$API_SECRET" ]]; then
        echo "Removing any existing ns device: "
        ( killall -g openaps; killall -g oref0-pump-loop) 2>/dev/null; openaps device remove ns 2>/dev/null
        echo "Running nightscout autoconfigure-device-crud $NIGHTSCOUT_HOST $API_SECRET"
        nightscout autoconfigure-device-crud $NIGHTSCOUT_HOST $API_SECRET || die "Could not run nightscout autoconfigure-device-crud"
    fi

    if [[ ${CGM,,} =~ "g4-raw" ]]; then
        sudo apt-get -y install bc
        openaps device add cgm dexcom || die "Can't add CGM"
        for type in cgm-loop; do
            echo importing $type file
            cat $HOME/src/oref0/lib/oref0-setup/$type.json | openaps import || die "Could not import $type.json"
        done
    elif [[ ${CGM,,} =~ "shareble" ]]; then
        # import shareble stuff
        for type in shareble cgm-loop; do
            echo importing $type file
            cat $HOME/src/oref0/lib/oref0-setup/$type.json | openaps import || die "Could not import $type.json"
        done

        if [[ -z "$BLE_MAC" ]]; then
            read -p "Please go into your Dexcom's Share settings, forget any existing device, turn Share back on, and press Enter."
            openaps use cgm list_dexcom
            read -p "What is your G4 Share MAC address? (i.e. FE:DC:BA:98:78:54) " -r
            BLE_MAC=$REPLY
            echo "$BLE_MAC? Got it."
        fi
        echo openaps use cgm configure --serial $BLE_SERIAL --mac $BLE_MAC
        openaps use cgm configure --serial $BLE_SERIAL --mac $BLE_MAC || die "Couldn't configure Share serial and MAC"
    fi

    cd $directory || die "Can't cd $directory"
fi
grep -q pump.ini .gitignore 2>/dev/null || echo pump.ini >> .gitignore
git add .gitignore

if [[ "$ttyport" =~ "spi" ]]; then
    echo Checking spi_serial installation
    if ! python -c "import spi_serial" 2>/dev/null; then
        echo Installing spi_serial && sudo pip install --upgrade git+https://github.com/EnhancedRadioDevices/spi_serial || die "Couldn't install spi_serial"
    fi

    echo Checking mraa installation
    if ! ldconfig -p | grep -q mraa; then
        echo Installing swig etc.
        sudo apt-get install -y libpcre3-dev git cmake python-dev swig || die "Could not install swig etc."

        if [ -d "$HOME/src/mraa/" ]; then
            echo "$HOME/src/mraa/ already exists; pulling latest master branch"
            (cd ~/src/mraa && git fetch && git checkout master && git pull) || die "Couldn't pull latest mraa master"
        else
            echo -n "Cloning mraa master: "
            (cd ~/src && git clone -b master https://github.com/intel-iot-devkit/mraa.git) || die "Couldn't clone mraa master"
        fi
        ( cd $HOME/src/ && mkdir -p mraa/build && cd $_ && cmake .. -DBUILDSWIGNODE=OFF && \
        make && sudo make install && echo && touch /tmp/reboot-required && echo mraa installed. Please reboot before using. && echo ) || die "Could not compile mraa"
        sudo bash -c "grep -q i386-linux-gnu /etc/ld.so.conf || echo /usr/local/lib/i386-linux-gnu/ >> /etc/ld.so.conf && ldconfig" || die "Could not update /etc/ld.so.conf"
    fi

fi

echo Checking openaps dev installation
if ! openaps --version 2>&1 | egrep "0.[2-9].[0-9]"; then
    # TODO: switch this back to master once https://github.com/openaps/openaps/pull/116 is merged/released
    echo Installing latest openaps dev && sudo pip install git+https://github.com/openaps/openaps.git@dev || die "Couldn't install openaps"
fi

cd $directory || die "Can't cd $directory"
echo "Removing any existing pump device:"
( killall -g openaps; killall -g oref0-pump-loop) 2>/dev/null; openaps device remove pump 2>/dev/null
if [[ -z "$ttyport" ]]; then
    openaps device add pump medtronic $serial || die "Can't add pump"
    # carelinks can't listen for silence or mmtune, so just do a preflight check instead
    openaps alias add wait-for-silence 'report invoke monitor/temp_basal.json'
    openaps alias add wait-for-long-silence 'report invoke monitor/temp_basal.json'
    openaps alias add mmtune 'report invoke monitor/temp_basal.json'
else
    # radio_locale requires openaps 0.2.0-dev or later
    openaps device add pump mmeowlink subg_rfspy $ttyport $serial $radio_locale || die "Can't add pump"
    openaps alias add wait-for-silence '! bash -c "(mmeowlink-any-pump-comms.py --port '$ttyport' --wait-for 1 | grep -q comms && echo -n Radio ok, || openaps mmtune) && echo -n \" Listening: \"; for i in $(seq 1 100); do echo -n .; mmeowlink-any-pump-comms.py --port '$ttyport' --wait-for 30 2>/dev/null | egrep -v subg | egrep No && break; done"'
    openaps alias add wait-for-long-silence '! bash -c "echo -n \"Listening: \"; for i in $(seq 1 200); do echo -n .; mmeowlink-any-pump-comms.py --port '$ttyport' --wait-for 45 2>/dev/null | egrep -v subg | egrep No && break; done"'
    if [[ ${radio_locale,,} =~ "ww" ]]; then
      # add subg-ww-radio-parameters script to mmtune for WW pump. See https://github.com/oskarpearson/mmeowlink/issues/51 or https://github.com/oskarpearson/mmeowlink/wiki/Non-USA-pump-settings for details
      sed -i"" 's/^\(mmtune.*\); \(echo -n .*mmtune:\)/\1; echo -n subg-ww-radio-parameters:; \/usr\/local\/bin\/oref0-subg-ww-radio-parameters-timeout; \2/g' openaps.ini

       # Hack to check if radio_locale has been set in pump.ini. This is a temporary workaround for https://github.com/oskarpearson/mmeowlink/issues/55
       # It will remove empty line at the end of pump.ini and then append radio_locale if it's not there yet
       grep -q radio_locale pump.ini ||  echo "$(< pump.ini)" > pump.ini ; echo "radio_locale=$radio_locale" >> pump.ini
    fi
fi

# Medtronic CGM
if [[ ${CGM,,} =~ "mdt" ]]; then
    sudo pip install -U openapscontrib.glucosetools || die "Couldn't install glucosetools"
    openaps device remove cgm 2>/dev/null
    if [[ -z "$ttyport" ]]; then
        openaps device add cgm medtronic $serial || die "Can't add cgm"
    else
        openaps device add cgm mmeowlink subg_rfspy $ttyport $serial $radio_locale || die "Can't add cgm"
    fi
    for type in mdt-cgm; do
        echo importing $type file
        cat $HOME/src/oref0/lib/oref0-setup/$type.json | openaps import || die "Could not import $type.json"
    done
fi

# xdrip CGM (xDripAPS)
if [[ ${CGM,,} =~ "xdrip" ]]; then
    echo xdrip selected as CGM, so configuring xDripAPS
    sudo apt-get install sqlite3 || die "Can't add xdrip cgm - error installing sqlite3"
    sudo pip install flask || die "Can't add xdrip cgm - error installing flask"
    sudo pip install flask-restful || die "Can't add xdrip cgm - error installing flask-restful"
    git clone https://github.com/colinlennon/xDripAPS.git $HOME/.xDripAPS
    mkdir -p $HOME/.xDripAPS_data
    for type in xdrip-cgm; do
        echo importing $type file
        cat $HOME/src/oref0/lib/oref0-setup/$type.json | openaps import || die "Could not import $type.json"
    done
    touch /tmp/reboot-required
fi

# Install EdisonVoltage
if egrep -i "edison" /etc/passwd 2>/dev/null; then
   echo "Checking if EdisonVoltage is already installed"
   if [ -d "$HOME/src/EdisonVoltage/" ]; then
      echo "EdisonVoltage already installed"
   else
      echo "Installing EdisonVoltage"
      cd ~/src && git clone -b master git://github.com/cjo20/EdisonVoltage.git || (cd EdisonVoltage && git checkout master && git pull)
      cd ~/src/EdisonVoltage
      make voltage
   fi
   cd $directory || die "Can't cd $directory"
   for type in edisonbattery; do
     echo importing $type file
     cat $HOME/src/oref0/lib/oref0-setup/$type.json | openaps import || die "Could not import $type.json"
  done
fi
# Install Pancreabble
echo Checking for BT Pebble Mac 
if [[ ! -z "$BT_PEB" ]]; then
   sudo apt-get -y install jq
   sudo pip install libpebble2
   sudo pip install --user git+git://github.com/mddub/pancreabble.git
   oref0-bluetoothup
   sudo rfcomm bind hci0 $BT_PEB
   for type in pancreabble; do
     echo importing $type file
     cat $HOME/src/oref0/lib/oref0-setup/$type.json | openaps import || die "Could not import $type.json"
  done 
  sudo cp $HOME/src/oref0/lib/oref0-setup/pancreoptions.json $directory/pancreoptions.json 
fi  
# configure optional features passed to enact/suggested.json report
if [[ $ENABLE =~ autosens && $ENABLE =~ meal ]]; then
    EXTRAS="settings/autosens.json monitor/meal.json"
elif [[ $ENABLE =~ autosens ]]; then
    EXTRAS="settings/autosens.json"
elif [[ $ENABLE =~ meal ]]; then
    EXTRAS='"" monitor/meal.json'
fi
echo Running: openaps report add enact/suggested.json text determine-basal shell monitor/iob.json monitor/temp_basal.json monitor/glucose.json settings/profile.json $EXTRAS
openaps report add enact/suggested.json text determine-basal shell monitor/iob.json monitor/temp_basal.json monitor/glucose.json settings/profile.json $EXTRAS

# configure autotune if enabled
if [[ $ENABLE =~ autotune ]]; then
    sudo apt-get -y install jq
    cd $directory || die "Can't cd $directory"
    for type in autotune; do
      echo importing $type file
      cat $HOME/src/oref0/lib/oref0-setup/$type.json | openaps import || die "Could not import $type.json"
    done
fi

# configure supermicrobolus if enabled
if [[ $ENABLE =~ microbolus ]]; then
    sudo apt-get -y install bc
    cd $directory || die "Can't cd $directory"
    for type in supermicrobolus; do
      echo importing $type file
      cat $HOME/src/oref0/lib/oref0-setup/$type.json | openaps import || die "Could not import $type.json"
    done
fi

# Create ~/.profile so that openaps commands can be executed from the command line
# as long as we still use enivorement variables it's easy that the openaps commands work from both crontab and from a common shell
# TODO: remove API_SECRET and NIGHTSCOUT_HOST (see https://github.com/openaps/oref0/issues/299)
echo Add NIGHTSCOUT_HOST and API_SECRET to $HOME/.profile
(cat $HOME/.profile | grep -q "NIGHTSCOUT_HOST" || echo export NIGHTSCOUT_HOST="$NIGHTSCOUT_HOST") >> $HOME/.profile
(cat $HOME/.profile | grep -q "API_SECRET" || echo export API_SECRET="`nightscout hash-api-secret $API_SECRET`") >> $HOME/.profile

echo
if [[ "$ttyport" =~ "spi" ]]; then
    echo Resetting spi_serial
    reset_spi_serial.py
fi
echo Attempting to communicate with pump:
( killall -g openaps; killall -g oref0-pump-loop)
openaps mmtune
echo

read -p "Schedule openaps in cron? y/[N] " -r
if [[ $REPLY =~ ^[Yy]$ ]]; then

    echo Saving existing crontab to $HOME/crontab.txt:
    crontab -l | tee $HOME/crontab.old.txt
    read -p "Would you like to remove your existing crontab first? y/[N] " -r
    if [[ $REPLY =~ ^[Yy]$ ]]; then
        crontab -r
    fi

# add crontab entries
    (crontab -l; crontab -l | grep -q "$NIGHTSCOUT_HOST" || echo NIGHTSCOUT_HOST=$NIGHTSCOUT_HOST) | crontab -
    (crontab -l; crontab -l | grep -q "API_SECRET=" || echo API_SECRET=$(nightscout hash-api-secret $API_SECRET)) | crontab -
    (crontab -l; crontab -l | grep -q "PATH=" || echo "PATH=$PATH" ) | crontab -
    (crontab -l; crontab -l | grep -q "oref0-online $BT_MAC" || echo '* * * * * ps aux | grep -v grep | grep -q "oref0-online '$BT_MAC'" || oref0-online '$BT_MAC' >> /var/log/openaps/network.log' ) | crontab -
    (crontab -l; crontab -l | grep -q "sudo wpa_cli scan" || echo '* * * * * sudo wpa_cli scan') | crontab -
    (crontab -l; crontab -l | grep -q "killall -g --older-than 15m oref0" || echo '* * * * * ( killall -g --older-than 15m openaps; killall -g --older-than 15m oref0-pump-loop; killall -g --older-than 15m openaps-report )') | crontab -
    # repair or reset git repository if it's corrupted or disk is full
    (crontab -l; crontab -l | grep -q "cd $directory && oref0-reset-git" || echo "* * * * * cd $directory && oref0-reset-git") | crontab -
    # truncate git history to 1000 commits if it has grown past 1500
    (crontab -l; crontab -l | grep -q "oref0-truncate-git-history" || echo "* * * * * cd $directory && ps aux | grep -v grep | grep -q oref0-truncate-git-history || oref0-truncate-git-history") | crontab -
    if [[ ${CGM,,} =~ "shareble" || ${CGM,,} =~ "g4-raw" ]]; then
        # repair or reset cgm-loop git repository if it's corrupted or disk is full
        (crontab -l; crontab -l | grep -q "cd $directory-cgm-loop && oref0-reset-git" || echo "* * * * * cd $directory-cgm-loop && oref0-reset-git") | crontab -
        # truncate cgm-loop git history to 1000 commits if it has grown past 1500
        (crontab -l; crontab -l | grep -q "cd $directory-cgm-loop && oref0-truncate-git-history" || echo "* * * * * cd $directory-cgm-loop && oref0-truncate-git-history") | crontab -
        (crontab -l; crontab -l | grep -q "cd $directory-cgm-loop && ps aux | grep -v grep | grep -q 'openaps monitor-cgm'" || echo "* * * * * cd $directory-cgm-loop && ps aux | grep -v grep | grep -q 'openaps monitor-cgm' || ( date; openaps monitor-cgm) | tee -a /var/log/openaps/cgm-loop.log; cp -up monitor/glucose-raw-merge.json $directory/cgm/glucose.json ; cp -up $directory/cgm/glucose.json $directory/monitor/glucose.json") | crontab -
    elif [[ ${CGM,,} =~ "xdrip" ]]; then
        (crontab -l; crontab -l | grep -q "cd $directory && ps aux | grep -v grep | grep -q 'openaps monitor-xdrip'" || echo "* * * * * cd $directory && ps aux | grep -v grep | grep -q 'openaps monitor-xdrip' || ( date; openaps monitor-xdrip) | tee -a /var/log/openaps/xdrip-loop.log; cp -up $directory/xdrip/glucose.json $directory/monitor/glucose.json") | crontab -
        (crontab -l; crontab -l | grep -q "xDripAPS.py" || echo "@reboot python $HOME/.xDripAPS/xDripAPS.py") | crontab -
    elif [[ $ENABLE =~ dexusb ]]; then
        (crontab -l; crontab -l | grep -q "@reboot .*dexusb-cgm" || echo "@reboot cd $directory && /usr/bin/python -u /usr/local/bin/oref0-dexusb-cgm-loop >> /var/log/openaps/cgm-dexusb-loop.log 2>&1" ) | crontab -
    elif ! [[ ${CGM,,} =~ "mdt" ]]; then # use nightscout for cgm
        (crontab -l; crontab -l | grep -q "cd $directory && ps aux | grep -v grep | grep -q 'openaps get-bg'" || echo "* * * * * cd $directory && ps aux | grep -v grep | grep -q 'openaps get-bg' || ( date; openaps get-bg ; cat cgm/glucose.json | json -a sgv dateString | head -1 ) | tee -a /var/log/openaps/cgm-loop.log") | crontab -
    fi
    (crontab -l; crontab -l | grep -q "cd $directory && ps aux | grep -v grep | grep -q 'openaps ns-loop'" || echo "* * * * * cd $directory && ps aux | grep -v grep | grep -q 'openaps ns-loop' || openaps ns-loop | tee -a /var/log/openaps/ns-loop.log") | crontab -
    if [[ $ENABLE =~ autosens ]]; then
        (crontab -l; crontab -l | grep -q "cd $directory && ps aux | grep -v grep | grep -q 'openaps autosens'" || echo "* * * * * cd $directory && ps aux | grep -v grep | grep -q 'openaps autosens' || openaps autosens | tee -a /var/log/openaps/autosens-loop.log") | crontab -
    fi
    if [[ $ENABLE =~ autotune ]]; then
        # autotune nightly at 12:05am using data from NS
        (crontab -l; crontab -l | grep -q "oref0-autotune -d=$directory -n=$NIGHTSCOUT_HOST" || echo "5 0 * * * ( oref0-autotune -d=$directory -n=$NIGHTSCOUT_HOST && cat $directory/autotune/profile.json | json | grep -q start && cp $directory/autotune/profile.json $directory/settings/autotune.json) 2>&1 | tee -a /var/log/openaps/autotune.log") | crontab -
    fi
    if [[ "$ttyport" =~ "spi" ]]; then
        (crontab -l; crontab -l | grep -q "reset_spi_serial.py" || echo "@reboot reset_spi_serial.py") | crontab -
        (crontab -l; crontab -l | grep -q "oref0-radio-reboot" || echo "* * * * * oref0-radio-reboot") | crontab -
<<<<<<< HEAD
    fi
    if [[ $ENABLE =~ microbolus ]]; then
        (crontab -l; crontab -l | grep -q "cd $directory && ( ps aux | grep -v grep | grep -q 'bin/oref0-pump-loop'" || echo "* * * * * cd $directory && ( ps aux | grep -v grep | grep -q 'bin/oref0-pump-loop' || oref0-pump-loop --microbolus ) 2>&1 | tee -a /var/log/openaps/pump-loop.log") | crontab -
    else
        (crontab -l; crontab -l | grep -q "cd $directory && ( ps aux | grep -v grep | grep -q 'openaps pump-loop'" || echo "* * * * * cd $directory && ( ps aux | grep -v grep | grep -q 'openaps pump-loop' || openaps pump-loop ) 2>&1 | tee -a /var/log/openaps/pump-loop.log") | crontab -
=======
>>>>>>> 9d256e35
    fi
    if [[ ! -z "$BT_PEB" ]]; then
       (crontab -l; crontab -l | grep -q "cd $directory && ( ps aux | grep -v grep | grep -q 'peb-urchin-status $BT_PEB '" || echo "* * * * * cd $directory && ( ps aux | grep -v grep | grep -q 'peb-urchin-status $BT_PEB' || peb-urchin-status $BT_PEB ) 2>&1 | tee -a /var/log/openaps/urchin-loop.log") | crontab -
    fi
    if [[ ! -z "$BT_PEB" || ! -z "$BT_MAC" ]]; then
       (crontab -l; crontab -l | grep -q "oref0-bluetoothup" || echo '* * * * * ps aux | grep -v grep | grep -q "oref0-bluetoothup" || oref0-bluetoothup >> /var/log/openaps/network.log' ) | crontab -
    fi
    crontab -l | tee $HOME/crontab.txt
fi

if [[ ${CGM,,} =~ "shareble" ]]; then
    echo
    echo "To pair your G4 Share receiver, open its Setttings, select Share, Forget Device (if previously paired), then turn sharing On"
fi


fi # from 'read -p "Continue? y/[N] " -r' after interactive setup is complete

if [ -e /tmp/reboot-required ]; then
  read -p "Reboot required.  Press enter to reboot or Ctrl-C to cancel"
  sudo reboot
fi<|MERGE_RESOLUTION|>--- conflicted
+++ resolved
@@ -699,14 +699,11 @@
     if [[ "$ttyport" =~ "spi" ]]; then
         (crontab -l; crontab -l | grep -q "reset_spi_serial.py" || echo "@reboot reset_spi_serial.py") | crontab -
         (crontab -l; crontab -l | grep -q "oref0-radio-reboot" || echo "* * * * * oref0-radio-reboot") | crontab -
-<<<<<<< HEAD
     fi
     if [[ $ENABLE =~ microbolus ]]; then
         (crontab -l; crontab -l | grep -q "cd $directory && ( ps aux | grep -v grep | grep -q 'bin/oref0-pump-loop'" || echo "* * * * * cd $directory && ( ps aux | grep -v grep | grep -q 'bin/oref0-pump-loop' || oref0-pump-loop --microbolus ) 2>&1 | tee -a /var/log/openaps/pump-loop.log") | crontab -
     else
         (crontab -l; crontab -l | grep -q "cd $directory && ( ps aux | grep -v grep | grep -q 'openaps pump-loop'" || echo "* * * * * cd $directory && ( ps aux | grep -v grep | grep -q 'openaps pump-loop' || openaps pump-loop ) 2>&1 | tee -a /var/log/openaps/pump-loop.log") | crontab -
-=======
->>>>>>> 9d256e35
     fi
     if [[ ! -z "$BT_PEB" ]]; then
        (crontab -l; crontab -l | grep -q "cd $directory && ( ps aux | grep -v grep | grep -q 'peb-urchin-status $BT_PEB '" || echo "* * * * * cd $directory && ( ps aux | grep -v grep | grep -q 'peb-urchin-status $BT_PEB' || peb-urchin-status $BT_PEB ) 2>&1 | tee -a /var/log/openaps/urchin-loop.log") | crontab -
