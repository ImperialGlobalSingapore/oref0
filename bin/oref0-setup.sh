#!/bin/bash

# This script sets up an openaps environment by defining the required devices,
# reports, and aliases, and optionally enabling it in cron.
#
# Released under MIT license. See the accompanying LICENSE.txt file for
# full terms and conditions
#
# THE SOFTWARE IS PROVIDED "AS IS", WITHOUT WARRANTY OF ANY KIND, EXPRESS OR
# IMPLIED, INCLUDING BUT NOT LIMITED TO THE WARRANTIES OF MERCHANTABILITY,
# FITNESS FOR A PARTICULAR PURPOSE AND NONINFRINGEMENT. IN NO EVENT SHALL THE
# AUTHORS OR COPYRIGHT HOLDERS BE LIABLE FOR ANY CLAIM, DAMAGES OR OTHER
# LIABILITY, WHETHER IN AN ACTION OF CONTRACT, TORT OR OTHERWISE, ARISING FROM,
# OUT OF OR IN CONNECTION WITH THE SOFTWARE OR THE USE OR OTHER DEALINGS IN
# THE SOFTWARE.

die() {
  echo "$@"
  exit 1
}

# defaults
max_iob=0
CGM="G4-upload"
DIR=""
directory=""
EXTRAS=""
radio_locale="US"

for i in "$@"
do
case $i in
    -d=*|--dir=*)
    DIR="${i#*=}"
    # ~/ paths have to be expanded manually
    DIR="${DIR/#\~/$HOME}"
    directory="$(readlink -m $DIR)"
    shift # past argument=value
    ;;
    -s=*|--serial=*)
    serial="${i#*=}"
    shift # past argument=value
    ;;
    -rl=*|--radio_locale=*)
    radio_locale="${i#*=}"
    shift # past argument=value
    ;;
    -t=*|--tty=*)
    ttyport="${i#*=}"
    shift # past argument=value
    ;;
    -m=*|--max_iob=*)
    max_iob="${i#*=}"
    shift # past argument=value
    ;;
    -mdsm=*|--max_daily_safety_multiplier=*)
    max_daily_safety_multiplier="${i#*=}"
    shift # past argument=value
    ;;
    -cbsm=*|--current_basal_safety_multiplier=*)
    current_basal_safety_multiplier="${i#*=}"
    shift # past argument=value
    ;;
    -bdd=*|--bolussnooze_dia_divisor=*)
    bolussnooze_dia_divisor="${i#*=}"
    shift # past argument=value
    ;;
    -m5c=*|--min_5m_carbimpact=*)
    min_5m_carbimpact="${i#*=}"
    shift # past argument=value
    ;;
    -c=*|--cgm=*)
    CGM="${i#*=}"
    shift # past argument=value
    ;;
    -n=*|--ns-host=*)
    NIGHTSCOUT_HOST=$(echo ${i#*=} | sed 's/\/$//g')
    shift # past argument=value
    ;;
    -a=*|--api-secret=*)
    API_SECRET="${i#*=}"
    shift # past argument=value
    ;;
    -e=*|--enable=*)
    ENABLE="${i#*=}"
    shift # past argument=value
    ;;
    -b=*|--bleserial=*)
    BLE_SERIAL="${i#*=}"
    shift # past argument=value
    ;;
    -l=*|--blemac=*)
    BLE_MAC="${i#*=}"
    shift # past argument=value
    ;;
    --btmac=*)
    BT_MAC="${i#*=}"
    shift # past argument=value
    ;;
    -p=*|--btpeb=*)
    BT_PEB="${i#*=}"
    shift # past argument=value
    ;;
    *)
            # unknown option
    echo "Option ${i#*=} unknown"
    ;;
esac
done

if ! [[ ${CGM,,} =~ "g4-upload" || ${CGM,,} =~ "g5" || ${CGM,,} =~ "mdt" || ${CGM,,} =~ "shareble" || ${CGM,,} =~ "xdrip" || ${CGM,,} =~ "g4-local" ]]; then
    echo "Unsupported CGM.  Please select (Dexcom) G4-upload (default), G4-local-only, G5, MDT or xdrip."
    echo
    DIR="" # to force a Usage prompt
fi
if ! ( git config -l | grep -q user.email ) ; then
    read -p "What email address would you like to use for git commits? " -r
    EMAIL=$REPLY
    git config --global user.email $EMAIL
fi
if ! ( git config -l | grep -q user.name ); then
    read -p "What full name would you like to use for git commits? " -r
    NAME=$REPLY
    git config --global user.name $NAME
fi
if [[ -z "$DIR" || -z "$serial" ]]; then
    echo "Usage: oref0-setup.sh <--dir=directory> <--serial=pump_serial_#> [--tty=/dev/ttySOMETHING] [--max_iob=0] [--ns-host=https://mynightscout.azurewebsites.net] [--api-secret=myplaintextsecret] [--cgm=(G4|shareble|G4-raw|G5|MDT|xdrip)] [--bleserial=SM123456] [--blemac=FE:DC:BA:98:76:54] [--btmac=AB:CD:EF:01:23:45] [--enable='autosens meal dexusb'] [--radio_locale=(WW|US)]"
    read -p "Start interactive setup? [Y]/n " -r
    if [[ $REPLY =~ ^[Nn]$ ]]; then
        exit
    fi
    read -p "What would you like to call your loop directory? [myopenaps] " -r
    DIR=$REPLY
    if [[ -z $DIR ]]; then DIR="myopenaps"; fi
    echo "Ok, $DIR it is."
    directory="$(readlink -m $DIR)"
    read -p "What is your pump serial number (numbers only)? " -r
    serial=$REPLY
    echo "Ok, $serial it is."
    read -p "What kind of CGM are you using? (e.g., G4-upload, G4-local-only, G5, MDT, xdrip?) Note: G4-local-only will NOT upload BGs from a plugged in receiver to Nightscout" -r
    CGM=$REPLY
    echo "Ok, $CGM it is."
    if [[ ${CGM,,} =~ "shareble" ]]; then
        read -p "What is your G4 Share Serial Number? (i.e. SM12345678) " -r
        BLE_SERIAL=$REPLY
        echo "$BLE_SERIAL? Got it."
    fi


    read -p "Are you using an Explorer Board? y/[N] " -r
    if [[ $REPLY =~ ^[Yy]$ ]]; then
        ttyport=/dev/spidev5.1
    echo "Ok, yay for Explorer Board! "
    else
        read -p 'Are you using mmeowlink (i.e. with a TI stick)? If not, press enter. If so, what TTY port (full port address, looks like "/dev/ttySOMETHING" without the quotes - you probably want to copy paste it)? ' -r
        ttyport=$REPLY
        echo -n "Ok, "
        if [[ -z "$ttyport" ]]; then
            echo -n Carelink
        else
            echo -n TTY $ttyport
        fi
        echo " it is. "
    fi


    if [[ ! -z "${ttyport}" ]]; then
      echo "Medtronic pumps come in two types: WW (Worldwide) pumps, and NA (North America) pumps."
      echo "Confusingly, North America pumps may also be used outside of North America."
      echo ""
      echo "USA pumps have a serial number / model number that has 'NA' in it."
      echo "Non-USA pumps have a serial number / model number that 'WW' in it."
      echo ""
      echo "When using MMeowlink, we need to know which frequency we should use:"
      read -p "Are you using a USA/North American pump? If so, just hit enter. Otherwise enter WW: " -r
      radio_locale=$REPLY
      echo -n "Ok, "
      # Force uppercase, just in case the user entered ww
      radio_locale=${radio_locale^^}

      if [[ -z "${radio_locale}" ]]; then
          radio_locale='US'
      fi

      echo "-n ${radio_locale} it is"
    fi

    echo Are you using Nightscout? If not, press enter.
    read -p "If so, what is your Nightscout host? (i.e. https://mynightscout.azurewebsites.net)? " -r
    # remove any trailing / from NIGHTSCOUT_HOST
    NIGHTSCOUT_HOST=$(echo $REPLY | sed 's/\/$//g')
    if [[ -z $NIGHTSCOUT_HOST ]]; then
        echo Ok, no Nightscout for you.
    else
        echo "Ok, $NIGHTSCOUT_HOST it is."
    fi
    if [[ ! -z $NIGHTSCOUT_HOST ]]; then
        read -p "And what is your Nightscout api secret (i.e. myplaintextsecret)? " -r
        API_SECRET=$REPLY
        echo "Ok, $API_SECRET it is."
    fi
    if [[ ! -z $BT_MAC ]]; then
       read -p "For BT Tethering enter phone Bluetooth MAC address (i.e. AA:BB:CC:DD:EE:FF) hit enter to skip " -r
       BT_MAC=$REPLY
       echo "Ok, $BT_MAC it is."
       if [[ -z $BT_MAC ]]; then
          echo Ok, no Bluetooth for you.
          else
          echo "Ok, $BT_MAC it is."
       fi
    fi
    if [[ ! -z $BT_PEB ]]; then
       read -p "For Pancreabble enter Pebble mac id (i.e. AA:BB:CC:DD:EE:FF) hit enter to skip " -r
       BT_PEB=$REPLY
       echo "Ok, $BT_PEB it is."
    fi
    read -p "Do you need any advanced features? y/[N] " -r
    if [[ $REPLY =~ ^[Yy]$ ]]; then
        read -p "Enable automatic sensitivity adjustment? y/[N] " -r
        if [[ $REPLY =~ ^[Yy]$ ]]; then
            ENABLE+=" autosens "
        fi
        read -p "Enable autotuning of basals and ratios? y/[N] " -r
        if [[ $REPLY =~ ^[Yy]$ ]]; then
            ENABLE+=" autotune "
        fi
        read -p "Enable advanced meal assist? y/[N] " -r
        if [[ $REPLY =~ ^[Yy]$ ]]; then
            ENABLE+=" meal "
        fi
    fi
fi

echo -n "Setting up oref0 in $directory for pump $serial with $CGM CGM, "
if [[ ${CGM,,} =~ "shareble" ]]; then
    echo -n "G4 Share serial $BLE_SERIAL, "
fi
echo
echo -n "NS host $NIGHTSCOUT_HOST, "
if [[ -z "$ttyport" ]]; then
    echo -n Carelink
else
    echo -n TTY $ttyport
fi
if [[ "$max_iob" != "0" ]]; then echo -n ", max_iob $max_iob"; fi
if [[ ! -z "$max_daily_safety_multiplier" ]]; then
    echo -n ", max_daily_safety_multiplier $max_daily_safety_multiplier";
fi
if [[ ! -z "$current_basal_safety_multiplier" ]]; then
    echo -n ", current_basal_safety_multiplier $current_basal_safety_multiplier";
fi
if [[ ! -z "$bolussnooze_dia_divisor" ]]; then
    echo -n ", bolussnooze_dia_divisor $bolussnooze_dia_divisor";
fi
if [[ ! -z "$min_5m_carbimpact" ]]; then
    echo -n ", min_5m_carbimpact $min_5m_carbimpact";
fi
if [[ ! -z "$ENABLE" ]]; then echo -n ", advanced features $ENABLE"; fi
echo

# This section is echoing (commenting) back the options you gave it during the interactive setup script.
# The "| tee -a /tmp/oref0-runagain.sh" part is also appending it to a file so you can run it again more easily in the future.

echo "# To run again with these same options, use:" | tee /tmp/oref0-runagain.sh
echo -n "oref0-setup --dir=$directory --serial=$serial --cgm=$CGM" | tee -a /tmp/oref0-runagain.sh
if [[ ${CGM,,} =~ "shareble" ]]; then
    echo -n " --bleserial=$BLE_SERIAL" | tee -a /tmp/oref0-runagain.sh
fi
echo -n " --ns-host=$NIGHTSCOUT_HOST --api-secret=$API_SECRET" | tee -a /tmp/oref0-runagain.sh
if [[ ! -z "$ttyport" ]]; then
    echo -n " --tty=$ttyport" | tee -a /tmp/oref0-runagain.sh
fi
if [[ "$max_iob" -ne 0 ]]; then echo -n " --max_iob=$max_iob" | tee -a /tmp/oref0-runagain.sh; fi
if [[ ! -z "$max_daily_safety_multiplier" ]]; then
    echo -n " --max_daily_safety_multiplier=$max_daily_safety_multiplier" | tee -a /tmp/oref0-runagain.sh
fi
if [[ ! -z "$current_basal_safety_multiplier" ]]; then
    echo -n " --current_basal_safety_multiplier=$current_basal_safety_multiplier" | tee -a /tmp/oref0-runagain.sh
fi
if [[ ! -z "$bolussnooze_dia_divisor" ]]; then
    echo -n " --bolussnooze_dia_divisor=$bolussnooze_dia_divisor" | tee -a /tmp/oref0-runagain.sh
fi
if [[ ! -z "$min_5m_carbimpact" ]]; then
    echo -n " --min_5m_carbimpact=$min_5m_carbimpact" | tee -a /tmp/oref0-runagain.sh
fi
if [[ ! -z "$ENABLE" ]]; then echo -n " --enable='$ENABLE'" | tee -a /tmp/oref0-runagain.sh; fi
if [[ ! -z "$radio_locale" ]]; then echo -n " --radio_locale='$radio_locale'" | tee -a /tmp/oref0-runagain.sh; fi
if [[ ! -z "$BLE_MAC" ]]; then echo -n " --blemac='$BLE_MAC'" | tee -a /tmp/oref0-runagain.sh; fi
if [[ ! -z "$BT_MAC" ]]; then echo -n " --btmac='$BT_MAC'" | tee -a /tmp/oref0-runagain.sh; fi
if [[ ! -z "$BT_PEB" ]]; then echo -n " --btpeb='$BT_PEB'" | tee -a /tmp/oref0-runagain.sh; fi
echo; echo | tee -a /tmp/oref0-runagain.sh

read -p "Continue? y/[N] " -r
if [[ $REPLY =~ ^[Yy]$ ]]; then

echo -n "Checking $directory: "
mkdir -p $directory
if ( cd $directory && git status 2>/dev/null >/dev/null && openaps use -h >/dev/null ); then
    echo $directory already exists
elif openaps init $directory; then
    echo $directory initialized
else
    die "Can't init $directory"
fi
cd $directory || die "Can't cd $directory"

# Taking the oref0-runagain.sh from tmp to $directory
mv /tmp/oref0-runagain.sh ./

mkdir -p monitor || die "Can't mkdir monitor"
mkdir -p raw-cgm || die "Can't mkdir raw-cgm"
mkdir -p cgm || die "Can't mkdir cgm"
mkdir -p settings || die "Can't mkdir settings"
mkdir -p enact || die "Can't mkdir enact"
mkdir -p upload || die "Can't mkdir upload"
if [[ ${CGM,,} =~ "xdrip" ]]; then
	mkdir -p xdrip || die "Can't mkdir xdrip"
fi

mkdir -p $HOME/src/
if [ -d "$HOME/src/oref0/" ]; then
    echo "$HOME/src/oref0/ already exists; pulling latest"
    (cd $HOME/src/oref0 && git fetch && git pull) || die "Couldn't pull latest oref0"
else
    echo -n "Cloning oref0: "
    (cd $HOME/src && git clone git://github.com/openaps/oref0.git) || die "Couldn't clone oref0"
fi
echo Checking oref0 installation
if git branch | grep "* master"; then
<<<<<<< HEAD
    npm list -g oref0 | egrep oref0@0.4.[1-9] || (echo Installing latest oref0 package && sudo npm install -g oref0)
else
    npm list -g oref0 | egrep oref0@0.4.[1-9] || (echo Installing latest oref0 from ~/src/oref0/ && cd $HOME/src/oref0/ && npm run global-install)
=======
    npm list -g oref0 | egrep oref0@0.4.[2-9] || (echo Installing latest oref0 package && sudo npm install -g oref0)
else
    npm list -g oref0 | egrep oref0@0.5.[0-9] || (echo Installing latest oref0 from $HOME/src/oref0/ && cd $HOME/src/oref0/ && npm run global-install)
>>>>>>> 97241b96
fi

echo Checking mmeowlink installation
#if openaps vendor add --path . mmeowlink.vendors.mmeowlink 2>&1 | grep "No module"; then
pip show mmeowlink | egrep "Version: 0.11." || (
    echo Installing latest mmeowlink
    sudo pip install -U mmeowlink || die "Couldn't install mmeowlink"
)
#fi

cd $directory || die "Can't cd $directory"
if [[ "$max_iob" -eq 0 && -z "$max_daily_safety_multiplier" && -z "&current_basal_safety_multiplier" && -z "$bolussnooze_dia_divisor" && -z "$min_5m_carbimpact" ]]; then
    oref0-get-profile --exportDefaults > preferences.json || die "Could not run oref0-get-profile"
else
    preferences_from_args=()
    if [[ $max_iob -ne 0 ]]; then
	preferences_from_args+="\"max_iob\":$max_iob "
    fi
    if [[ ! -z "$max_daily_safety_multiplier" ]]; then
        preferences_from_args+="\"max_daily_safety_multiplier\":$max_daily_safety_multiplier "
    fi
    if [[ ! -z "$current_basal_safety_multiplier" ]]; then
        preferences_from_args+="\"current_basal_safety_multiplier\":$current_basal_safety_multiplier "
    fi
    if [[ ! -z "$bolussnooze_dia_divisor" ]]; then
        preferences_from_args+="\"bolussnooze_dia_divisor\":$bolussnooze_dia_divisor "
    fi
    if [[ ! -z "$min_5m_carbimpact" ]]; then
        preferences_from_args+="\"min_5m_carbimpact\":$min_5m_carbimpact "
    fi
    function join_by { local IFS="$1"; shift; echo "$*"; }
    echo "{ $(join_by , ${preferences_from_args[@]}) }" > preferences_from_args.json
    oref0-get-profile --updatePreferences preferences_from_args.json > preferences.json && rm preferences_from_args.json || die "Could not run oref0-get-profile"
fi

cat preferences.json
git add preferences.json

# enable log rotation
sudo cp $HOME/src/oref0/logrotate.openaps /etc/logrotate.d/openaps || die "Could not cp /etc/logrotate.d/openaps"
sudo cp $HOME/src/oref0/logrotate.rsyslog /etc/logrotate.d/rsyslog || die "Could not cp /etc/logrotate.d/rsyslog"

test -d /var/log/openaps || sudo mkdir /var/log/openaps && sudo chown $USER /var/log/openaps || die "Could not create /var/log/openaps"

# configure ns
if [[ ! -z "$NIGHTSCOUT_HOST" && ! -z "$API_SECRET" ]]; then
    echo "Removing any existing ns device: "
    ( killall -g openaps; killall -g oref0-pump-loop) 2>/dev/null; openaps device remove ns 2>/dev/null
    echo "Running nightscout autoconfigure-device-crud $NIGHTSCOUT_HOST $API_SECRET"
    nightscout autoconfigure-device-crud $NIGHTSCOUT_HOST $API_SECRET || die "Could not run nightscout autoconfigure-device-crud"
fi

# import template
for type in vendor device report alias; do
    echo importing $type file
    cat $HOME/src/oref0/lib/oref0-setup/$type.json | openaps import || die "Could not import $type.json"
done
echo Checking for BT Mac, BT Peb or Shareble
if [[ ! -z "$BT_PEB" || ! -z "$BT_MAC" || ${CGM,,} =~ "shareble" ]]; then
    # Install Bluez for BT Tethering
    echo Checking bluez installation
    if ! bluetoothd --version | grep -q 5.37 2>/dev/null; then
        cd $HOME/src/ && wget https://www.kernel.org/pub/linux/bluetooth/bluez-5.37.tar.gz && tar xvfz bluez-5.37.tar.gz || die "Couldn't download bluez"
        cd $HOME/src/bluez-5.37 && ./configure --enable-experimental --disable-systemd && \
        make && sudo make install && sudo cp ./src/bluetoothd /usr/local/bin/ || die "Couldn't make bluez"
        oref0-bluetoothup
    else
        echo bluez v 5.37 already installed
    fi
fi
# add/configure devices
if [[ ${CGM,,} =~ "g5" ]]; then
    openaps use cgm config --G5
    openaps report add raw-cgm/raw-entries.json JSON cgm oref0_glucose --hours "24.0" --threshold "100" --no-raw
elif [[ ${CGM,,} =~ "shareble" ]]; then
    echo Checking Adafruit_BluefruitLE installation
    if ! python -c "import Adafruit_BluefruitLE" 2>/dev/null; then
        if [ -d "$HOME/src/Adafruit_Python_BluefruitLE/" ]; then
            echo "$HOME/src/Adafruit_Python_BluefruitLE/ already exists; pulling latest master branch"
            (cd $HOME/src/Adafruit_Python_BluefruitLE && git fetch && git checkout wip/bewest/custom-gatt-profile && git pull) || die "Couldn't pull latest Adafruit_Python_BluefruitLE wip/bewest/custom-gatt-profile"
        else
            echo -n "Cloning Adafruit_Python_BluefruitLE wip/bewest/custom-gatt-profile: "
            # TODO: get this moved over to openaps and install with pip
            (cd $HOME/src && git clone -b wip/bewest/custom-gatt-profile https://github.com/bewest/Adafruit_Python_BluefruitLE.git) || die "Couldn't clone Adafruit_Python_BluefruitLE wip/bewest/custom-gatt-profile"
        fi
        echo Installing Adafruit_BluefruitLE && cd $HOME/src/Adafruit_Python_BluefruitLE && sudo python setup.py develop || die "Couldn't install Adafruit_BluefruitLE"
    fi
    echo Checking openxshareble installation
    if ! python -c "import openxshareble" 2>/dev/null; then
        echo Installing openxshareble && sudo pip install git+https://github.com/openaps/openxshareble.git@dev || die "Couldn't install openxshareble"
    fi
    sudo apt-get -y install bc jq libusb-dev libdbus-1-dev libglib2.0-dev libudev-dev libical-dev libreadline-dev python-dbus || die "Couldn't apt-get install: run 'sudo apt-get update' and try again?"
    echo Checking bluez installation
    if  bluetoothd --version | grep -q 5.37 2>/dev/null; then
        sudo cp $HOME/src/openxshareble/bluetoothd.conf /etc/dbus-1/system.d/bluetooth.conf || die "Couldn't copy bluetoothd.conf"
    fi
     # add two lines to /etc/rc.local if they are missing.
    if ! grep -q '/usr/local/bin/bluetoothd --experimental &' /etc/rc.local; then
        sed -i"" 's/^exit 0/\/usr\/local\/bin\/bluetoothd --experimental \&\n\nexit 0/' /etc/rc.local
    fi
    if ! grep -q 'bluetooth_rfkill_event >/dev/null 2>&1 &' /etc/rc.local; then
        sed -i"" 's/^exit 0/bluetooth_rfkill_event >\/dev\/null 2>\&1 \&\n\nexit 0/' /etc/rc.local
    fi
    # comment out existing line if it exists and isn't already commented out
    sed -i"" 's/^screen -S "brcm_patchram_plus" -d -m \/usr\/local\/sbin\/bluetooth_patchram.sh/# &/' /etc/rc.local
fi
if [[ ${CGM,,} =~ "shareble" || ${CGM,,} =~ "g4-local" ]]; then
    mkdir -p $directory-cgm-loop
    if ( cd $directory-cgm-loop && git status 2>/dev/null >/dev/null && openaps use -h >/dev/null ); then
        echo $directory-cgm-loop already exists
    elif openaps init $directory-cgm-loop; then
        echo $directory-cgm-loop initialized
    else
        die "Can't init $directory-cgm-loop"
    fi
    cd $directory-cgm-loop || die "Can't cd $directory-cgm-loop"
    mkdir -p monitor || die "Can't mkdir monitor"
    mkdir -p nightscout || die "Can't mkdir nightscout"

    openaps device remove cgm 2>/dev/null

    # configure ns
    if [[ ! -z "$NIGHTSCOUT_HOST" && ! -z "$API_SECRET" ]]; then
        echo "Removing any existing ns device: "
        ( killall -g openaps; killall -g oref0-pump-loop) 2>/dev/null; openaps device remove ns 2>/dev/null
        echo "Running nightscout autoconfigure-device-crud $NIGHTSCOUT_HOST $API_SECRET"
        nightscout autoconfigure-device-crud $NIGHTSCOUT_HOST $API_SECRET || die "Could not run nightscout autoconfigure-device-crud"
    fi

    if [[ ${CGM,,} =~ "g4-local" ]]; then
        sudo apt-get -y install bc
        openaps device add cgm dexcom || die "Can't add CGM"
        for type in cgm-loop; do
            echo importing $type file
            cat $HOME/src/oref0/lib/oref0-setup/$type.json | openaps import || die "Could not import $type.json"
        done
    elif [[ ${CGM,,} =~ "shareble" ]]; then
        # import shareble stuff
        for type in shareble cgm-loop; do
            echo importing $type file
            cat $HOME/src/oref0/lib/oref0-setup/$type.json | openaps import || die "Could not import $type.json"
        done

        if [[ -z "$BLE_MAC" ]]; then
            read -p "Please go into your Dexcom's Share settings, forget any existing device, turn Share back on, and press Enter."
            openaps use cgm list_dexcom
            read -p "What is your G4 Share MAC address? (i.e. FE:DC:BA:98:78:54) " -r
            BLE_MAC=$REPLY
            echo "$BLE_MAC? Got it."
        fi
        echo openaps use cgm configure --serial $BLE_SERIAL --mac $BLE_MAC
        openaps use cgm configure --serial $BLE_SERIAL --mac $BLE_MAC || die "Couldn't configure Share serial and MAC"
    fi

    cd $directory || die "Can't cd $directory"
fi
grep -q pump.ini .gitignore 2>/dev/null || echo pump.ini >> .gitignore
git add .gitignore

if [[ "$ttyport" =~ "spi" ]]; then
    echo Checking spi_serial installation
    if ! python -c "import spi_serial" 2>/dev/null; then
        echo Installing spi_serial && sudo pip install --upgrade git+https://github.com/EnhancedRadioDevices/spi_serial || die "Couldn't install spi_serial"
    fi

    echo Checking mraa installation
    if ! ldconfig -p | grep -q mraa; then
        echo Installing swig etc.
        sudo apt-get install -y libpcre3-dev git cmake python-dev swig || die "Could not install swig etc."

        if [ -d "$HOME/src/mraa/" ]; then
            echo "$HOME/src/mraa/ already exists; pulling latest master branch"
            (cd ~/src/mraa && git fetch && git checkout master && git pull) || die "Couldn't pull latest mraa master"
        else
            echo -n "Cloning mraa master: "
            (cd ~/src && git clone -b master https://github.com/intel-iot-devkit/mraa.git) || die "Couldn't clone mraa master"
        fi
        ( cd $HOME/src/ && mkdir -p mraa/build && cd $_ && cmake .. -DBUILDSWIGNODE=OFF && \
        make && sudo make install && echo && touch /tmp/reboot-required && echo mraa installed. Please reboot before using. && echo ) || die "Could not compile mraa"
        sudo bash -c "grep -q i386-linux-gnu /etc/ld.so.conf || echo /usr/local/lib/i386-linux-gnu/ >> /etc/ld.so.conf && ldconfig" || die "Could not update /etc/ld.so.conf"
    fi

fi

echo Checking openaps dev installation
if ! openaps --version 2>&1 | egrep "0.[2-9].[0-9]"; then
    # TODO: switch this back to master once https://github.com/openaps/openaps/pull/116 is merged/released
    echo Installing latest openaps dev && sudo pip install git+https://github.com/openaps/openaps.git@dev || die "Couldn't install openaps"
fi

cd $directory || die "Can't cd $directory"
echo "Removing any existing pump device:"
( killall -g openaps; killall -g oref0-pump-loop) 2>/dev/null; openaps device remove pump 2>/dev/null
if [[ -z "$ttyport" ]]; then
    openaps device add pump medtronic $serial || die "Can't add pump"
    # carelinks can't listen for silence or mmtune, so just do a preflight check instead
    openaps alias add wait-for-silence 'report invoke monitor/temp_basal.json'
    openaps alias add wait-for-long-silence 'report invoke monitor/temp_basal.json'
    openaps alias add mmtune 'report invoke monitor/temp_basal.json'
else
    # radio_locale requires openaps 0.2.0-dev or later
    openaps device add pump mmeowlink subg_rfspy $ttyport $serial $radio_locale || die "Can't add pump"
    openaps alias add wait-for-silence '! bash -c "(mmeowlink-any-pump-comms.py --port '$ttyport' --wait-for 1 | grep -q comms && echo -n Radio ok, || openaps mmtune) && echo -n \" Listening: \"; for i in $(seq 1 100); do echo -n .; mmeowlink-any-pump-comms.py --port '$ttyport' --wait-for 30 2>/dev/null | egrep -v subg | egrep No && break; done"'
    openaps alias add wait-for-long-silence '! bash -c "echo -n \"Listening: \"; for i in $(seq 1 200); do echo -n .; mmeowlink-any-pump-comms.py --port '$ttyport' --wait-for 45 2>/dev/null | egrep -v subg | egrep No && break; done"'
    if [[ ${radio_locale,,} =~ "ww" ]]; then
      if [ -d "$HOME/src/subg_rfspy/" ]; then
        echo "$HOME/src/subg_rfspy/ already exists; pulling latest"
        (cd $HOME/src/subg_rfspy && git fetch && git pull) || die "Couldn't pull latest subg_rfspy"
      else
        echo -n "Cloning subg_rfspy: "
        (cd $HOME/src && git clone https://github.com/ps2/subg_rfspy) || die "Couldn't clone oref0"
      fi

     # add subg-ww-radio-parameters script to mmtune for WW pump. See https://github.com/oskarpearson/mmeowlink/issues/51 or https://github.com/oskarpearson/mmeowlink/wiki/Non-USA-pump-settings for details
     # in the next release this will be refactored to oref0_init_pump_comms.py which will be called before mmtune
     sed -i"" 's/^\(mmtune.*\); \(echo -n .*mmtune:\)/\1; echo -n subg-ww-radio-parameters:; \/usr\/local\/bin\/oref0-subg-ww-radio-parameters-timeout; \2/g' openaps.ini

       # Hack to check if radio_locale has been set in pump.ini. This is a temporary workaround for https://github.com/oskarpearson/mmeowlink/issues/55
       # It will remove empty line at the end of pump.ini and then append radio_locale if it's not there yet
       grep -q radio_locale pump.ini ||  echo "$(< pump.ini)" > pump.ini ; echo "radio_locale=$radio_locale" >> pump.ini
    fi
fi

# Medtronic CGM
if [[ ${CGM,,} =~ "mdt" ]]; then
    sudo pip install -U openapscontrib.glucosetools || die "Couldn't install glucosetools"
    openaps device remove cgm 2>/dev/null
    if [[ -z "$ttyport" ]]; then
        openaps device add cgm medtronic $serial || die "Can't add cgm"
    else
        openaps device add cgm mmeowlink subg_rfspy $ttyport $serial $radio_locale || die "Can't add cgm"
    fi
    for type in mdt-cgm; do
        echo importing $type file
        cat $HOME/src/oref0/lib/oref0-setup/$type.json | openaps import || die "Could not import $type.json"
    done
fi

# xdrip CGM (xDripAPS)
if [[ ${CGM,,} =~ "xdrip" ]]; then
    echo xdrip selected as CGM, so configuring xDripAPS
    sudo apt-get install sqlite3 || die "Can't add xdrip cgm - error installing sqlite3"
    sudo pip install flask || die "Can't add xdrip cgm - error installing flask"
    sudo pip install flask-restful || die "Can't add xdrip cgm - error installing flask-restful"
    git clone https://github.com/colinlennon/xDripAPS.git $HOME/.xDripAPS
    mkdir -p $HOME/.xDripAPS_data
    for type in xdrip-cgm; do
        echo importing $type file
        cat $HOME/src/oref0/lib/oref0-setup/$type.json | openaps import || die "Could not import $type.json"
    done
    touch /tmp/reboot-required
fi

# Install EdisonVoltage
if egrep -i "edison" /etc/passwd 2>/dev/null; then
   echo "Checking if EdisonVoltage is already installed"
   if [ -d "$HOME/src/EdisonVoltage/" ]; then
      echo "EdisonVoltage already installed"
   else
      echo "Installing EdisonVoltage"
      cd $HOME/src && git clone -b master git://github.com/cjo20/EdisonVoltage.git || (cd EdisonVoltage && git checkout master && git pull)
      cd $HOME/src/EdisonVoltage
      make voltage
   fi
   cd $directory || die "Can't cd $directory"
   for type in edisonbattery; do
     echo importing $type file
     cat $HOME/src/oref0/lib/oref0-setup/$type.json | openaps import || die "Could not import $type.json"
  done
fi
# Install Pancreabble
echo Checking for BT Pebble Mac 
if [[ ! -z "$BT_PEB" ]]; then
   sudo apt-get -y install jq
   sudo pip install libpebble2
   sudo pip install --user git+git://github.com/mddub/pancreabble.git
   oref0-bluetoothup
   sudo rfcomm bind hci0 $BT_PEB
   for type in pancreabble; do
     echo importing $type file
     cat $HOME/src/oref0/lib/oref0-setup/$type.json | openaps import || die "Could not import $type.json"
  done 
  sudo cp $HOME/src/oref0/lib/oref0-setup/pancreoptions.json $directory/pancreoptions.json 
fi  
# configure optional features passed to enact/suggested.json report
if [[ $ENABLE =~ autosens && $ENABLE =~ meal ]]; then
    EXTRAS="settings/autosens.json monitor/meal.json"
elif [[ $ENABLE =~ autosens ]]; then
    EXTRAS="settings/autosens.json"
elif [[ $ENABLE =~ meal ]]; then
    EXTRAS='"" monitor/meal.json'
fi
echo Running: openaps report add enact/suggested.json text determine-basal shell monitor/iob.json monitor/temp_basal.json monitor/glucose.json settings/profile.json $EXTRAS
openaps report add enact/suggested.json text determine-basal shell monitor/iob.json monitor/temp_basal.json monitor/glucose.json settings/profile.json $EXTRAS

# configure autotune if enabled
if [[ $ENABLE =~ autotune ]]; then
    sudo apt-get -y install jq
    cd $directory || die "Can't cd $directory"
    for type in autotune; do
      echo importing $type file
      cat $HOME/src/oref0/lib/oref0-setup/$type.json | openaps import || die "Could not import $type.json"
    done
fi

# configure supermicrobolus if enabled
<<<<<<< HEAD
=======
# WARNING: supermicrobolus mode is not yet documented or ready for general testing
# It should only be tested with a disconnected pump not administering insulin.
# If you aren't sure what you're doing, *DO NOT* enable this.
# If you ignore this warning, it *WILL* administer extra post-meal insulin, which may cause low blood sugar.
>>>>>>> 97241b96
if [[ $ENABLE =~ microbolus ]]; then
    sudo apt-get -y install bc
    cd $directory || die "Can't cd $directory"
    for type in supermicrobolus; do
      echo importing $type file
      cat $HOME/src/oref0/lib/oref0-setup/$type.json | openaps import || die "Could not import $type.json"
    done
fi

# Create ~/.profile so that openaps commands can be executed from the command line
# as long as we still use enivorement variables it's easy that the openaps commands work from both crontab and from a common shell
# TODO: remove API_SECRET and NIGHTSCOUT_HOST (see https://github.com/openaps/oref0/issues/299)
echo Add NIGHTSCOUT_HOST and API_SECRET to $HOME/.profile
(cat $HOME/.profile | grep -q "NIGHTSCOUT_HOST" || echo export NIGHTSCOUT_HOST="$NIGHTSCOUT_HOST") >> $HOME/.profile
(cat $HOME/.profile | grep -q "API_SECRET" || echo export API_SECRET="`nightscout hash-api-secret $API_SECRET`") >> $HOME/.profile

echo "Adding OpenAPS log shortcuts"
oref0-log-shortcuts

echo
if [[ "$ttyport" =~ "spi" ]]; then
    echo Resetting spi_serial
    reset_spi_serial.py
fi
echo Attempting to communicate with pump:
( killall -g openaps; killall -g oref0-pump-loop)
openaps mmtune
echo

read -p "Schedule openaps in cron? y/[N] " -r
if [[ $REPLY =~ ^[Yy]$ ]]; then

    echo Saving existing crontab to $HOME/crontab.txt:
    crontab -l | tee $HOME/crontab.old.txt
    read -p "Would you like to remove your existing crontab first? y/[N] " -r
    if [[ $REPLY =~ ^[Yy]$ ]]; then
        crontab -r
    fi

# add crontab entries
    (crontab -l; crontab -l | grep -q "$NIGHTSCOUT_HOST" || echo NIGHTSCOUT_HOST=$NIGHTSCOUT_HOST) | crontab -
    (crontab -l; crontab -l | grep -q "API_SECRET=" || echo API_SECRET=$(nightscout hash-api-secret $API_SECRET)) | crontab -
    (crontab -l; crontab -l | grep -q "PATH=" || echo "PATH=$PATH" ) | crontab -
    (crontab -l; crontab -l | grep -q "oref0-online $BT_MAC" || echo '* * * * * ps aux | grep -v grep | grep -q "oref0-online '$BT_MAC'" || oref0-online '$BT_MAC' >> /var/log/openaps/network.log' ) | crontab -
    (crontab -l; crontab -l | grep -q "sudo wpa_cli scan" || echo '* * * * * sudo wpa_cli scan') | crontab -
    (crontab -l; crontab -l | grep -q "killall -g --older-than 15m oref0" || echo '* * * * * ( killall -g --older-than 15m openaps; killall -g --older-than 15m oref0-pump-loop; killall -g --older-than 15m openaps-report )') | crontab -
    # repair or reset git repository if it's corrupted or disk is full
    (crontab -l; crontab -l | grep -q "cd $directory && oref0-reset-git" || echo "* * * * * cd $directory && oref0-reset-git") | crontab -
    # truncate git history to 1000 commits if it has grown past 1500
    (crontab -l; crontab -l | grep -q "oref0-truncate-git-history" || echo "* * * * * cd $directory && ps aux | grep -v grep | grep -q oref0-truncate-git-history || oref0-truncate-git-history") | crontab -
<<<<<<< HEAD
    if [[ ${CGM,,} =~ "shareble" || ${CGM,,} =~ "g4-raw" ]]; then
=======
    if [[ ${CGM,,} =~ "shareble" || ${CGM,,} =~ "g4-upload" ]]; then
>>>>>>> 97241b96
        # repair or reset cgm-loop git repository if it's corrupted or disk is full
        (crontab -l; crontab -l | grep -q "cd $directory-cgm-loop && oref0-reset-git" || echo "* * * * * cd $directory-cgm-loop && oref0-reset-git") | crontab -
        # truncate cgm-loop git history to 1000 commits if it has grown past 1500
        (crontab -l; crontab -l | grep -q "cd $directory-cgm-loop && oref0-truncate-git-history" || echo "* * * * * cd $directory-cgm-loop && oref0-truncate-git-history") | crontab -
        (crontab -l; crontab -l | grep -q "cd $directory-cgm-loop && ps aux | grep -v grep | grep -q 'openaps monitor-cgm'" || echo "* * * * * cd $directory-cgm-loop && ps aux | grep -v grep | grep -q 'openaps monitor-cgm' || ( date; openaps monitor-cgm) | tee -a /var/log/openaps/cgm-loop.log; cp -up monitor/glucose-raw-merge.json $directory/cgm/glucose.json ; cp -up $directory/cgm/glucose.json $directory/monitor/glucose.json") | crontab -
    elif [[ ${CGM,,} =~ "xdrip" ]]; then
        (crontab -l; crontab -l | grep -q "cd $directory && ps aux | grep -v grep | grep -q 'openaps monitor-xdrip'" || echo "* * * * * cd $directory && ps aux | grep -v grep | grep -q 'openaps monitor-xdrip' || ( date; openaps monitor-xdrip) | tee -a /var/log/openaps/xdrip-loop.log; cp -up $directory/xdrip/glucose.json $directory/monitor/glucose.json") | crontab -
        (crontab -l; crontab -l | grep -q "xDripAPS.py" || echo "@reboot python $HOME/.xDripAPS/xDripAPS.py") | crontab -
    elif [[ $ENABLE =~ dexusb ]]; then
        (crontab -l; crontab -l | grep -q "@reboot .*dexusb-cgm" || echo "@reboot cd $directory && /usr/bin/python -u /usr/local/bin/oref0-dexusb-cgm-loop >> /var/log/openaps/cgm-dexusb-loop.log 2>&1" ) | crontab -
    elif ! [[ ${CGM,,} =~ "mdt" ]]; then # use nightscout for cgm
        (crontab -l; crontab -l | grep -q "cd $directory && ps aux | grep -v grep | grep -q 'openaps get-bg'" || echo "* * * * * cd $directory && ps aux | grep -v grep | grep -q 'openaps get-bg' || ( date; openaps get-bg ; cat cgm/glucose.json | json -a sgv dateString | head -1 ) | tee -a /var/log/openaps/cgm-loop.log") | crontab -
    fi
    (crontab -l; crontab -l | grep -q "cd $directory && ps aux | grep -v grep | grep -q 'openaps ns-loop'" || echo "* * * * * cd $directory && ps aux | grep -v grep | grep -q 'openaps ns-loop' || openaps ns-loop | tee -a /var/log/openaps/ns-loop.log") | crontab -
    if [[ $ENABLE =~ autosens ]]; then
        (crontab -l; crontab -l | grep -q "cd $directory && ps aux | grep -v grep | grep -q 'openaps autosens'" || echo "* * * * * cd $directory && ps aux | grep -v grep | grep -q 'openaps autosens' || openaps autosens | tee -a /var/log/openaps/autosens-loop.log") | crontab -
    fi
    if [[ $ENABLE =~ autotune ]]; then
        # autotune nightly at 12:05am using data from NS
        (crontab -l; crontab -l | grep -q "oref0-autotune -d=$directory -n=$NIGHTSCOUT_HOST" || echo "5 0 * * * ( oref0-autotune -d=$directory -n=$NIGHTSCOUT_HOST && cat $directory/autotune/profile.json | json | grep -q start && cp $directory/autotune/profile.json $directory/settings/autotune.json) 2>&1 | tee -a /var/log/openaps/autotune.log") | crontab -
    fi
    if [[ "$ttyport" =~ "spi" ]]; then
        (crontab -l; crontab -l | grep -q "reset_spi_serial.py" || echo "@reboot reset_spi_serial.py") | crontab -
        (crontab -l; crontab -l | grep -q "oref0-radio-reboot" || echo "* * * * * oref0-radio-reboot") | crontab -
    fi
    if [[ $ENABLE =~ microbolus ]]; then
        (crontab -l; crontab -l | grep -q "cd $directory && ( ps aux | grep -v grep | grep -q 'bin/oref0-pump-loop'" || echo "* * * * * cd $directory && ( ps aux | grep -v grep | grep -q 'bin/oref0-pump-loop' || oref0-pump-loop --microbolus ) 2>&1 | tee -a /var/log/openaps/pump-loop.log") | crontab -
    else
        (crontab -l; crontab -l | grep -q "cd $directory && ( ps aux | grep -v grep | grep -q 'openaps pump-loop'" || echo "* * * * * cd $directory && ( ps aux | grep -v grep | grep -q 'openaps pump-loop' || openaps pump-loop ) 2>&1 | tee -a /var/log/openaps/pump-loop.log") | crontab -
    fi
    if [[ ! -z "$BT_PEB" ]]; then
       (crontab -l; crontab -l | grep -q "cd $directory && ( ps aux | grep -v grep | grep -q 'peb-urchin-status $BT_PEB '" || echo "* * * * * cd $directory && ( ps aux | grep -v grep | grep -q 'peb-urchin-status $BT_PEB' || peb-urchin-status $BT_PEB ) 2>&1 | tee -a /var/log/openaps/urchin-loop.log") | crontab -
    fi
    if [[ ! -z "$BT_PEB" || ! -z "$BT_MAC" ]]; then
       (crontab -l; crontab -l | grep -q "oref0-bluetoothup" || echo '* * * * * ps aux | grep -v grep | grep -q "oref0-bluetoothup" || oref0-bluetoothup >> /var/log/openaps/network.log' ) | crontab -
    fi
    # proper shutdown once the EdisonVoltage very low (< 3050mV; 2950 is dead)
    if egrep -i "edison" /etc/passwd 2>/dev/null; then
     (crontab -l; crontab -l | grep -q "cd $directory && openaps battery-status" || echo "*/15 * * * * cd $directory && openaps battery-status; cat $directory/monitor/edison-battery.json | json batteryVoltage | awk '{if (\$1<=3050)system(\"sudo shutdown -h now\")}'") | crontab -
    fi
    (crontab -l; crontab -l | grep -q "cd $directory && oref0-delete-future-entries" || echo "@reboot cd $directory && oref0-delete-future-entries") | crontab -

    crontab -l | tee $HOME/crontab.txt
fi

if [[ ${CGM,,} =~ "shareble" ]]; then
    echo
    echo "To pair your G4 Share receiver, open its Setttings, select Share, Forget Device (if previously paired), then turn sharing On"
fi


fi # from 'read -p "Continue? y/[N] " -r' after interactive setup is complete

if [ -e /tmp/reboot-required ]; then
  read -p "Reboot required.  Press enter to reboot or Ctrl-C to cancel"
  sudo reboot
fi<|MERGE_RESOLUTION|>--- conflicted
+++ resolved
@@ -327,15 +327,9 @@
 fi
 echo Checking oref0 installation
 if git branch | grep "* master"; then
-<<<<<<< HEAD
-    npm list -g oref0 | egrep oref0@0.4.[1-9] || (echo Installing latest oref0 package && sudo npm install -g oref0)
-else
-    npm list -g oref0 | egrep oref0@0.4.[1-9] || (echo Installing latest oref0 from ~/src/oref0/ && cd $HOME/src/oref0/ && npm run global-install)
-=======
     npm list -g oref0 | egrep oref0@0.4.[2-9] || (echo Installing latest oref0 package && sudo npm install -g oref0)
 else
     npm list -g oref0 | egrep oref0@0.5.[0-9] || (echo Installing latest oref0 from $HOME/src/oref0/ && cd $HOME/src/oref0/ && npm run global-install)
->>>>>>> 97241b96
 fi
 
 echo Checking mmeowlink installation
@@ -642,13 +636,10 @@
 fi
 
 # configure supermicrobolus if enabled
-<<<<<<< HEAD
-=======
 # WARNING: supermicrobolus mode is not yet documented or ready for general testing
 # It should only be tested with a disconnected pump not administering insulin.
 # If you aren't sure what you're doing, *DO NOT* enable this.
 # If you ignore this warning, it *WILL* administer extra post-meal insulin, which may cause low blood sugar.
->>>>>>> 97241b96
 if [[ $ENABLE =~ microbolus ]]; then
     sudo apt-get -y install bc
     cd $directory || die "Can't cd $directory"
@@ -699,11 +690,7 @@
     (crontab -l; crontab -l | grep -q "cd $directory && oref0-reset-git" || echo "* * * * * cd $directory && oref0-reset-git") | crontab -
     # truncate git history to 1000 commits if it has grown past 1500
     (crontab -l; crontab -l | grep -q "oref0-truncate-git-history" || echo "* * * * * cd $directory && ps aux | grep -v grep | grep -q oref0-truncate-git-history || oref0-truncate-git-history") | crontab -
-<<<<<<< HEAD
-    if [[ ${CGM,,} =~ "shareble" || ${CGM,,} =~ "g4-raw" ]]; then
-=======
     if [[ ${CGM,,} =~ "shareble" || ${CGM,,} =~ "g4-upload" ]]; then
->>>>>>> 97241b96
         # repair or reset cgm-loop git repository if it's corrupted or disk is full
         (crontab -l; crontab -l | grep -q "cd $directory-cgm-loop && oref0-reset-git" || echo "* * * * * cd $directory-cgm-loop && oref0-reset-git") | crontab -
         # truncate cgm-loop git history to 1000 commits if it has grown past 1500
