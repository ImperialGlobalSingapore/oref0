#!/bin/bash

# This script sets up an openaps environment by defining the required devices,
# reports, and aliases, and optionally enabling it in cron,
# plus editing other user-entered configuration settings.
# Released under MIT license. See the accompanying LICENSE.txt file for
# full terms and conditions
#
# THE SOFTWARE IS PROVIDED "AS IS", WITHOUT WARRANTY OF ANY KIND, EXPRESS OR
# IMPLIED, INCLUDING BUT NOT LIMITED TO THE WARRANTIES OF MERCHANTABILITY,
# FITNESS FOR A PARTICULAR PURPOSE AND NONINFRINGEMENT. IN NO EVENT SHALL THE
# AUTHORS OR COPYRIGHT HOLDERS BE LIABLE FOR ANY CLAIM, DAMAGES OR OTHER
# LIABILITY, WHETHER IN AN ACTION OF CONTRACT, TORT OR OTHERWISE, ARISING FROM,
# OUT OF OR IN CONNECTION WITH THE SOFTWARE OR THE USE OR OTHER DEALINGS IN
# THE SOFTWARE.

die() {
  echo "$@"
  exit 1
}

# defaults
max_iob=0 # max_IOB will default to zero if not set in setup script
CGM="G4-upload"
DIR=""
directory=""
EXTRAS=""
radio_locale="US"
buildgofromsource=false

#this makes the confirmation echo text a color when you use echocolor instead of echo
function echocolor() { # $1 = string
    COLOR='\033[1;34m'
    NC='\033[0m'
    printf "${COLOR}$1${NC}\n"
}

function echocolor-n() { # $1 = string
    COLOR='\033[1;34m'
    NC='\033[0m'
    printf "${COLOR}$1${NC}"
}

for i in "$@"
do
case $i in
    -d=*|--dir=*)
    DIR="${i#*=}"
    # ~/ paths have to be expanded manually
    DIR="${DIR/#\~/$HOME}"
    directory="$(readlink -m $DIR)"
    shift # past argument=value
    ;;
    -s=*|--serial=*)
    serial="${i#*=}"
    shift # past argument=value
    ;;
    -rl=*|--radio_locale=*)
    radio_locale="${i#*=}"
    shift # past argument=value
    ;;
    -pm=*|--pumpmodel=*)
    pumpmodel="${i#*=}"
    shift # past argument=value
    ;;
    -t=*|--tty=*)
    ttyport="${i#*=}"
    shift # past argument=value
    ;;
    -m=*|--max_iob=*)
    max_iob="${i#*=}"
    shift # past argument=value
    ;;
    -mdsm=*|--max_daily_safety_multiplier=*)
    max_daily_safety_multiplier="${i#*=}"
    shift # past argument=value
    ;;
    -cbsm=*|--current_basal_safety_multiplier=*)
    current_basal_safety_multiplier="${i#*=}"
    shift # past argument=value
    ;;
    #-bdd=*|--bolussnooze_dia_divisor=*)
    #bolussnooze_dia_divisor="${i#*=}"
    #shift # past argument=value
    #;;
    -m5c=*|--min_5m_carbimpact=*)
    min_5m_carbimpact="${i#*=}"
    shift # past argument=value
    ;;
    -c=*|--cgm=*)
    CGM="${i#*=}"
    shift # past argument=value
    ;;
    -n=*|--ns-host=*)
    NIGHTSCOUT_HOST=$(echo ${i#*=} | sed 's/\/$//g')
    shift # past argument=value
    ;;
    -a=*|--api-secret=*)
    API_SECRET="${i#*=}"
    shift # past argument=value
    ;;
    -e=*|--enable=*)
    ENABLE="${i#*=}"
    shift # past argument=value
    ;;
    -b=*|--bleserial=*)
    BLE_SERIAL="${i#*=}"
    shift # past argument=value
    ;;
    -l=*|--blemac=*)
    BLE_MAC="${i#*=}"
    shift # past argument=value
    ;;
    --btmac=*)
    BT_MAC="${i#*=}"
    shift # past argument=value
    ;;
    -p=*|--btpeb=*)
    BT_PEB="${i#*=}"
    shift # past argument=value
    ;;
    --ww_ti_usb_reset=*) # use reset if pump device disappears with TI USB and WW-pump
    ww_ti_usb_reset="${i#*=}"
    shift # past argument=value
    ;;
    -pt=*|--pushover_token=*)
    PUSHOVER_TOKEN="${i#*=}"
    shift # past argument=value
    ;;
    -pu=*|--pushover_user=*)
    PUSHOVER_USER="${i#*=}"
    shift # past argument=value
    ;;
    *)
            # unknown option
    echo "Option ${i#*=} unknown"
    ;;
esac
done

if ! [[ ${CGM,,} =~ "g4-upload" || ${CGM,,} =~ "g5" || ${CGM,,} =~ "g5-upload" || ${CGM,,} =~ "mdt" || ${CGM,,} =~ "shareble" || ${CGM,,} =~ "xdrip" || ${CGM,,} =~ "g4-local" ]]; then
    echo "Unsupported CGM.  Please select (Dexcom) G4-upload (default), G4-local-only, G5, G5-upload, MDT or xdrip."
    echo
    DIR="" # to force a Usage prompt
fi
if [[ -z "$DIR" || -z "$serial" ]]; then
    echo "Usage: oref0-setup.sh <--dir=directory> <--serial=pump_serial_#> [--tty=/dev/ttySOMETHING] [--max_iob=0] [--ns-host=https://mynightscout.herokuapp.com] [--api-secret=[myplaintextapisecret|token=subjectname-plaintexthashsecret] [--cgm=(G4-upload|G4-local-only|shareble|G5|MDT|xdrip)] [--bleserial=SM123456] [--blemac=FE:DC:BA:98:76:54] [--btmac=AB:CD:EF:01:23:45] [--enable='autotune'] [--radio_locale=(WW|US)] [--ww_ti_usb_reset=(yes|no)]"
    echo
    read -p "Start interactive setup? [Y]/n " -r
    if [[ $REPLY =~ ^[Nn]$ ]]; then
        exit
    fi
    echo
    if [[ -z $DIR ]]; then
        DIR="$HOME/myopenaps"
    fi
    directory="$(readlink -m $DIR)"
    echo

    read -p "What is your pump serial number (six digits, numbers only)? " -r
    serial=$REPLY
    while [[ -z $serial ]]; do
        echo Pump serial number is required.
        read -p "What is your pump serial number (six digits, numbers only)? " -r
        serial=$REPLY
    done
    echocolor "Ok, $serial it is."
    echo

    read -p "Do you have a 512 or 712 model pump? y/[N] " -r
    if [[ $REPLY =~ ^[Yy]$ ]]; then
        pumpmodel=x12
        echocolor "Ok, you'll be using a 512 or 712 pump. Got it. "
        echo
    else
        echocolor "You're using a different model pump. Got it."
    fi

    echo "What kind of CGM would you like to configure for offline use? Options are:"
    echo "G4-go: will use and upload BGs from a plugged in or BLE-paired G4 receiver to Nightscout"
    echo "G4-upload: will use and upload BGs from a plugged in G4 receiver to Nightscout"
    echo "G4-local-only: will use BGs from a plugged in G4, but will *not* upload them"
    echo "G5: will use BGs from a plugged in G5, but will *not* upload them (the G5 app usually does that)"
    echo "G5-upload: will use and upload BGs from a plugged in G5 receiver to Nightscout"
    echo "MDT: will use and upload BGs from an Enlite sensor paired to your pump"
    echo "xdrip: will work with an xDrip receiver app on your Android phone"
    echo "Note: no matter which option you choose, CGM data will also be downloaded from NS when available."
    echo
    read -p "What kind of CGM would you like to configure?:   " -r
    CGM=$REPLY
    echocolor "Ok, $CGM it is."
    echo
    if [[ ${CGM,,} =~ "shareble" ]] || [[ ${CGM,,} =~ "g4-go" ]]; then
        read -p "What is your G4 Share Serial Number? (i.e. SM12345678) " -r
        BLE_SERIAL=$REPLY
        echo "$BLE_SERIAL? Got it."
        echo
    fi

    if grep -qa "Explorer HAT" /proc/device-tree/hat/product 2>/dev/null ; then
        echocolor "Explorer Board HAT detected. "
        ttyport=/dev/spidev0.0
    else
        read -p "Are you using an Explorer Board? [Y]/n " -r
        if [[ $REPLY =~ ^[Nn]$ ]]; then
            read -p "Are you using an Explorer HAT? [Y]/n " -r
            if [[ $REPLY =~ ^[Nn]$ ]]; then
                echo 'Are you using mmeowlink (i.e. with a TI stick)? If not, press enter. If so, paste your full port address: it looks like "/dev/ttySOMETHING" without the quotes.'
                read -p "What is your TTY port? " -r
                ttyport=$REPLY
                echocolor-n "Ok, "
                if [[ -z "$ttyport" ]]; then
                    echo -n Carelink
                else
                    echo -n TTY $ttyport
                fi
                echocolor " it is. "
                echo
            else
                echocolor "Configuring Explorer Board HAT. "
                ttyport=/dev/spidev0.0
            fi
        else
            if  getent passwd edison > /dev/null; then
                echocolor "Yay! Configuring for Edison with Explorer Board. "
                ttyport=/dev/spidev5.1
            else
                echo "Hmm, you don't seem to be using an Edison."
                read -p "What is your TTY port? (/dev/ttySOMETHING) " -r
                ttyport=$REPLY
                echocolor "Ok, we'll try TTY $ttyport then."
            fi
            echo
        fi
    fi
    read -p "Would you like to [D]ownload precompiled Go pump communication library or build them from [S]ource? [D]/S " -r
    if [[ $REPLY =~ ^[Ss]$ ]]; then
      buildgofromsource=true
      echo "Building Go pump binaries from source"
    else
      echo "Downloading precompiled Go pump binaries."
    fi
    


    if [[ ! -z "${ttyport}" ]]; then
      echo -e "\e[1mMedtronic pumps come in two types: WW (Worldwide) pumps, and NA (North America) pumps.\e[0m"
      echo "Confusingly, North America pumps may also be used outside of North America."
      echo
      echo "USA pumps have a serial number / model number that has 'NA' in it."
      echo "Non-USA pumps have a serial number / model number that 'WW' in it."
      echo
      echo "When using MMeowlink, we need to know which frequency we should use:"
      echo -e "\e[1mAre you using a USA/North American pump? If so, just hit enter. Otherwise enter WW: \e[0m"
      read -r
      radio_locale=$REPLY
      echo -n "Ok, "
      # Force uppercase, just in case the user entered ww
      radio_locale=${radio_locale^^}

      # check if user has a TI USB stick and a WorldWide pump and want's to reset the USB subsystem during mmtune if the TI USB fails
      ww_ti_usb_reset="no" # assume you don't want it by default
      if [[ $radio_locale =~ ^WW$ ]]; then
        echo "If you have a TI USB stick and a WW pump and a Raspberry PI, you might want to reset the USB subsystem if it can't be found during a mmtune process. If so, enter Y. Otherwise just hit enter (default no):"
        echo
        read -p "Do you want to reset the USB system in case the TI USB stick can't be found during a mmtune proces? " -r
        if [[ $REPLY =~ ^[Yy]$ ]]; then
          ww_ti_usb_reset="yes"
        else
          ww_ti_usb_reset="no"
        fi
      fi

      if [[ -z "${radio_locale}" ]]; then
          radio_locale='US'
      fi

      echocolor "${radio_locale} it is"
      echo
    fi

    read -p "What is your Nightscout site? (i.e. https://mynightscout.herokuapp.com)? " -r
    # remove any trailing / from NIGHTSCOUT_HOST
    NIGHTSCOUT_HOST=$(echo $REPLY | sed 's/\/$//g')
    while [[ -z $NIGHTSCOUT_HOST ]]; do
        echo Nightscout is required for interactive setup.
        read -p "What is your Nightscout site? (i.e. https://mynightscout.herokuapp.com)? " -r
        # remove any trailing / from NIGHTSCOUT_HOST
        NIGHTSCOUT_HOST=$(echo $REPLY | sed 's/\/$//g')
        echo
    done
    echocolor "Ok, $NIGHTSCOUT_HOST it is."
    echo
    if [[ ! -z $NIGHTSCOUT_HOST ]]; then
        echo "Starting with oref 0.5.0 you can use token based authentication to Nightscout. This makes it possible to deny anonymous access to your Nightscout instance. It's more secure than using your API_SECRET, but must first be configured in Nightscout."
        read -p "Do you want to use token based authentication? y/[N] " -r
        if [[ $REPLY =~ ^[Yy]$ ]]; then
            read -p "What Nightscout access token (i.e. subjectname-hashof16characters) do you want to use for this rig? " -r
            API_SECRET="token=${REPLY}"
            echocolor "Ok, $API_SECRET it is."
            echo
        else
            echocolor "Ok, you'll use API_SECRET instead."
            echo
            read -p "What is your Nightscout API_SECRET (i.e. myplaintextsecret; It should be at least 12 characters long)? " -r
            API_SECRET=$REPLY
            while [[ -z $API_SECRET ]]; do
                echo API_SECRET is required for interactive setup.
                read -p "What is your Nightscout API_SECRET (i.e. myplaintextsecret; It should be at least 12 characters long)? " -r
                API_SECRET=$REPLY
            done
            echocolor "Ok, $API_SECRET it is."
            echo
        fi
    fi

    read -p "Do you want to be able to set up BT tethering? y/[N] " -r
    if [[ $REPLY =~ ^[Yy]$ ]]; then
    read -p "What is your phone's BT MAC address (i.e. AA:BB:CC:DD:EE:FF)? " -r
        BT_MAC=$REPLY
        echo
        echocolor "Ok, $BT_MAC it is. You will need to follow directions in docs to set-up BT tether after your rig is successfully looping."
        echo
    else
        echo
        echocolor "Ok, no BT installation at this time, you can run this script again later if you change your mind."
        echo
    fi


    if [[ ! -z $BT_PEB ]]; then
        read -p "For Pancreabble enter Pebble mac id (i.e. AA:BB:CC:DD:EE:FF) hit enter to skip " -r
        BT_PEB=$REPLY
        echocolor "Ok, $BT_PEB it is."
        echo
    fi

    echo
    echo -e "\e[1mWhat value would you like to set for your max_IOB? Context: max_IOB is a safety setting\e[0m"
    echo
    echo -e "\e[3mIt limits how much insulin OpenAPS can give you in addition to your manual boluses and pre-set basal rates.\e[0m"
    echo
    echo -e 'max_IOB of 0 will make it so OpenAPS cannot provide positive IOB, and will function as "low glucose suspend" type mode.'
    echo
    echo -e "\e[4mIf you are unsure of what you would like max_IOB to be, we recommend starting with either 0 or one hour worth of basals.\e[0m"
    echo
    echo -e "\e[3mRead the docs for more tips on how to determine a max_IOB that is right for you. (You can come back and change this easily later).\e[0m"
    echo
    read -p "Type a whole number (without a decimal) [i.e. 0] and hit enter:   " -r
      if [[ $REPLY =~ [0-9] ]]; then
        max_iob="$REPLY"
        echocolor "Ok, $max_iob units will be set as your max_iob."
        echo
      else
        max_iob=0
        echocolor "Ok, your max_iob will be set to 0 for now."
        echo
      fi

    read -p "Enable autotuning of basals and ratios? [Y]/n  " -r
    if [[ $REPLY =~ ^[Nn]$ ]]; then
       echocolor "Ok, no autotune."
       echo
    else
       ENABLE+=" autotune "
       echocolor "Ok, autotune will be enabled. It will run around 4am."
       echo
    fi

    #always enabling AMA by default
    #ENABLE+=" meal "

    read -p "Do you want to enable carbsReq Pushover alerts? y/[N] " -r
    if [[ $REPLY =~ ^[Yy]$ ]]; then
        read -p "If so, what is your Pushover API Token? " -r
        PUSHOVER_TOKEN=$REPLY
        echocolor "Ok, Pushover token $PUSHOVER_TOKEN it is."
        echo

        read -p "And what is your Pushover User Key? " -r
        PUSHOVER_USER=$REPLY
        echocolor "Ok, Pushover User Key $PUSHOVER_USER it is."
        echo
    else
        echocolor "Ok, no Pushover for you."
        echo
    fi

    echo
    echo
    echo

else
   if [[ $ww_ti_usb_reset =~ ^[Yy] ]]; then
      ww_ti_usb_reset="yes"
   else
      ww_ti_usb_reset="no"
   fi
fi

echo -n "Setting up oref0 in $directory for pump $serial with $CGM CGM, "
if [[ ${CGM,,} =~ "shareble" ]]; then
    echo -n "G4 Share serial $BLE_SERIAL, "
fi
echo
echo -n "NS host $NIGHTSCOUT_HOST, "
if [[ ${pumpmodel,,} =~ "x12" ]]; then
    echo -n "x12 pump, "
fi

if [[ -z "$ttyport" ]]; then
    echo -n Carelink
else
    echo -n TTY $ttyport
fi
if [[ "$max_iob" != "0" ]]; then
    echo -n ", max_iob $max_iob";
fi
if [[ ! -z "$max_daily_safety_multiplier" ]]; then
    echo -n ", max_daily_safety_multiplier $max_daily_safety_multiplier";
fi
if [[ ! -z "$current_basal_safety_multiplier" ]]; then
    echo -n ", current_basal_safety_multiplier $current_basal_safety_multiplier";
fi
#if [[ ! -z "$bolussnooze_dia_divisor" ]]; then
    #echo -n ", bolussnooze_dia_divisor $bolussnooze_dia_divisor";
#fi
if [[ ! -z "$min_5m_carbimpact" ]]; then
    echo -n ", min_5m_carbimpact $min_5m_carbimpact";
fi
if [[ ! -z "$ENABLE" ]]; then
    echo -n ", advanced features $ENABLE";
fi
echo
echo

# This section is echoing (commenting) back the options you gave it during the interactive setup script.
# The "| tee -a /tmp/oref0-runagain.sh" part is also appending it to a file so you can run it again more easily in the future.

# create temporary file for oref0-runagain.sh
OREF0_RUNAGAIN=`mktemp /tmp/oref0-runagain.XXXXXXXXXX`
echo "#!/bin/bash" > $OREF0_RUNAGAIN
echo "# To run again with these same options, use: " | tee $OREF0_RUNAGAIN
echo -n "oref0-setup --dir=$directory --serial=$serial --cgm=$CGM" | tee -a $OREF0_RUNAGAIN
if [[ ${CGM,,} =~ "shareble" ]]; then
    echo -n " --bleserial=$BLE_SERIAL" | tee -a $OREF0_RUNAGAIN
fi
echo -n " --ns-host=$NIGHTSCOUT_HOST --api-secret=$API_SECRET" | tee -a $OREF0_RUNAGAIN
if [[ ! -z "$ttyport" ]]; then
    echo -n " --tty=$ttyport" | tee -a $OREF0_RUNAGAIN
fi
if [[ ! -z "$pumpmodel" ]]; then
    echo -n " --pumpmodel=$pumpmodel" | tee -a $OREF0_RUNAGAIN;
fi
echo -n " --max_iob=$max_iob" | tee -a $OREF0_RUNAGAIN;
if [[ ! -z "$max_daily_safety_multiplier" ]]; then
    echo -n " --max_daily_safety_multiplier=$max_daily_safety_multiplier" | tee -a $OREF0_RUNAGAIN
fi
if [[ ! -z "$current_basal_safety_multiplier" ]]; then
    echo -n " --current_basal_safety_multiplier=$current_basal_safety_multiplier" | tee -a $OREF0_RUNAGAIN
fi
#if [[ ! -z "$bolussnooze_dia_divisor" ]]; then
    #echo -n " --bolussnooze_dia_divisor=$bolussnooze_dia_divisor" | tee -a $OREF0_RUNAGAIN
#fi
if [[ ! -z "$min_5m_carbimpact" ]]; then
    echo -n " --min_5m_carbimpact=$min_5m_carbimpact" | tee -a $OREF0_RUNAGAIN
fi
if [[ ! -z "$ENABLE" ]]; then
    echo -n " --enable='$ENABLE'" | tee -a $OREF0_RUNAGAIN
fi
if [[ ! -z "$radio_locale" ]]; then
    echo -n " --radio_locale='$radio_locale'" | tee -a $OREF0_RUNAGAIN
fi
if [[ ${ww_ti_usb_reset,,} =~ "yes" ]]; then
    echo -n " --ww_ti_usb_reset='$ww_ti_usb_reset'" | tee -a $OREF0_RUNAGAIN
fi
if [[ ! -z "$BLE_MAC" ]]; then
    echo -n " --blemac='$BLE_MAC'" | tee -a $OREF0_RUNAGAIN
fi
if [[ ! -z "$BT_MAC" ]]; then
    echo -n " --btmac='$BT_MAC'" | tee -a $OREF0_RUNAGAIN
fi
if [[ ! -z "$BT_PEB" ]]; then
    echo -n " --btpeb='$BT_PEB'" | tee -a $OREF0_RUNAGAIN
fi
if [[ ! -z "$PUSHOVER_TOKEN" ]]; then
    echo -n " --pushover_token='$PUSHOVER_TOKEN'" | tee -a $OREF0_RUNAGAIN
fi
if [[ ! -z "$PUSHOVER_USER" ]]; then
    echo -n " --pushover_user='$PUSHOVER_USER'" | tee -a $OREF0_RUNAGAIN
fi
echo; echo | tee -a $OREF0_RUNAGAIN
chmod 755 $OREF0_RUNAGAIN

echocolor-n "Continue? y/[N] "
read -r
if [[ $REPLY =~ ^[Yy]$ ]]; then

    # Attempting to remove git to make install --nogit by default for existing users
    echo Removing any existing git in $directory/.git
    rm -rf $directory/.git
    echo Removed any existing git

    # TODO: delete this after openaps 0.2.1 release
    echo Checking openaps 0.2.1 installation with --nogit support
    if ! openaps --version 2>&1 | egrep "0.[2-9].[1-9]"; then
        echo Installing latest openaps w/ nogit && sudo pip install git+https://github.com/openaps/openaps.git@nogit || die "Couldn't install openaps w/ nogit"
    fi

    echo -n "Checking $directory: "
    mkdir -p $directory
    # if ( cd $directory && ls openaps.ini 2>/dev/null >/dev/null && openaps use -h >/dev/null ); then
     #   echo $directory already exists
    if openaps init $directory --nogit; then
        echo $directory initialized
    else
        die "Can't init $directory"
    fi
    cd $directory || die "Can't cd $directory"

    # Taking the oref0-runagain.sh from tmp to $directory
    mv $OREF0_RUNAGAIN ./oref0-runagain.sh

    # Make sure it is executable afterwards
    chmod +x ./oref0-runagain.sh

    mkdir -p monitor || die "Can't mkdir monitor"
    mkdir -p raw-cgm || die "Can't mkdir raw-cgm"
    mkdir -p cgm || die "Can't mkdir cgm"
    mkdir -p settings || die "Can't mkdir settings"
    mkdir -p enact || die "Can't mkdir enact"
    mkdir -p upload || die "Can't mkdir upload"
    if [[ ${CGM,,} =~ "xdrip" ]]; then
        mkdir -p xdrip || die "Can't mkdir xdrip"
    fi

    # check whether decocare-0.0.31 has been installed
    #if ! ls /usr/local/lib/python2.7/dist-packages/decocare-0.0.31-py2.7.egg/ 2>/dev/null >/dev/null; then
        # install decocare with setuptools since 0.0.31 (with the 6.4U/h fix) isn't published properly to pypi
        #sudo easy_install -U decocare || die "Can't easy_install decocare"
    #fi

    mkdir -p $HOME/src/

    # TODO: remove this and switch back to easy_install or pip once decocare 0.1.0 is released
    #if [ -d "$HOME/src/decocare/" ]; then
        #echo "$HOME/src/decocare/ already exists; pulling latest 0.1.0-dev"
        #(cd $HOME/src/decocare && git fetch && git checkout 0.1.0-dev && git pull) || die "Couldn't pull latest decocare 0.1.0-dev"
    #else
        #echo -n "Cloning decocare 0.1.0-dev: "
        #(cd $HOME/src && git clone -b 0.1.0-dev git://github.com/openaps/decocare.git) || die "Couldn't clone decocare 0.1.0-dev"
    #fi
    #echo Installing decocare 0.1.0-dev
    #cd $HOME/src/decocare
    #sudo python setup.py develop || die "Couldn't install decocare 0.1.0-dev"

    if [ -d "$HOME/src/oref0/" ]; then
        echo "$HOME/src/oref0/ already exists; pulling latest"
        (cd $HOME/src/oref0 && git fetch && git pull) || die "Couldn't pull latest oref0"
    else
        echo -n "Cloning oref0: "
        (cd $HOME/src && git clone git://github.com/openaps/oref0.git) || die "Couldn't clone oref0"
    fi
    echo Checking oref0 installation
    cd $HOME/src/oref0
    if git branch | grep "* master"; then
        npm list -g --depth=0 | egrep oref0@0.6.[0] || (echo Installing latest oref0 package && sudo npm install -g oref0)
    else
        npm list -g --depth=0 | egrep oref0@0.6.[1-9] || (echo Installing latest oref0 from $HOME/src/oref0/ && cd $HOME/src/oref0/ && npm run global-install)
    fi

    cd $directory || die "Can't cd $directory"

    #echo Checking mmeowlink installation
    if openaps vendor add --path . mmeowlink.vendors.mmeowlink 2>&1 | grep "No module"; then
        pip show mmeowlink | egrep "Version: 0.11.1" || (
            echo Installing latest mmeowlink
            sudo pip install -U mmeowlink || die "Couldn't install mmeowlink"
        )
    fi

    if [[ "$max_iob" == "0" && -z "$max_daily_safety_multiplier" && -z "$current_basal_safety_multiplier" && -z "$min_5m_carbimpact" ]]; then
        cp preferences.json old_preferences.json
        oref0-get-profile --exportDefaults > preferences.json || die "Could not run oref0-get-profile"
    else
        preferences_from_args=()
        if [[ "$max_iob" != "0" ]]; then
            preferences_from_args+="\"max_iob\":$max_iob "
        fi
        if [[ ! -z "$max_daily_safety_multiplier" ]]; then
            preferences_from_args+="\"max_daily_safety_multiplier\":$max_daily_safety_multiplier "
        fi
        if [[ ! -z "$current_basal_safety_multiplier" ]]; then
            preferences_from_args+="\"current_basal_safety_multiplier\":$current_basal_safety_multiplier "
        fi
        #if [[ ! -z "$bolussnooze_dia_divisor" ]]; then
            #preferences_from_args+="\"bolussnooze_dia_divisor\":$bolussnooze_dia_divisor "
        #fi
        if [[ ! -z "$min_5m_carbimpact" ]]; then
            preferences_from_args+="\"min_5m_carbimpact\":$min_5m_carbimpact "
        fi
        function join_by { local IFS="$1"; shift; echo "$*"; }
        echo "{ $(join_by , ${preferences_from_args[@]}) }" > preferences_from_args.json
        oref0-get-profile --updatePreferences preferences_from_args.json > preferences.json && rm preferences_from_args.json || die "Could not run oref0-get-profile"
    fi

    cat preferences.json

    # fix log rotate file
    sed -i "s/weekly/hourly/g" /etc/logrotate.conf
    sed -i "s/daily/hourly/g" /etc/logrotate.conf
    sed -i "s/#compress/compress/g" /etc/logrotate.conf

    # enable log rotation
    sudo cp $HOME/src/oref0/logrotate.openaps /etc/logrotate.d/openaps || die "Could not cp /etc/logrotate.d/openaps"
    sudo cp $HOME/src/oref0/logrotate.rsyslog /etc/logrotate.d/rsyslog || die "Could not cp /etc/logrotate.d/rsyslog"

    test -d /var/log/openaps || sudo mkdir /var/log/openaps && sudo chown $USER /var/log/openaps || die "Could not create /var/log/openaps"
    
    if [[ -f /etc/cron.daily/logrotate ]]; then
        mv -f /etc/cron.daily/logrotate /etc/cron.hourly/logrotate
    fi

    #TODO: remove this when IPv6 works reliably
    echo 'Acquire::ForceIPv4 "true";' | sudo tee /etc/apt/apt.conf.d/99force-ipv4

    # update, upgrade, and autoclean apt-get
<<<<<<< HEAD
    if find /var/lib/apt/periodic/ -mmin -3600 | grep update-stamp; then
        echo apt-get update-stamp is recent: skipping
    else
        echo Running apt-get update
        sudo apt-get update
    fi
    if find /var/lib/apt/periodic/ -mmin -3600 | grep upgrade-stamp; then
        echo apt-get upgrade-stamp is recent: skipping
    else
        echo Running apt-get upgrade
        sudo apt-get -y upgrade
        # make sure hostapd and dnsmasq don't get re-enabled
        update-rc.d -f hostapd remove
        update-rc.d -f dnsmasq remove
    fi
=======
    echo Running apt-get update
    sudo apt-get update
    echo Running apt-get upgrade
    sudo apt-get -y upgrade
>>>>>>> 21483329
    echo Running apt-get autoclean
    sudo apt-get autoclean

    # configure ns
    if [[ ! -z "$NIGHTSCOUT_HOST" && ! -z "$API_SECRET" ]]; then
        echo "Removing any existing ns device: "
        ( killall -g openaps; killall -g oref0-pump-loop) 2>/dev/null; openaps device remove ns 2>/dev/null
        echo "Running nightscout autoconfigure-device-crud $NIGHTSCOUT_HOST $API_SECRET"
        nightscout autoconfigure-device-crud $NIGHTSCOUT_HOST $API_SECRET || die "Could not run nightscout autoconfigure-device-crud"
        if [[ "${API_SECRET,,}" =~ "token=" ]]; then # install requirements for token based authentication
            sudo apt-get -y install python3-pip
            sudo pip3 install requests || die "Can't add pip3 requests - error installing"
            oref0_nightscout_check || die "Error checking Nightscout permissions"
        fi
    fi

    # import template
    for type in vendor device report alias; do
        echo importing $type file
        cat $HOME/src/oref0/lib/oref0-setup/$type.json | openaps import || die "Could not import $type.json"
    done
    echo Checking for BT Mac, BT Peb or Shareble
    if [[ ! -z "$BT_PEB" || ! -z "$BT_MAC" || ${CGM,,} =~ "shareble" ]]; then
        # Install Bluez for BT Tethering
        echo Checking bluez installation
        bluetoothdversion=$(bluetoothd --version || 0)
        # use packaged bluez with Rapsbian
        if getent passwd pi > /dev/null; then
            bluetoothdminversion=5.43
        else
            bluetoothdminversion=5.48
        fi
        bluetoothdversioncompare=$(awk 'BEGIN{ print "'$bluetoothdversion'"<"'$bluetoothdminversion'" }')
        if [ "$bluetoothdversioncompare" -eq 1 ]; then
            cd $HOME/src/ && wget -c4 https://www.kernel.org/pub/linux/bluetooth/bluez-5.48.tar.gz && tar xvfz bluez-5.48.tar.gz || die "Couldn't download bluez"
            killall bluetoothd &>/dev/null #Kill current running version if its out of date and we are updating it
            cd $HOME/src/bluez-5.48 && ./configure --disable-systemd && make || die "Couldn't make bluez"
            killall bluetoothd &>/dev/null #Kill current running version if its out of date and we are updating it
            sudo make install || die "Couldn't make install bluez"
            killall bluetoothd &>/dev/null #Kill current running version if its out of date and we are updating it
            sudo cp ./src/bluetoothd /usr/local/bin/ || die "Couldn't install bluez"
            oref0-bluetoothup
        else
            echo bluez version ${bluetoothdversion} already installed
        fi
        echo Installing prerequisites and configs for local-only hotspot
        apt-get install -y hostapd dnsmasq || die "Couldn't install hostapd dnsmasq"
        ls /etc/dnsmasq.conf.bak 2>/dev/null || mv /etc/dnsmasq.conf /etc/dnsmasq.conf.bak
        cp $HOME/src/oref0/headless/dnsmasq.conf /etc/dnsmasq.conf || die "Couldn't copy dnsmasq.conf"
        ls /etc/hostapd/hostapd.conf.bak 2>/dev/null || mv /etc/hostapd/hostapd.conf /etc/hostapd/hostapd.conf.bak
        cp $HOME/src/oref0/headless/hostapd.conf /etc/hostapd/hostapd.conf || die "Couldn't copy hostapd.conf"
        sed -i.bak -e "s|DAEMON_CONF=$|DAEMON_CONF=/etc/hostapd/hostapd.conf|g" /etc/init.d/hostapd
        cp $HOME/src/oref0/headless/interfaces.ap /etc/network/ || die "Couldn't copy interfaces.ap"
        cp /etc/network/interfaces /etc/network/interfaces.client || die "Couldn't copy interfaces.client"
        #Stop automatic startup of hostapd & dnsmasq
        update-rc.d -f hostapd remove
        update-rc.d -f dnsmasq remove
        # Edit /etc/hostapd/hostapd.conf for wifi using Hostname
        sed -i.bak -e "s/ssid=OpenAPS/ssid=${HOSTNAME}/" /etc/hostapd/hostapd.conf
        # Add Commands to /etc/rc.local
        # Interrupt Kernel Messages
        if ! grep -q 'sudo dmesg -n 1' /etc/rc.local; then
          sed -i.bak -e '$ i sudo dmesg -n 1' /etc/rc.local
        fi
        # Add to /etc/rc.local to check if in hotspot mode and turn back to client mode during bootup
        if ! grep -q 'cp /etc/network/interfaces.client /etc/network/interfaces' /etc/rc.local; then
          sed -i.bak -e "$ i if [ -f /etc/network/interfaces.client ]; then\n\tif  grep -q '#wpa-' /etc/network/interfaces; then\n\t\tsudo ifdown wlan0\n\t\tsudo cp /etc/network/interfaces.client /etc/network/interfaces\n\t\tsudo ifup wlan0\n\tfi\nfi" /etc/rc.local || die "Couldn't modify /etc/rc.local"
        fi
    fi

    # add/configure devices
    if [[ ${CGM,,} =~ "g5" || ${CGM,,} =~ "g5-upload" ]]; then
        openaps use cgm config --G5
        openaps report add raw-cgm/raw-entries.json JSON cgm oref0_glucose --hours "24.0" --threshold "100" --no-raw
    elif [[ ${CGM,,} =~ "shareble" ]]; then
        echo Checking Adafruit_BluefruitLE installation
        if ! python -c "import Adafruit_BluefruitLE" 2>/dev/null; then
            if [ -d "$HOME/src/Adafruit_Python_BluefruitLE/" ]; then
                echo "$HOME/src/Adafruit_Python_BluefruitLE/ already exists; pulling latest master branch"
                (cd $HOME/src/Adafruit_Python_BluefruitLE && git fetch && git checkout wip/bewest/custom-gatt-profile && git pull) || die "Couldn't pull latest Adafruit_Python_BluefruitLE wip/bewest/custom-gatt-profile"
            else
                echo -n "Cloning Adafruit_Python_BluefruitLE wip/bewest/custom-gatt-profile: "
                # TODO: get this moved over to openaps and install with pip
                (cd $HOME/src && git clone -b wip/bewest/custom-gatt-profile https://github.com/bewest/Adafruit_Python_BluefruitLE.git) || die "Couldn't clone Adafruit_Python_BluefruitLE wip/bewest/custom-gatt-profile"
            fi
            echo Installing Adafruit_BluefruitLE && cd $HOME/src/Adafruit_Python_BluefruitLE && sudo python setup.py develop || die "Couldn't install Adafruit_BluefruitLE"
        fi
        echo Checking openxshareble installation
        if ! python -c "import openxshareble" 2>/dev/null; then
            echo Installing openxshareble && sudo pip install git+https://github.com/openaps/openxshareble.git@dev || die "Couldn't install openxshareble"
        fi
        sudo apt-get update; sudo apt-get -y upgrade
        sudo apt-get -y install bc jq libusb-dev libdbus-1-dev libglib2.0-dev libudev-dev libical-dev libreadline-dev python-dbus || die "Couldn't apt-get install: run 'sudo apt-get update' and try again?"
        echo Checking bluez installation
        # TODO: figure out if we need to do this for 5.44 as well
        if  bluetoothd --version | grep -q 5.37 2>/dev/null; then
            sudo cp $HOME/src/openxshareble/bluetoothd.conf /etc/dbus-1/system.d/bluetooth.conf || die "Couldn't copy bluetoothd.conf"
        fi
        # start bluetoothd in /etc/rc.local if it is missing.
        if ! grep -q '/usr/local/bin/bluetoothd &' /etc/rc.local; then
            sed -i"" 's/^exit 0/\/usr\/local\/bin\/bluetoothd \&\n\nexit 0/' /etc/rc.local
        fi
        # starting with bluez 5.48 the --experimental command line option is not needed. remove the --experimental if it still exists in /etc/rc.local. this is for rigs with version 0.6.0 or earlier
        if ! grep -q '/usr/local/bin/bluetoothd --experimental &' /etc/rc.local; then
            sed -i"" 's/^\/usr\/local\/bin\/bluetoothd --experimental \&/\/usr\/local\/bin\/bluetoothd \&/' /etc/rc.local
        fi
        if ! grep -q 'bluetooth_rfkill_event >/dev/null 2>&1 &' /etc/rc.local; then
            sed -i"" 's/^exit 0/bluetooth_rfkill_event >\/dev\/null 2>\&1 \&\n\nexit 0/' /etc/rc.local
        fi
        # comment out existing line if it exists and isn't already commented out
        sed -i"" 's/^screen -S "brcm_patchram_plus" -d -m \/usr\/local\/sbin\/bluetooth_patchram.sh/# &/' /etc/rc.local
    fi

    if [[ ${CGM,,} =~ "shareble" || ${CGM,,} =~ "g4-upload" ]]; then
        mkdir -p $directory-cgm-loop
        if ( cd $directory-cgm-loop && ls openaps.ini 2>/dev/null >/dev/null && openaps use -h >/dev/null ); then
            echo $directory-cgm-loop already exists
        elif openaps init $directory-cgm-loop --nogit; then
            echo $directory-cgm-loop initialized
        else
            die "Can't init $directory-cgm-loop"
        fi
        cd $directory-cgm-loop || die "Can't cd $directory-cgm-loop"
        mkdir -p monitor || die "Can't mkdir monitor"
        mkdir -p nightscout || die "Can't mkdir nightscout"

        openaps device remove cgm 2>/dev/null

        # configure ns
        if [[ ! -z "$NIGHTSCOUT_HOST" && ! -z "$API_SECRET" ]]; then
            echo "Removing any existing ns device: "
            ( killall -g openaps; killall -g oref0-pump-loop) 2>/dev/null; openaps device remove ns 2>/dev/null
            echo "Running nightscout autoconfigure-device-crud $NIGHTSCOUT_HOST $API_SECRET"
            nightscout autoconfigure-device-crud $NIGHTSCOUT_HOST $API_SECRET || die "Could not run nightscout autoconfigure-device-crud"
        fi

        if [[ ${CGM,,} =~ "g4-upload" ]]; then
            sudo apt-get -y install bc
            openaps device add cgm dexcom || die "Can't add CGM"
            for type in cgm-loop; do
                echo importing $type file
                cat $HOME/src/oref0/lib/oref0-setup/$type.json | openaps import || die "Could not import $type.json"
            done
        elif [[ ${CGM,,} =~ "shareble" ]]; then
            # import shareble stuff
            for type in shareble cgm-loop; do
                echo importing $type file
                cat $HOME/src/oref0/lib/oref0-setup/$type.json | openaps import || die "Could not import $type.json"
            done

            if [[ -z "$BLE_MAC" ]]; then
                read -p "Please go into your Dexcom's Share settings, forget any existing device, turn Share back on, and press Enter."
                openaps use cgm list_dexcom
                read -p "What is your G4 Share MAC address? (i.e. FE:DC:BA:98:78:54) " -r
                BLE_MAC=$REPLY
                echo "$BLE_MAC? Got it."
            fi
            echo openaps use cgm configure --serial $BLE_SERIAL --mac $BLE_MAC
            openaps use cgm configure --serial $BLE_SERIAL --mac $BLE_MAC || die "Couldn't configure Share serial and MAC"
        fi

        cd $directory || die "Can't cd $directory"
    fi

    # we only need spi_serial and mraa for MDT CGM, which Go doesn't support yet
    if [[ "$ttyport" =~ "spi" ]] && [[ ${CGM,,} =~ "mdt" ]]; then
        echo Checking kernel for spi_serial installation
        if ! python -c "import spi_serial" 2>/dev/null; then
            if uname -r 2>&1 | egrep "^4.1[0-9]"; then # kernel >= 4.10+, use pietergit version of spi_serial (does not use mraa)
                echo Installing spi_serial && sudo pip install --upgrade git+https://github.com/pietergit/spi_serial.git || die "Couldn't install pietergit/spi_serial"
            else # kernel < 4.10, use scottleibrand version of spi_serial (requires mraa)
                if [[ "$ttyport" =~ "spidev0.0" ]]; then
                    echo Installing spi_serial && sudo pip install --upgrade git+https://github.com/scottleibrand/spi_serial.git@explorer-hat || die "Couldn't install scottleibrand/spi_serial for explorer-hat"
                    sed -i.bak -e "s/#dtparam=spi=on/dtparam=spi=on/" /boot/config.txt
                else
                    echo Installing spi_serial && sudo pip install --upgrade git+https://github.com/scottleibrand/spi_serial.git || die "Couldn't install scottleibrand/spi_serial"
                fi
            fi
            #echo Installing spi_serial && sudo pip install --upgrade git+https://github.com/EnhancedRadioDevices/spi_serial || die "Couldn't install spi_serial"
        fi

        # from 0.5.0 the subg-ww-radio-parameters script will be run from oref0_init_pump_comms.py
        # this will be called when mmtune is use with a WW pump.
        # See https://github.com/oskarpearson/mmeowlink/issues/51 or https://github.com/oskarpearson/mmeowlink/wiki/Non-USA-pump-settings for details
        # use --ww_ti_usb_reset=yes if using a TI USB stick and a WW pump. This will reset the USB subsystem if the TI USB device is not found.
        # TODO: remove this workaround once https://github.com/oskarpearson/mmeowlink/issues/60 has been fixed
        if [[ ${ww_ti_usb_reset,,} =~ "yes" ]]; then
                openaps alias remove mmtune
                openaps alias add mmtune "! bash -c \"oref0_init_pump_comms.py --ww_ti_usb_reset=yes -v; find monitor/ -size +5c | grep -q mmtune && cp monitor/mmtune.json mmtune_old.json; echo {} > monitor/mmtune.json; echo -n \"mmtune: \" && openaps report invoke monitor/mmtune.json; grep -v setFreq monitor/mmtune.json | grep -A2 $(cat monitor/mmtune.json | jq -r .setFreq) | while read line; do echo -n \"$line \"; done\""
        fi
        echo Checking kernel for mraa installation
        if uname -r 2>&1 | egrep "^4.1[0-9]"; then # don't install mraa on 4.10+ kernels
            echo "Skipping mraa install for kernel 4.10+"
        else # check if mraa is installed
            if ! ldconfig -p | grep -q mraa; then # if not installed, install it
                echo Installing swig etc.
                sudo apt-get install -y libpcre3-dev git cmake python-dev swig || die "Could not install swig etc."
                # TODO: Due to mraa bug https://github.com/intel-iot-devkit/mraa/issues/771 we were not using the master branch of mraa on dev.
                # TODO: After each oref0 release, check whether there is a new stable MRAA release that is of interest for the OpenAPS community
                MRAA_RELEASE="v1.7.0" # GitHub hash 8ddbcde84e2d146bc0f9e38504d6c89c14291480
                if [ -d "$HOME/src/mraa/" ]; then
                    echo -n "$HOME/src/mraa/ already exists; "
                    #(echo "Pulling latest master branch" && cd ~/src/mraa && git fetch && git checkout master && git pull) || die "Couldn't pull latest mraa master" # used for oref0 dev
                    (echo "Updating mraa source to stable release ${MRAA_RELEASE}" && cd $HOME/src/mraa && git fetch && git checkout ${MRAA_RELEASE} && git pull) || die "Couldn't pull latest mraa ${MRAA_RELEASE} release" # used for oref0 master
                else
                    echo -n "Cloning mraa "
                    #(echo -n "master branch. " && cd ~/src && git clone -b master https://github.com/intel-iot-devkit/mraa.git) || die "Couldn't clone mraa master" # used for oref0 dev
                    (echo -n "stable release ${MRAA_RELEASE}. " && cd $HOME/src && git clone -b ${MRAA_RELEASE} https://github.com/intel-iot-devkit/mraa.git) || die "Couldn't clone mraa release ${MRAA_RELEASE}" # used for oref0 master
                fi
                # build mraa from source
                ( cd $HOME/src/ && mkdir -p mraa/build && cd $_ && cmake .. -DBUILDSWIGNODE=OFF && \
                make && sudo make install && echo && touch /tmp/reboot-required && echo mraa installed. Please reboot before using. && echo ) || die "Could not compile mraa"
                sudo bash -c "grep -q i386-linux-gnu /etc/ld.so.conf || echo /usr/local/lib/i386-linux-gnu/ >> /etc/ld.so.conf && ldconfig" || die "Could not update /etc/ld.so.conf"
            fi
        fi
    fi

    #echo Checking openaps dev installation
    #if ! openaps --version 2>&1 | egrep "0.[2-9].[0-9]"; then
        # TODO: switch this back to master once https://github.com/openaps/openaps/pull/116 is merged/released
        #echo Installing latest openaps dev && sudo pip install git+https://github.com/openaps/openaps.git@dev || die "Couldn't install openaps"
    #fi

    # we only need spi_serial and mraa for MDT CGM, which Go doesn't support yet
    if [[ ${CGM,,} =~ "mdt" ]]; then
        cd $directory || die "Can't cd $directory"
        echo "Removing any existing pump device:"
        ( killall -g openaps; killall -g oref0-pump-loop) 2>/dev/null; openaps device remove pump 2>/dev/null
        if [[ -z "$ttyport" ]]; then
            openaps device add pump medtronic $serial || die "Can't add pump"
            #openaps alias add wait-for-silence 'report invoke monitor/temp_basal.json'
            #openaps alias add wait-for-long-silence 'report invoke monitor/temp_basal.json'
            #openaps alias add mmtune 'report invoke monitor/temp_basal.json'
        else
            # radio_locale requires openaps 0.2.0-dev or later
            openaps device add pump mmeowlink subg_rfspy $ttyport $serial $radio_locale || die "Can't add pump"
            #openaps alias add wait-for-silence '! bash -c "(mmeowlink-any-pump-comms.py --port '$ttyport' --wait-for 1 | grep -q comms && echo -n Radio ok, || openaps mmtune) && echo -n \" Listening: \"; for i in $(seq 1 100); do echo -n .; mmeowlink-any-pump-comms.py --port '$ttyport' --wait-for 30 2>/dev/null | egrep -v subg | egrep No && break; done"'
            #openaps alias add wait-for-long-silence '! bash -c "echo -n \"Listening: \"; for i in $(seq 1 200); do echo -n .; mmeowlink-any-pump-comms.py --port '$ttyport' --wait-for 45 2>/dev/null | egrep -v subg | egrep No && break; done"'
            if [[ ${radio_locale,,} =~ "ww" ]]; then
            if [ -d "$HOME/src/subg_rfspy/" ]; then
                echo "$HOME/src/subg_rfspy/ already exists; pulling latest"
                (cd $HOME/src/subg_rfspy && git fetch && git pull) || die "Couldn't pull latest subg_rfspy"
            else
                echo -n "Cloning subg_rfspy: "
                (cd $HOME/src && git clone https://github.com/ps2/subg_rfspy) || die "Couldn't clone oref0"
            fi

            # from 0.5.0 the subg-ww-radio-parameters script will be run from oref0_init_pump_comms.py
            # this will be called when mmtune is use with a WW pump.
            # See https://github.com/oskarpearson/mmeowlink/issues/51 or https://github.com/oskarpearson/mmeowlink/wiki/Non-USA-pump-settings for details
            # use --ww_ti_usb_reset=yes if using a TI USB stick and a WW pump. This will reset the USB subsystem if the TI USB device is not foundTI USB (instead of calling reset.py)

            # Hack to check if radio_locale has been set in pump.ini. This is a temporary workaround for https://github.com/oskarpearson/mmeowlink/issues/55
            # It will remove empty line at the end of pump.ini and then append radio_locale if it's not there yet
            # TODO: remove once https://github.com/openaps/openaps/pull/112 has been released in a openaps version
            grep -q radio_locale pump.ini ||  echo "$(< pump.ini)" > pump.ini ; echo "radio_locale=$radio_locale" >> pump.ini
            fi
        fi
    else
        echo '[device "pump"]' > pump.ini
        echo "serial = $serial" >> pump.ini
    fi

    # Medtronic CGM
    if [[ ${CGM,,} =~ "mdt" ]]; then
        sudo pip install -U openapscontrib.glucosetools || die "Couldn't install glucosetools"
        openaps device remove cgm 2>/dev/null
        if [[ -z "$ttyport" ]]; then
            openaps device add cgm medtronic $serial || die "Can't add cgm"
        else
            openaps device add cgm mmeowlink subg_rfspy $ttyport $serial $radio_locale || die "Can't add cgm"
        fi
        for type in mdt-cgm; do
            echo importing $type file
            cat $HOME/src/oref0/lib/oref0-setup/$type.json | openaps import || die "Could not import $type.json"
        done
    fi

    sudo pip install flask || die "Can't add xdrip cgm - error installing flask"
    sudo pip install flask-restful || die "Can't add xdrip cgm - error installing flask-restful"

    # xdrip CGM (xDripAPS)
    if [[ ${CGM,,} =~ "xdrip" ]]; then
        echo xdrip selected as CGM, so configuring xDripAPS
        sudo apt-get -y install sqlite3 || die "Can't add xdrip cgm - error installing sqlite3"
        git clone https://github.com/colinlennon/xDripAPS.git $HOME/.xDripAPS
        mkdir -p $HOME/.xDripAPS_data
        for type in xdrip-cgm; do
            echo importing $type file
            cat $HOME/src/oref0/lib/oref0-setup/$type.json | openaps import || die "Could not import $type.json"
        done
        touch /tmp/reboot-required
    fi

    # disable IPv6
    if ! grep -q 'net.ipv6.conf.all.disable_ipv6=1' /etc/sysctl.conf; then
        sudo echo 'net.ipv6.conf.all.disable_ipv6=1' >> /etc/sysctl.conf
    fi
    if ! grep -q 'net.ipv6.conf.default.disable_ipv6=1' /etc/sysctl.conf; then
        sudo echo 'net.ipv6.conf.default.disable_ipv6=1' >> /etc/sysctl.conf
    fi
    if ! grep -q 'net.ipv6.conf.lo.disable_ipv6=1' /etc/sysctl.conf; then
        sudo echo 'net.ipv6.conf.lo.disable_ipv6=1' >> /etc/sysctl.conf
    fi
    sudo sysctl -p

    # Install EdisonVoltage
    if egrep -i "edison" /etc/passwd 2>/dev/null; then
        echo "Checking if EdisonVoltage is already installed"
        if [ -d "$HOME/src/EdisonVoltage/" ]; then
            echo "EdisonVoltage already installed"
        else
            echo "Installing EdisonVoltage"
            cd $HOME/src && git clone -b master git://github.com/cjo20/EdisonVoltage.git || (cd EdisonVoltage && git checkout master && git pull)
            cd $HOME/src/EdisonVoltage
            make voltage
        fi
        # Add module needed for EdisonVoltage to work on jubilinux 0.2.0
        grep iio_basincove_gpadc /etc/modules-load.d/modules.conf || echo iio_basincove_gpadc >> /etc/modules-load.d/modules.conf
    fi
    if [[ ${CGM,,} =~ "mdt" ]]; then # still need this for the old ns-loop for now
        cd $directory || die "Can't cd $directory"
        for type in edisonbattery; do
            echo importing $type file
            cat $HOME/src/oref0/lib/oref0-setup/$type.json | openaps import || die "Could not import $type.json"
        done
    fi
    # Install Pancreabble
    echo Checking for BT Pebble Mac
    if [[ ! -z "$BT_PEB" ]]; then
        sudo apt-get -y install jq
        sudo pip install libpebble2
        sudo pip install --user git+git://github.com/mddub/pancreabble.git
        oref0-bluetoothup
        sudo rfcomm bind hci0 $BT_PEB
        for type in pancreabble; do
            echo importing $type file
            cat $HOME/src/oref0/lib/oref0-setup/$type.json | openaps import || die "Could not import $type.json"
        done
        sudo cp $HOME/src/oref0/lib/oref0-setup/pancreoptions.json $directory/pancreoptions.json
    fi
    echo Running: openaps report add enact/suggested.json text determine-basal shell monitor/iob.json monitor/temp_basal.json monitor/glucose.json settings/profile.json settings/autosens.json monitor/meal.json
    openaps report add enact/suggested.json text determine-basal shell monitor/iob.json monitor/temp_basal.json monitor/glucose.json settings/profile.json settings/autosens.json monitor/meal.json

    if egrep -qi "edison" /etc/passwd 2>/dev/null; then
        sudo apt-get -y -t jessie-backports install jq
    else
        sudo apt-get -y install jq
    fi
    # configure autotune if enabled
    if [[ $ENABLE =~ autotune ]]; then
        cd $directory || die "Can't cd $directory"
        for type in autotune; do
            echo importing $type file
            cat $HOME/src/oref0/lib/oref0-setup/$type.json | openaps import || die "Could not import $type.json"
        done
    fi

    #Setup files for editing on the x12, and replace get-settings alias
    if [[ ${pumpmodel,,} =~ "x12" ]]; then
        echo "copying settings files for x12 pumps"
        cp $HOME/src/oref0/lib/oref0-setup/bg_targets_raw.json $directory/settings/ && cp $HOME/src/oref0/lib/oref0-setup/basal_profile.json $directory/settings/ && cp $HOME/src/oref0/lib/oref0-setup/settings.json $directory/settings/ || die "Could not copy settings files for x12 pumps"
        echo "getting ready to remove get-settings since this is an x12"
        openaps alias remove get-settings || die "Could not remove get-settings"
        echo "settings removed, getting ready to add x12 settings"
        openaps alias add get-settings "report invoke settings/model.json settings/bg_targets.json settings/insulin_sensitivities_raw.json settings/insulin_sensitivities.json settings/carb_ratios.json settings/profile.json" || die "Could not add x12 settings"
    fi

    #Moved this out of the conditional, so that x12 models will work with smb loops
    sudo apt-get -y install bc jq ntpdate bash-completion || die "Couldn't install bc etc."
    cd $directory || die "Can't cd $directory"
    for type in supermicrobolus; do
        echo importing $type file
        cat $HOME/src/oref0/lib/oref0-setup/$type.json | openaps import || die "Could not import $type.json"
    done

    echo "Adding OpenAPS log shortcuts"
    oref0-log-shortcuts

    # Append NIGHTSCOUT_HOST and API_SECRET to $HOME/.bash_profile so that openaps commands can be executed from the command line
    echo Add NIGHTSCOUT_HOST and API_SECRET to $HOME/.bash_profile
    sed --in-place '/.*NIGHTSCOUT_HOST.*/d' $HOME/.bash_profile
    (cat $HOME/.bash_profile | grep -q "NIGHTSCOUT_HOST" || echo export NIGHTSCOUT_HOST="$NIGHTSCOUT_HOST" >> $HOME/.bash_profile)
    if [[ "${API_SECRET,,}" =~ "token=" ]]; then # install requirements for token based authentication
      API_HASHED_SECRET=${API_SECRET}
    else
      API_HASHED_SECRET=$(nightscout hash-api-secret $API_SECRET)
    fi
    # Check if API_SECRET exists, if so remove all lines containing API_SECRET and add the new API_SECRET to the end of the file
    sed --in-place '/.*API_SECRET.*/d' $HOME/.bash_profile
    (cat $HOME/.profile | grep -q "API_SECRET" || echo export API_SECRET="$API_HASHED_SECRET" >> $HOME/.profile)

    # With 0.5.0 release we switched from ~/.profile to ~/.bash_profile for API_SECRET and NIGHTSCOUT_HOST, because a shell will look
    # for ~/.bash_profile, ~/.bash_login, and ~/.profile, in that order, and reads and executes commands from
    # the first one that exists and is readable. Remove API_SECRET and NIGHTSCOUT_HOST lines from ~/.profile if they exist
    sed --in-place '/.*API_SECRET.*/d' .profile
    sed --in-place '/.*NIGHTSCOUT_HOST.*/d' .profile

    # Then append the variables
    echo NIGHTSCOUT_HOST="$NIGHTSCOUT_HOST" >> $HOME/.bash_profile
    echo "export NIGHTSCOUT_HOST" >> $HOME/.bash_profile
    echo API_SECRET="${API_HASHED_SECRET}" >> $HOME/.bash_profile
    echo "export API_SECRET" >> $HOME/.bash_profile

    echo

    #Check to see if Explorer HAT is present, and install all necessary stuff
<<<<<<< HEAD
    if grep -a "Explorer HAT" /proc/device-tree/hat/product || [[ "$ttyport" =~ "spidev0.0" ]]; then
=======
    if grep -qa "Explorer HAT" /proc/device-tree/hat/product 2>/dev/null ; then
>>>>>>> 21483329
        echo "Looks like you're using an Explorer HAT!"
        echo "Making sure SPI is enabled..."
        sed -i.bak -e "s/#dtparam=spi=on/dtparam=spi=on/" /boot/config.txt
        echo "Enabling i2c device nodes..."
        sed -i.bak -e "s/#dtparam=i2c_arm=on/dtparam=i2c_arm=on/" /boot/config.txt
        egrep "^dtparam=i2c1=on" /boot/config.txt || echo "dtparam=i2c1=on,i2c1_baudrate=400000" >> /boot/config.txt
        echo "i2c-dev" > /etc/modules-load.d/i2c.conf
<<<<<<< HEAD
        echo "Installing socat and ntp..."
        apt-get install -y socat ntp
=======
        echo "Installing socat..."
        apt-get -y install socat
>>>>>>> 21483329
        echo "Installing openaps-menu..."
        cd $HOME/src && git clone git://github.com/openaps/openaps-menu.git || (cd openaps-menu && git checkout master && git pull)
        cd $HOME/src/openaps-menu && sudo npm install
        cp $HOME/src/openaps-menu/openaps-menu.service /etc/systemd/system/ && systemctl enable openaps-menu
        cd $HOME/myopenaps && openaps alias remove battery-status; openaps alias add battery-status '! bash -c "sudo ~/src/openaps-menu/scripts/getvoltage.sh > monitor/edison-battery.json"'
    fi

    # install Go for Explorer Board/HAT
    if [[ "$ttyport" =~ "spidev" ]] || [[ ${CGM,,} =~ "g4-go" ]]; then
      if $buildgofromsource; then
        if go version | grep go1.9.; then
            echo Go already installed
        else
            echo "Installing Golang..."
            if uname -m | grep armv; then
                cd /tmp && wget -c https://storage.googleapis.com/golang/go1.9.2.linux-armv6l.tar.gz && tar -C /usr/local -xzvf /tmp/go1.9.2.linux-armv6l.tar.gz
            elif uname -m | grep i686; then
                cd /tmp && wget -c https://dl.google.com/go/go1.9.3.linux-386.tar.gz && tar -C /usr/local -xzvf /tmp/go1.9.3.linux-386.tar.gz
            fi
        fi
        if ! grep GOROOT $HOME/.bash_profile; then
            echo 'GOROOT=/usr/local/go' >> $HOME/.bash_profile
            echo 'export GOROOT' >> $HOME/.bash_profile
        fi
        if ! grep GOPATH $HOME/.bash_profile; then
            echo 'GOPATH=$HOME/go' >> $HOME/.bash_profile
            echo 'export GOPATH' >> $HOME/.bash_profile
            echo 'PATH=$PATH:/usr/local/go/bin:$GOROOT/bin:$GOPATH/bin' >> $HOME/.bash_profile
            echo 'export PATH' >> $HOME/.bash_profile
        fi
      else
            echo 'PATH=$PATH:/usr/local/go/bin:$GOROOT/bin:$GOPATH/bin' >> $HOME/.bash_profile
            echo 'export PATH' >> $HOME/.bash_profile
      fi
    fi
    mkdir -p $HOME/go
    source $HOME/.bash_profile
    
    #Store radio_locale for later use
    grep -q radio_locale pump.ini || echo "radio_locale=$radio_locale" >> pump.ini
    #Necessary to "bootstrap" Go commands...
    if [[ $radio_locale =~ ^WW$ ]]; then
      echo 868400000 > $HOME/myopenaps/monitor/medtronic_frequency.ini
    else
      echo 916550000 > $HOME/myopenaps/monitor/medtronic_frequency.ini
    fi
    
    if [[ "$ttyport" =~ "spidev" ]]; then
        if $buildgofromsource; then
          #go get -u -v github.com/ecc1/cc111x || die "Couldn't go get cc111x"
          go get -u -v -tags cc111x github.com/ecc1/medtronic/... || die "Couldn't go get medtronic"
          #cd $HOME/go/src/github.com/ecc1/medtronic/cmd
          #cd mdt && go install -tags cc111x || die "Couldn't go install mdt"
          #cd ../mmtune && go install -tags cc111x || die "Couldn't go install mmtune"
          #cd ../pumphistory && go install -tags cc111x || die "Couldn't go install pumphistory"
          #cd ../listen && go install -tags cc111x || die "Couldn't go install listen"
          rsync -rtuv $HOME/go/bin/ /usr/local/bin/ || die "Couldn't rsync go/bin"
          mv /usr/local/bin/mmtune /usr/local/bin/Go-mmtune || die "Couldn't mv mmtune"
          ln -sf $HOME/go/src/github.com/ecc1/medtronic/cmd/pumphistory/openaps.jq $HOME/myopenaps/ || die "Couldn't cp openaps.jq"
        else
          arch=arm-spi
          if egrep -i "edison" /etc/passwd 2>/dev/null; then
            arch=386-spi
          fi
          mkdir -p $HOME/go/bin && \
          downloadUrl=$(curl -s https://api.github.com/repos/ecc1/medtronic/releases/latest | \
            jq --raw-output '.assets[] | select(.name | contains("'$arch'")) | .browser_download_url')
          echo "Downloading Go pump binaries from:" $downloadUrl
          wget -qO- $downloadUrl | tar xJv -C $HOME/go/bin || die "Couldn't download and extract Go pump binaries"
          echo "Installing Go pump binaries ..."
          ln -sf $HOME/go/bin/openaps.jq $HOME/myopenaps/ || die "Couldn't cp openaps.jq"
          rsync -rtuv $HOME/go/bin/ /usr/local/bin/ || die "Couldn't rsync go/bin"
          mv /usr/local/bin/mmtune /usr/local/bin/Go-mmtune || die "Couldn't mv mmtune"
        fi
    fi
    if [[ ${CGM,,} =~ "g4-go" ]]; then
        if egrep -i "edison" /etc/passwd 2>/dev/null; then
            go get -u -v -tags nofilter github.com/ecc1/dexcom/...
        else
            go get -u -v github.com/ecc1/dexcom/...
        fi
        rsync -rtuv $HOME/go/bin/ /usr/local/bin/ || die "Couldn't rsync go/bin"
    fi

    #if [[ "$ttyport" =~ "spi" ]]; then
        #echo Resetting spi_serial
        #reset_spi_serial.py
    #fi
# Commenting out the mmtune as attempt to stop the radio reboot errors that happen when re-setting up.
#    echo Attempting to communicate with pump:
#    ( killall -g openaps; killall -g oref0-pump-loop ) 2>/dev/null
#    openaps mmtune
#    echo

    # clear any extraneous input before prompting
    while(read -r -t 0.1); do true; done

    read -p "Schedule openaps in cron? y/[N] " -r
    if [[ $REPLY =~ ^[Yy]$ ]]; then

        echo Saving existing crontab to $HOME/crontab.txt:
        crontab -l | tee $HOME/crontab.old.txt
        read -p "Would you like to remove your existing crontab first? y/[N] " -r
        if [[ $REPLY =~ ^[Yy]$ ]]; then
            crontab -r
        fi

        # add crontab entries
        (crontab -l; crontab -l | grep -q "NIGHTSCOUT_HOST" || echo NIGHTSCOUT_HOST=$NIGHTSCOUT_HOST) | crontab -
        (crontab -l; crontab -l | grep -q "API_SECRET=" || echo API_SECRET=$API_HASHED_SECRET) | crontab -
        (crontab -l; crontab -l | grep -q "PATH=" || echo "PATH=$PATH" ) | crontab -
        (crontab -l; crontab -l | grep -q "oref0-online $BT_MAC" || echo '* * * * * ps aux | grep -v grep | grep -q "oref0-online '$BT_MAC'" || cd '$directory' && oref0-online '$BT_MAC' 2>&1 >> /var/log/openaps/network.log' ) | crontab -
        # temporarily disable hotspot for 1m every hour to allow it to try to connect via wifi again
        (crontab -l; crontab -l | grep -q "touch /tmp/disable_hotspot" || echo '0,20,40 * * * * touch /tmp/disable_hotspot' ) | crontab -
        (crontab -l; crontab -l | grep -q "rm /tmp/disable_hotspot" || echo '1,21,41 * * * * rm /tmp/disable_hotspot' ) | crontab -
        (crontab -l; crontab -l | grep -q "sudo wpa_cli scan" || echo '* * * * * sudo wpa_cli scan') | crontab -
        (crontab -l; crontab -l | grep -q "killall -g --older-than 30m oref0" || echo '* * * * * ( killall -g --older-than 30m openaps; killall -g --older-than 30m oref0-pump-loop; killall -g --older-than 30m openaps-report )') | crontab -
        # kill pump-loop after 5 minutes of not writing to pump-loop.log
        (crontab -l; crontab -l | grep -q "find /var/log/openaps/pump-loop.log -mmin" || echo '* * * * * find /var/log/openaps/pump-loop.log -mmin +5 | grep pump && ( echo No updates to pump-loop.log in 5m - killing processes; killall -g --older-than 5m openaps; killall -g --older-than 5m oref0-pump-loop; killall -g --older-than 5m openaps-report ) | tee -a /var/log/openaps/pump-loop.log') | crontab -
        if [[ ${CGM,,} =~ "g5-upload" ]]; then
            (crontab -l; crontab -l | grep -q "oref0-upload-entries" || echo "* * * * * cd $directory && oref0-upload-entries" ) | crontab -
        fi
        if [[ ${CGM,,} =~ "shareble" || ${CGM,,} =~ "g4-upload" ]]; then
            (crontab -l; crontab -l | grep -q "cd $directory-cgm-loop && ps aux | grep -v grep | grep -q 'openaps monitor-cgm'" || echo "* * * * * cd $directory-cgm-loop && ps aux | grep -v grep | grep -q 'openaps monitor-cgm' || ( date; openaps monitor-cgm) | tee -a /var/log/openaps/cgm-loop.log; cp -up monitor/glucose-raw-merge.json $directory/cgm/glucose.json ; cp -up $directory/cgm/glucose.json $directory/monitor/glucose.json") | crontab -
        elif [[ ${CGM,,} =~ "xdrip" ]]; then
            (crontab -l; crontab -l | grep -q "cd $directory && ps aux | grep -v grep | grep -q 'monitor-xdrip'" || echo "* * * * * cd $directory && ps aux | grep -v grep | grep -q 'monitor-xdrip' || monitor-xdrip | tee -a /var/log/openaps/xdrip-loop.log") | crontab -
        (crontab -l; crontab -l | grep -q "xDripAPS.py" || echo "@reboot python $HOME/.xDripAPS/xDripAPS.py") | crontab -
        elif [[ $ENABLE =~ dexusb ]]; then
            (crontab -l; crontab -l | grep -q "@reboot .*dexusb-cgm" || echo "@reboot cd $directory && /usr/bin/python -u /usr/local/bin/oref0-dexusb-cgm-loop >> /var/log/openaps/cgm-dexusb-loop.log 2>&1" ) | crontab -
        elif ! [[ ${CGM,,} =~ "mdt" ]]; then # use nightscout for cgm
            (crontab -l; crontab -l | grep -q "cd $directory && ps aux | grep -v grep | grep -q 'openaps get-bg'" || echo "* * * * * cd $directory && ps aux | grep -v grep | grep -q 'openaps get-bg' || ( date; openaps get-bg ; cat cgm/glucose.json | jq -r  '.[] | \"\\(.sgv) \\(.dateString)\"' | head -1 ) | tee -a /var/log/openaps/cgm-loop.log") | crontab -
        fi

        (crontab -l; crontab -l | grep -q "cd $directory && ps aux | grep -v grep | grep -q 'oref0-ns-loop'" || echo "* * * * * cd $directory && ps aux | grep -v grep | grep -q 'oref0-ns-loop' || oref0-ns-loop | tee -a /var/log/openaps/ns-loop.log") | crontab -

        (crontab -l; crontab -l | grep -q "cd $directory && ps aux | grep -v grep | grep -q 'oref0-autosens-loop' || oref0-autosens-loop 2>&1" || echo "* * * * * cd $directory && ps aux | grep -v grep | grep -q 'oref0-autosens-loop' || oref0-autosens-loop 2>&1 | tee -a /var/log/openaps/autosens-loop.log") | crontab -
        if [[ $ENABLE =~ autotune ]]; then
            # autotune nightly at 4:05am using data from NS
            (crontab -l; crontab -l | grep -q "oref0-autotune -d=$directory -n=$NIGHTSCOUT_HOST" || echo "5 4 * * * ( oref0-autotune -d=$directory -n=$NIGHTSCOUT_HOST && cat $directory/autotune/profile.json | jq . | grep -q start && cp $directory/autotune/profile.json $directory/settings/autotune.json) 2>&1 | tee -a /var/log/openaps/autotune.log") | crontab -
        fi
        (crontab -l; crontab -l | grep -q "cd $directory && ( ps aux | grep -v grep | grep bash | grep -q 'bin/oref0-pump-loop'" || echo "* * * * * cd $directory && ( ps aux | grep -v grep | grep bash | grep -q 'bin/oref0-pump-loop' || oref0-pump-loop ) 2>&1 | tee -a /var/log/openaps/pump-loop.log") | crontab -
        if [[ ! -z "$BT_PEB" ]]; then
        (crontab -l; crontab -l | grep -q "cd $directory && ( ps aux | grep -v grep | grep -q 'peb-urchin-status $BT_PEB '" || echo "* * * * * cd $directory && ( ps aux | grep -v grep | grep -q 'peb-urchin-status $BT_PEB' || peb-urchin-status $BT_PEB ) 2>&1 | tee -a /var/log/openaps/urchin-loop.log") | crontab -
        fi
        if [[ ! -z "$BT_PEB" || ! -z "$BT_MAC" ]]; then
        (crontab -l; crontab -l | grep -q "oref0-bluetoothup" || echo '* * * * * ps aux | grep -v grep | grep -q "oref0-bluetoothup" || oref0-bluetoothup >> /var/log/openaps/network.log' ) | crontab -
        fi
        # proper shutdown once the EdisonVoltage very low (< 3050mV; 2950 is dead)
        if egrep -i "edison" /etc/passwd 2>/dev/null; then
           (crontab -l; crontab -l | grep -q "cd $directory && sudo ~/src/EdisonVoltage/voltage" || echo "*/15 * * * * cd $directory && sudo ~/src/EdisonVoltage/voltage json batteryVoltage battery | jq .batteryVoltage | awk '{if (\$1<=3050)system(\"sudo shutdown -h now\")}'") | crontab -
        fi
        (crontab -l; crontab -l | grep -q "cd $directory && oref0-delete-future-entries" || echo "@reboot cd $directory && oref0-delete-future-entries") | crontab -
        if [[ ! -z "$PUSHOVER_TOKEN" && ! -z "$PUSHOVER_USER" ]]; then
            (crontab -l; crontab -l | grep -q "oref0-pushover" || echo "* * * * * cd $directory && oref0-pushover $PUSHOVER_TOKEN $PUSHOVER_USER 2>&1 >> /var/log/openaps/pushover.log" ) | crontab -
        fi
        (crontab -l; crontab -l | grep -q "cd $directory && oref0-version --check-for-updates" || echo "0 * * * * cd $directory && oref0-version --check-for-updates > /tmp/oref0-updates.txt") | crontab -
        (crontab -l; crontab -l | grep -q "flask run" || echo "@reboot cd ~/src/oref0/www && export FLASK_APP=app.py && flask run -p 80 --host=0.0.0.0 | tee -a /var/log/openaps/flask.log") | crontab -
        if [[ "$ttyport" =~ "spidev0.0" ]]; then
            # disable HDMI on Explorer HAT rigs to save battery
            (crontab -l; crontab -l | grep -q "tvservice" || echo "@reboot /usr/bin/tvservice -o") | crontab -
        fi
        crontab -l | tee $HOME/crontab.txt
    fi

    if [[ ${CGM,,} =~ "shareble" ]]; then
        echo
        echo "To pair your G4 Share receiver, open its Settings, select Share, Forget Device (if previously paired), then turn sharing On"
    fi

    if [[ ${pumpmodel,,} =~ "x12" ]]; then
        echo
        echo To complete your x12 pump setup, you must edit your basal_profile.json,
        echo and may want to edit your settings.json and bg_targets_raw.json as well.
        read -p "Press enter to begin editing basal_profile.json, and then press Ctrl-X when done."
        nano $directory/settings/basal_profile.json
        read -p "Press enter to begin editing settings.json, and then press Ctrl-X when done."
        nano $directory/settings/settings.json
        read -p "Press enter to begin editing bg_targets_raw.json, and then press Ctrl-X when done."
        nano $directory/settings/bg_targets_raw.json
        echo To edit your basal_profile.json again in the future, run: nano $directory/settings/basal_profile.json
        echo To edit your settings.json to set maxBasal or DIA, run: nano $directory/settings/settings.json
        echo To edit your bg_targets_raw.json to set targets, run: nano $directory/settings/bg_targets_raw.json
    fi

fi # from 'read -p "Continue? y/[N] " -r' after interactive setup is complete

echo "Clearing retrieved apt packages to free space."
apt-get autoclean && apt-get clean

if [ -e /tmp/reboot-required ]; then
  read -p "Reboot required.  Press enter to reboot or Ctrl-C to cancel"
  sudo reboot
fi<|MERGE_RESOLUTION|>--- conflicted
+++ resolved
@@ -240,7 +240,7 @@
     else
       echo "Downloading precompiled Go pump binaries."
     fi
-    
+
 
 
     if [[ ! -z "${ttyport}" ]]; then
@@ -616,7 +616,7 @@
     sudo cp $HOME/src/oref0/logrotate.rsyslog /etc/logrotate.d/rsyslog || die "Could not cp /etc/logrotate.d/rsyslog"
 
     test -d /var/log/openaps || sudo mkdir /var/log/openaps && sudo chown $USER /var/log/openaps || die "Could not create /var/log/openaps"
-    
+
     if [[ -f /etc/cron.daily/logrotate ]]; then
         mv -f /etc/cron.daily/logrotate /etc/cron.hourly/logrotate
     fi
@@ -625,7 +625,6 @@
     echo 'Acquire::ForceIPv4 "true";' | sudo tee /etc/apt/apt.conf.d/99force-ipv4
 
     # update, upgrade, and autoclean apt-get
-<<<<<<< HEAD
     if find /var/lib/apt/periodic/ -mmin -3600 | grep update-stamp; then
         echo apt-get update-stamp is recent: skipping
     else
@@ -641,12 +640,6 @@
         update-rc.d -f hostapd remove
         update-rc.d -f dnsmasq remove
     fi
-=======
-    echo Running apt-get update
-    sudo apt-get update
-    echo Running apt-get upgrade
-    sudo apt-get -y upgrade
->>>>>>> 21483329
     echo Running apt-get autoclean
     sudo apt-get autoclean
 
@@ -1054,11 +1047,7 @@
     echo
 
     #Check to see if Explorer HAT is present, and install all necessary stuff
-<<<<<<< HEAD
-    if grep -a "Explorer HAT" /proc/device-tree/hat/product || [[ "$ttyport" =~ "spidev0.0" ]]; then
-=======
-    if grep -qa "Explorer HAT" /proc/device-tree/hat/product 2>/dev/null ; then
->>>>>>> 21483329
+    if grep -qa "Explorer HAT" /proc/device-tree/hat/product || [[ "$ttyport" =~ "spidev0.0" ]]; then
         echo "Looks like you're using an Explorer HAT!"
         echo "Making sure SPI is enabled..."
         sed -i.bak -e "s/#dtparam=spi=on/dtparam=spi=on/" /boot/config.txt
@@ -1066,13 +1055,8 @@
         sed -i.bak -e "s/#dtparam=i2c_arm=on/dtparam=i2c_arm=on/" /boot/config.txt
         egrep "^dtparam=i2c1=on" /boot/config.txt || echo "dtparam=i2c1=on,i2c1_baudrate=400000" >> /boot/config.txt
         echo "i2c-dev" > /etc/modules-load.d/i2c.conf
-<<<<<<< HEAD
         echo "Installing socat and ntp..."
         apt-get install -y socat ntp
-=======
-        echo "Installing socat..."
-        apt-get -y install socat
->>>>>>> 21483329
         echo "Installing openaps-menu..."
         cd $HOME/src && git clone git://github.com/openaps/openaps-menu.git || (cd openaps-menu && git checkout master && git pull)
         cd $HOME/src/openaps-menu && sudo npm install
@@ -1110,7 +1094,7 @@
     fi
     mkdir -p $HOME/go
     source $HOME/.bash_profile
-    
+
     #Store radio_locale for later use
     grep -q radio_locale pump.ini || echo "radio_locale=$radio_locale" >> pump.ini
     #Necessary to "bootstrap" Go commands...
@@ -1119,7 +1103,7 @@
     else
       echo 916550000 > $HOME/myopenaps/monitor/medtronic_frequency.ini
     fi
-    
+
     if [[ "$ttyport" =~ "spidev" ]]; then
         if $buildgofromsource; then
           #go get -u -v github.com/ecc1/cc111x || die "Couldn't go get cc111x"
