#!/bin/bash

# This script sets up an openaps environment by defining the required devices,
# reports, and aliases, and optionally enabling it in cron,
# plus editing other user-entered configuration settings.
# Released under MIT license. See the accompanying LICENSE.txt file for
# full terms and conditions
#
# THE SOFTWARE IS PROVIDED "AS IS", WITHOUT WARRANTY OF ANY KIND, EXPRESS OR
# IMPLIED, INCLUDING BUT NOT LIMITED TO THE WARRANTIES OF MERCHANTABILITY,
# FITNESS FOR A PARTICULAR PURPOSE AND NONINFRINGEMENT. IN NO EVENT SHALL THE
# AUTHORS OR COPYRIGHT HOLDERS BE LIABLE FOR ANY CLAIM, DAMAGES OR OTHER
# LIABILITY, WHETHER IN AN ACTION OF CONTRACT, TORT OR OTHERWISE, ARISING FROM,
# OUT OF OR IN CONNECTION WITH THE SOFTWARE OR THE USE OR OTHER DEALINGS IN
# THE SOFTWARE.

die() {
  echo "$@"
  exit 1
}

# defaults
max_iob=0 # max_IOB will default to zero if not set in setup script
CGM="G4-go"
DIR=""
directory=""
EXTRAS=""
radio_locale="US"
buildgofromsource=false

#this makes the confirmation echo text a color when you use echocolor instead of echo
function echocolor() { # $1 = string
    COLOR='\033[1;34m'
    NC='\033[0m'
    printf "${COLOR}$1${NC}\n"
}

function echocolor-n() { # $1 = string
    COLOR='\033[1;34m'
    NC='\033[0m'
    printf "${COLOR}$1${NC}"
}

for i in "$@"
do
case $i in
    -d=*|--dir=*)
    DIR="${i#*=}"
    # ~/ paths have to be expanded manually
    DIR="${DIR/#\~/$HOME}"
    directory="$(readlink -m $DIR)"
    shift # past argument=value
    ;;
    -s=*|--serial=*)
    serial="${i#*=}"
    shift # past argument=value
    ;;
    -rl=*|--radio_locale=*)
    radio_locale="${i#*=}"
    shift # past argument=value
    ;;
    -pm=*|--pumpmodel=*)
    pumpmodel="${i#*=}"
    shift # past argument=value
    ;;
    -t=*|--tty=*)
    ttyport="${i#*=}"
    shift # past argument=value
    ;;
    -m=*|--max_iob=*)
    max_iob="${i#*=}"
    shift # past argument=value
    ;;
    -mdsm=*|--max_daily_safety_multiplier=*)
    max_daily_safety_multiplier="${i#*=}"
    shift # past argument=value
    ;;
    -cbsm=*|--current_basal_safety_multiplier=*)
    current_basal_safety_multiplier="${i#*=}"
    shift # past argument=value
    ;;
    #-bdd=*|--bolussnooze_dia_divisor=*)
    #bolussnooze_dia_divisor="${i#*=}"
    #shift # past argument=value
    #;;
    -m5c=*|--min_5m_carbimpact=*)
    min_5m_carbimpact="${i#*=}"
    shift # past argument=value
    ;;
    -c=*|--cgm=*)
    CGM="${i#*=}"
    shift # past argument=value
    ;;
    -n=*|--ns-host=*)
    NIGHTSCOUT_HOST=$(echo ${i#*=} | sed 's/\/$//g')
    shift # past argument=value
    ;;
    -a=*|--api-secret=*)
    API_SECRET="${i#*=}"
    shift # past argument=value
    ;;
    -e=*|--enable=*)
    ENABLE="${i#*=}"
    shift # past argument=value
    ;;
    -b=*|--bleserial=*)
    BLE_SERIAL="${i#*=}"
    shift # past argument=value
    ;;
    -l=*|--blemac=*)
    BLE_MAC="${i#*=}"
    shift # past argument=value
    ;;
    --btmac=*)
    BT_MAC="${i#*=}"
    shift # past argument=value
    ;;
    -p=*|--btpeb=*)
    BT_PEB="${i#*=}"
    shift # past argument=value
    ;;
    --ww_ti_usb_reset=*) # use reset if pump device disappears with TI USB and WW-pump
    ww_ti_usb_reset="${i#*=}"
    shift # past argument=value
    ;;
    -pt=*|--pushover_token=*)
    PUSHOVER_TOKEN="${i#*=}"
    shift # past argument=value
    ;;
    -pu=*|--pushover_user=*)
    PUSHOVER_USER="${i#*=}"
    shift # past argument=value
    ;;
    *)
            # unknown option
    echo "Option ${i#*=} unknown"
    ;;
esac
done

# TODO: deprecate g4-upload and g4-local-only
if ! [[ ${CGM,,} =~ "g4-upload" || ${CGM,,} =~ "g5" || ${CGM,,} =~ "g5-upload" || ${CGM,,} =~ "mdt" || ${CGM,,} =~ "g4-go" || ${CGM,,} =~ "xdrip" || ${CGM,,} =~ "g4-local" ]]; then
    echo "Unsupported CGM.  Please select (Dexcom) G4-go (default), G4-upload, G4-local-only, G5, G5-upload, MDT or xdrip."
    echo
    DIR="" # to force a Usage prompt
fi
if [[ -z "$DIR" || -z "$serial" ]]; then
    # TODO: deprecate g4-upload and g4-local-only
    echo "Usage: oref0-setup.sh <--dir=directory> <--serial=pump_serial_#> [--tty=/dev/ttySOMETHING] [--max_iob=0] [--ns-host=https://mynightscout.herokuapp.com] [--api-secret=[myplaintextapisecret|token=subjectname-plaintexthashsecret] [--cgm=(G4-upload|G4-local-only|G4-go|G5|MDT|xdrip)] [--bleserial=SM123456] [--blemac=FE:DC:BA:98:76:54] [--btmac=AB:CD:EF:01:23:45] [--enable='autotune'] [--radio_locale=(WW|US)] [--ww_ti_usb_reset=(yes|no)]"
    echo
    read -p "Start interactive setup? [Y]/n " -r
    if [[ $REPLY =~ ^[Nn]$ ]]; then
        exit
    fi
    echo
    if [[ -z $DIR ]]; then
        DIR="$HOME/myopenaps"
    fi
    directory="$(readlink -m $DIR)"
    echo

    read -p "What is your pump serial number (six digits, numbers only)? " -r
    serial=$REPLY
    while [[ -z $serial ]]; do
        echo Pump serial number is required.
        read -p "What is your pump serial number (six digits, numbers only)? " -r
        serial=$REPLY
    done
    echocolor "Ok, $serial it is."
    echo

    read -p "Do you have a 512 or 712 model pump? y/[N] " -r
    if [[ $REPLY =~ ^[Yy]$ ]]; then
        pumpmodel=x12
        echocolor "Ok, you'll be using a 512 or 712 pump. Got it. "
        echo
    else
        echocolor "You're using a different model pump. Got it."
    fi

    echo "What kind of CGM would you like to configure for offline use? Options are:"
    echo "G4-Go: will use and upload BGs from a plugged in or BLE-paired G4 receiver to Nightscout"
    # TODO: deprecate g4-upload and G4-local-only
    echo "G4-upload: will use and upload BGs from a plugged in G4 receiver to Nightscout"
    echo "G4-local-only: will use BGs from a plugged in G4, but will *not* upload them"
    echo "G5: will use BGs from a plugged in G5, but will *not* upload them (the G5 app usually does that)"
    echo "G5-upload: will use and upload BGs from a plugged in G5 receiver to Nightscout"
    echo "MDT: will use and upload BGs from an Enlite sensor paired to your pump"
    echo "xdrip: will work with an xDrip receiver app on your Android phone"
    echo "Note: no matter which option you choose, CGM data will also be downloaded from NS when available."
    echo
    read -p "What kind of CGM would you like to configure?:   " -r
    CGM=$REPLY
    echocolor "Ok, $CGM it is."
    echo
    if [[ ${CGM,,} =~ "g4-go" ]]; then
        read -p "If your G4 has Share, what is its Serial Number? (i.e. SM12345678) " -r
        BLE_SERIAL=$REPLY
        echo "$BLE_SERIAL? Got it."
        echo
    fi

    if grep -qa "Explorer HAT" /proc/device-tree/hat/product ; then
        echocolor "Explorer Board HAT detected. "
        ttyport=/dev/spidev0.0
    else
        read -p "Are you using an Explorer Board? [Y]/n " -r
        if [[ $REPLY =~ ^[Nn]$ ]]; then
            read -p "Are you using an Explorer HAT? [Y]/n " -r
            if [[ $REPLY =~ ^[Nn]$ ]]; then
                echo 'Are you using mmeowlink (i.e. with a TI stick)? If not, press enter. If so, paste your full port address: it looks like "/dev/ttySOMETHING" without the quotes.'
                read -p "What is your TTY port? " -r
                ttyport=$REPLY
                echocolor-n "Ok, "
                if [[ -z "$ttyport" ]]; then
                    echo -n Carelink
                else
                    echo -n TTY $ttyport
                fi
                echocolor " it is. "
                echo
            else
                echocolor "Configuring Explorer Board HAT. "
                ttyport=/dev/spidev0.0
            fi
        else
            if  getent passwd edison > /dev/null; then
                echocolor "Yay! Configuring for Edison with Explorer Board. "
                ttyport=/dev/spidev5.1
            else
                echo "Hmm, you don't seem to be using an Edison."
                read -p "What is your TTY port? (/dev/ttySOMETHING) " -r
                ttyport=$REPLY
                echocolor "Ok, we'll try TTY $ttyport then."
            fi
            echo
        fi
    fi
    read -p "Would you like to [D]ownload precompiled Go pump communication library or build them from [S]ource? [D]/S " -r
    if [[ $REPLY =~ ^[Ss]$ ]]; then
      buildgofromsource=true
      echo "Building Go pump binaries from source"
    else
      echo "Downloading precompiled Go pump binaries."
    fi
    


    if [[ ! -z "${ttyport}" ]]; then
      echo -e "\e[1mMedtronic pumps come in two types: WW (Worldwide) pumps, and NA (North America) pumps.\e[0m"
      echo "Confusingly, North America pumps may also be used outside of North America."
      echo
      echo "USA pumps have a serial number / model number that has 'NA' in it."
      echo "Non-USA pumps have a serial number / model number that 'WW' in it."
      echo
      echo "When using MMeowlink, we need to know which frequency we should use:"
      echo -e "\e[1mAre you using a USA/North American pump? If so, just hit enter. Otherwise enter WW: \e[0m"
      read -r
      radio_locale=$REPLY
      echo -n "Ok, "
      # Force uppercase, just in case the user entered ww
      radio_locale=${radio_locale^^}

      # check if user has a TI USB stick and a WorldWide pump and want's to reset the USB subsystem during mmtune if the TI USB fails
      ww_ti_usb_reset="no" # assume you don't want it by default
      if [[ $radio_locale =~ ^WW$ ]]; then
        echo "If you have a TI USB stick and a WW pump and a Raspberry PI, you might want to reset the USB subsystem if it can't be found during a mmtune process. If so, enter Y. Otherwise just hit enter (default no):"
        echo
        read -p "Do you want to reset the USB system in case the TI USB stick can't be found during a mmtune proces? " -r
        if [[ $REPLY =~ ^[Yy]$ ]]; then
          ww_ti_usb_reset="yes"
        else
          ww_ti_usb_reset="no"
        fi
      fi

      if [[ -z "${radio_locale}" ]]; then
          radio_locale='US'
      fi

      echocolor "${radio_locale} it is"
      echo
    fi

    read -p "What is your Nightscout site? (i.e. https://mynightscout.herokuapp.com)? " -r
    # remove any trailing / from NIGHTSCOUT_HOST
    NIGHTSCOUT_HOST=$(echo $REPLY | sed 's/\/$//g')
    while [[ -z $NIGHTSCOUT_HOST ]]; do
        echo Nightscout is required for interactive setup.
        read -p "What is your Nightscout site? (i.e. https://mynightscout.herokuapp.com)? " -r
        # remove any trailing / from NIGHTSCOUT_HOST
        NIGHTSCOUT_HOST=$(echo $REPLY | sed 's/\/$//g')
        echo
    done
    echocolor "Ok, $NIGHTSCOUT_HOST it is."
    echo
    if [[ ! -z $NIGHTSCOUT_HOST ]]; then
        echo "Starting with oref 0.5.0 you can use token based authentication to Nightscout. This makes it possible to deny anonymous access to your Nightscout instance. It's more secure than using your API_SECRET, but must first be configured in Nightscout."
        read -p "Do you want to use token based authentication? y/[N] " -r
        if [[ $REPLY =~ ^[Yy]$ ]]; then
            read -p "What Nightscout access token (i.e. subjectname-hashof16characters) do you want to use for this rig? " -r
            API_SECRET="token=${REPLY}"
            echocolor "Ok, $API_SECRET it is."
            echo
        else
            echocolor "Ok, you'll use API_SECRET instead."
            echo
            read -p "What is your Nightscout API_SECRET (i.e. myplaintextsecret; It should be at least 12 characters long)? " -r
            API_SECRET=$REPLY
            while [[ -z $API_SECRET ]]; do
                echo API_SECRET is required for interactive setup.
                read -p "What is your Nightscout API_SECRET (i.e. myplaintextsecret; It should be at least 12 characters long)? " -r
                API_SECRET=$REPLY
            done
            echocolor "Ok, $API_SECRET it is."
            echo
        fi
    fi

    read -p "Do you want to be able to set up BT tethering? y/[N] " -r
    if [[ $REPLY =~ ^[Yy]$ ]]; then
    read -p "What is your phone's BT MAC address (i.e. AA:BB:CC:DD:EE:FF)? " -r
        BT_MAC=$REPLY
        echo
        echocolor "Ok, $BT_MAC it is. You will need to follow directions in docs to set-up BT tether after your rig is successfully looping."
        echo
    else
        echo
        echocolor "Ok, no BT installation at this time, you can run this script again later if you change your mind."
        echo
    fi


    if [[ ! -z $BT_PEB ]]; then
        read -p "For Pancreabble enter Pebble mac id (i.e. AA:BB:CC:DD:EE:FF) hit enter to skip " -r
        BT_PEB=$REPLY
        echocolor "Ok, $BT_PEB it is."
        echo
    fi

    echo
    echo -e "\e[1mWhat value would you like to set for your max_IOB? Context: max_IOB is a safety setting\e[0m"
    echo
    echo -e "\e[3mIt limits how much insulin OpenAPS can give you in addition to your manual boluses and pre-set basal rates.\e[0m"
    echo
    echo -e 'max_IOB of 0 will make it so OpenAPS cannot provide positive IOB, and will function as "low glucose suspend" type mode.'
    echo
    echo -e "\e[4mIf you are unsure of what you would like max_IOB to be, we recommend starting with either 0 or one hour worth of basals.\e[0m"
    echo
    echo -e "\e[3mRead the docs for more tips on how to determine a max_IOB that is right for you. (You can come back and change this easily later).\e[0m"
    echo
    read -p "Type a whole number (without a decimal) [i.e. 0] and hit enter:   " -r
      if [[ $REPLY =~ [0-9] ]]; then
        max_iob="$REPLY"
        echocolor "Ok, $max_iob units will be set as your max_iob."
        echo
      else
        max_iob=0
        echocolor "Ok, your max_iob will be set to 0 for now."
        echo
      fi

    read -p "Enable autotuning of basals and ratios? [Y]/n  " -r
    if [[ $REPLY =~ ^[Nn]$ ]]; then
       echocolor "Ok, no autotune."
       echo
    else
       ENABLE+=" autotune "
       echocolor "Ok, autotune will be enabled. It will run around 4am."
       echo
    fi

    #always enabling AMA by default
    #ENABLE+=" meal "

    read -p "Do you want to enable carbsReq Pushover alerts? y/[N] " -r
    if [[ $REPLY =~ ^[Yy]$ ]]; then
        read -p "If so, what is your Pushover API Token? " -r
        PUSHOVER_TOKEN=$REPLY
        echocolor "Ok, Pushover token $PUSHOVER_TOKEN it is."
        echo

        read -p "And what is your Pushover User Key? " -r
        PUSHOVER_USER=$REPLY
        echocolor "Ok, Pushover User Key $PUSHOVER_USER it is."
        echo
    else
        echocolor "Ok, no Pushover for you."
        echo
    fi

    echo
    echo
    echo

else
   if [[ $ww_ti_usb_reset =~ ^[Yy] ]]; then
      ww_ti_usb_reset="yes"
   else
      ww_ti_usb_reset="no"
   fi
fi

echo -n "Setting up oref0 in $directory for pump $serial with $CGM CGM, "
if [[ ! -z $BLE_SERIAL ]]; then
    echo -n "G4 Share serial $BLE_SERIAL, "
fi
echo
echo -n "NS host $NIGHTSCOUT_HOST, "
if [[ ${pumpmodel,,} =~ "x12" ]]; then
    echo -n "x12 pump, "
fi

if [[ -z "$ttyport" ]]; then
    echo -n Carelink
else
    echo -n TTY $ttyport
fi
if [[ "$max_iob" != "0" ]]; then
    echo -n ", max_iob $max_iob";
fi
if [[ ! -z "$max_daily_safety_multiplier" ]]; then
    echo -n ", max_daily_safety_multiplier $max_daily_safety_multiplier";
fi
if [[ ! -z "$current_basal_safety_multiplier" ]]; then
    echo -n ", current_basal_safety_multiplier $current_basal_safety_multiplier";
fi
#if [[ ! -z "$bolussnooze_dia_divisor" ]]; then
    #echo -n ", bolussnooze_dia_divisor $bolussnooze_dia_divisor";
#fi
if [[ ! -z "$min_5m_carbimpact" ]]; then
    echo -n ", min_5m_carbimpact $min_5m_carbimpact";
fi
if [[ ! -z "$ENABLE" ]]; then
    echo -n ", advanced features $ENABLE";
fi
echo
echo

# This section is echoing (commenting) back the options you gave it during the interactive setup script.
# The "| tee -a /tmp/oref0-runagain.sh" part is also appending it to a file so you can run it again more easily in the future.

# create temporary file for oref0-runagain.sh
OREF0_RUNAGAIN=`mktemp /tmp/oref0-runagain.XXXXXXXXXX`
echo "#!/bin/bash" > $OREF0_RUNAGAIN
echo "# To run again with these same options, use: " | tee $OREF0_RUNAGAIN
echo -n "oref0-setup --dir=$directory --serial=$serial --cgm=$CGM" | tee -a $OREF0_RUNAGAIN
if [[ ! -z $BLE_SERIAL ]]; then
    echo -n " --bleserial=$BLE_SERIAL" | tee -a $OREF0_RUNAGAIN
fi
echo -n " --ns-host=$NIGHTSCOUT_HOST --api-secret=$API_SECRET" | tee -a $OREF0_RUNAGAIN
if [[ ! -z "$ttyport" ]]; then
    echo -n " --tty=$ttyport" | tee -a $OREF0_RUNAGAIN
fi
if [[ ! -z "$pumpmodel" ]]; then
    echo -n " --pumpmodel=$pumpmodel" | tee -a $OREF0_RUNAGAIN;
fi
echo -n " --max_iob=$max_iob" | tee -a $OREF0_RUNAGAIN;
if [[ ! -z "$max_daily_safety_multiplier" ]]; then
    echo -n " --max_daily_safety_multiplier=$max_daily_safety_multiplier" | tee -a $OREF0_RUNAGAIN
fi
if [[ ! -z "$current_basal_safety_multiplier" ]]; then
    echo -n " --current_basal_safety_multiplier=$current_basal_safety_multiplier" | tee -a $OREF0_RUNAGAIN
fi
#if [[ ! -z "$bolussnooze_dia_divisor" ]]; then
    #echo -n " --bolussnooze_dia_divisor=$bolussnooze_dia_divisor" | tee -a $OREF0_RUNAGAIN
#fi
if [[ ! -z "$min_5m_carbimpact" ]]; then
    echo -n " --min_5m_carbimpact=$min_5m_carbimpact" | tee -a $OREF0_RUNAGAIN
fi
if [[ ! -z "$ENABLE" ]]; then
    echo -n " --enable='$ENABLE'" | tee -a $OREF0_RUNAGAIN
fi
if [[ ! -z "$radio_locale" ]]; then
    echo -n " --radio_locale='$radio_locale'" | tee -a $OREF0_RUNAGAIN
fi
if [[ ${ww_ti_usb_reset,,} =~ "yes" ]]; then
    echo -n " --ww_ti_usb_reset='$ww_ti_usb_reset'" | tee -a $OREF0_RUNAGAIN
fi
if [[ ! -z "$BLE_MAC" ]]; then
    echo -n " --blemac='$BLE_MAC'" | tee -a $OREF0_RUNAGAIN
fi
if [[ ! -z "$BT_MAC" ]]; then
    echo -n " --btmac='$BT_MAC'" | tee -a $OREF0_RUNAGAIN
fi
if [[ ! -z "$BT_PEB" ]]; then
    echo -n " --btpeb='$BT_PEB'" | tee -a $OREF0_RUNAGAIN
fi
if [[ ! -z "$PUSHOVER_TOKEN" ]]; then
    echo -n " --pushover_token='$PUSHOVER_TOKEN'" | tee -a $OREF0_RUNAGAIN
fi
if [[ ! -z "$PUSHOVER_USER" ]]; then
    echo -n " --pushover_user='$PUSHOVER_USER'" | tee -a $OREF0_RUNAGAIN
fi
echo; echo | tee -a $OREF0_RUNAGAIN
chmod 755 $OREF0_RUNAGAIN

echocolor-n "Continue? y/[N] "
read -r
if [[ $REPLY =~ ^[Yy]$ ]]; then

    # Attempting to remove git to make install --nogit by default for existing users
    echo Removing any existing git in $directory/.git
    rm -rf $directory/.git
    echo Removed any existing git

    # TODO: delete this after openaps 0.2.1 release
    echo Checking openaps 0.2.1 installation with --nogit support
    if ! openaps --version 2>&1 | egrep "0.[2-9].[1-9]"; then
        echo Installing latest openaps w/ nogit && sudo pip install git+https://github.com/openaps/openaps.git@nogit || die "Couldn't install openaps w/ nogit"
    fi

    echo -n "Checking $directory: "
    mkdir -p $directory
    # if ( cd $directory && ls openaps.ini 2>/dev/null >/dev/null && openaps use -h >/dev/null ); then
     #   echo $directory already exists
    if openaps init $directory --nogit; then
        echo $directory initialized
    else
        die "Can't init $directory"
    fi
    cd $directory || die "Can't cd $directory"

    # Taking the oref0-runagain.sh from tmp to $directory
    mv $OREF0_RUNAGAIN ./oref0-runagain.sh

    # Make sure it is executable afterwards
    chmod +x ./oref0-runagain.sh

    mkdir -p monitor || die "Can't mkdir monitor"
    mkdir -p raw-cgm || die "Can't mkdir raw-cgm"
    mkdir -p cgm || die "Can't mkdir cgm"
    mkdir -p settings || die "Can't mkdir settings"
    mkdir -p enact || die "Can't mkdir enact"
    mkdir -p upload || die "Can't mkdir upload"
    if [[ ${CGM,,} =~ "xdrip" ]]; then
        mkdir -p xdrip || die "Can't mkdir xdrip"
    fi

    # check whether decocare-0.0.31 has been installed
    #if ! ls /usr/local/lib/python2.7/dist-packages/decocare-0.0.31-py2.7.egg/ 2>/dev/null >/dev/null; then
        # install decocare with setuptools since 0.0.31 (with the 6.4U/h fix) isn't published properly to pypi
        #sudo easy_install -U decocare || die "Can't easy_install decocare"
    #fi

    mkdir -p $HOME/src/

    # TODO: remove this and switch back to easy_install or pip once decocare 0.1.0 is released
    #if [ -d "$HOME/src/decocare/" ]; then
        #echo "$HOME/src/decocare/ already exists; pulling latest 0.1.0-dev"
        #(cd $HOME/src/decocare && git fetch && git checkout 0.1.0-dev && git pull) || die "Couldn't pull latest decocare 0.1.0-dev"
    #else
        #echo -n "Cloning decocare 0.1.0-dev: "
        #(cd $HOME/src && git clone -b 0.1.0-dev git://github.com/openaps/decocare.git) || die "Couldn't clone decocare 0.1.0-dev"
    #fi
    #echo Installing decocare 0.1.0-dev
    #cd $HOME/src/decocare
    #sudo python setup.py develop || die "Couldn't install decocare 0.1.0-dev"

    if [ -d "$HOME/src/oref0/" ]; then
        echo "$HOME/src/oref0/ already exists; pulling latest"
        (cd $HOME/src/oref0 && git fetch && git pull) || die "Couldn't pull latest oref0"
    else
        echo -n "Cloning oref0: "
        (cd $HOME/src && git clone git://github.com/openaps/oref0.git) || die "Couldn't clone oref0"
    fi
    echo Checking oref0 installation
    cd $HOME/src/oref0
    if git branch | grep "* master"; then
        npm list -g --depth=0 | egrep oref0@0.6.[0] || (echo Installing latest oref0 package && sudo npm install -g oref0)
    else
        npm list -g --depth=0 | egrep oref0@0.6.[1-9] || (echo Installing latest oref0 from $HOME/src/oref0/ && cd $HOME/src/oref0/ && npm run global-install)
    fi

    cd $directory || die "Can't cd $directory"

    #echo Checking mmeowlink installation
    if openaps vendor add --path . mmeowlink.vendors.mmeowlink 2>&1 | grep "No module"; then
        pip show mmeowlink | egrep "Version: 0.11.1" || (
            echo Installing latest mmeowlink
            sudo pip install -U mmeowlink || die "Couldn't install mmeowlink"
        )
    fi

    if [[ "$max_iob" == "0" && -z "$max_daily_safety_multiplier" && -z "$current_basal_safety_multiplier" && -z "$min_5m_carbimpact" ]]; then
        cp preferences.json old_preferences.json
        oref0-get-profile --exportDefaults > preferences.json || die "Could not run oref0-get-profile"
    else
        preferences_from_args=()
        if [[ "$max_iob" != "0" ]]; then
            preferences_from_args+="\"max_iob\":$max_iob "
        fi
        if [[ ! -z "$max_daily_safety_multiplier" ]]; then
            preferences_from_args+="\"max_daily_safety_multiplier\":$max_daily_safety_multiplier "
        fi
        if [[ ! -z "$current_basal_safety_multiplier" ]]; then
            preferences_from_args+="\"current_basal_safety_multiplier\":$current_basal_safety_multiplier "
        fi
        #if [[ ! -z "$bolussnooze_dia_divisor" ]]; then
            #preferences_from_args+="\"bolussnooze_dia_divisor\":$bolussnooze_dia_divisor "
        #fi
        if [[ ! -z "$min_5m_carbimpact" ]]; then
            preferences_from_args+="\"min_5m_carbimpact\":$min_5m_carbimpact "
        fi
        function join_by { local IFS="$1"; shift; echo "$*"; }
        echo "{ $(join_by , ${preferences_from_args[@]}) }" > preferences_from_args.json
        oref0-get-profile --updatePreferences preferences_from_args.json > preferences.json && rm preferences_from_args.json || die "Could not run oref0-get-profile"
    fi

    cat preferences.json

    # fix log rotate file
    sed -i "s/weekly/hourly/g" /etc/logrotate.conf
    sed -i "s/daily/hourly/g" /etc/logrotate.conf
    sed -i "s/#compress/compress/g" /etc/logrotate.conf

    # enable log rotation
    sudo cp $HOME/src/oref0/logrotate.openaps /etc/logrotate.d/openaps || die "Could not cp /etc/logrotate.d/openaps"
    sudo cp $HOME/src/oref0/logrotate.rsyslog /etc/logrotate.d/rsyslog || die "Could not cp /etc/logrotate.d/rsyslog"

    test -d /var/log/openaps || sudo mkdir /var/log/openaps && sudo chown $USER /var/log/openaps || die "Could not create /var/log/openaps"

    #TODO: remove this when IPv6 works reliably
    echo 'Acquire::ForceIPv4 "true";' | sudo tee /etc/apt/apt.conf.d/99force-ipv4

    # update, upgrade, and autoclean apt-get
    if find /var/lib/apt/periodic/ -mmin -3600 | grep update-stamp; then
        echo apt-get update-stamp is recent: skipping
    else
        echo Running apt-get update
        sudo apt-get update
    fi
    if find /var/lib/apt/periodic/ -mmin -3600 | grep upgrade-stamp; then
        echo apt-get upgrade-stamp is recent: skipping
    else
        echo Running apt-get upgrade
        sudo apt-get -y upgrade
        # make sure hostapd and dnsmasq don't get re-enabled
        update-rc.d -f hostapd remove
        update-rc.d -f dnsmasq remove
    fi
    echo Running apt-get autoclean
    sudo apt-get autoclean

    # configure ns
    if [[ ! -z "$NIGHTSCOUT_HOST" && ! -z "$API_SECRET" ]]; then
        echo "Removing any existing ns device: "
        ( killall -g openaps; killall -g oref0-pump-loop) 2>/dev/null; openaps device remove ns 2>/dev/null
        echo "Running nightscout autoconfigure-device-crud $NIGHTSCOUT_HOST $API_SECRET"
        nightscout autoconfigure-device-crud $NIGHTSCOUT_HOST $API_SECRET || die "Could not run nightscout autoconfigure-device-crud"
        if [[ "${API_SECRET,,}" =~ "token=" ]]; then # install requirements for token based authentication
            sudo apt-get -y install python3-pip
            sudo pip3 install requests || die "Can't add pip3 requests - error installing"
            oref0_nightscout_check || die "Error checking Nightscout permissions"
        fi
    fi

    # import template
    for type in vendor device report alias; do
        echo importing $type file
        cat $HOME/src/oref0/lib/oref0-setup/$type.json | openaps import || die "Could not import $type.json"
    done
    echo Checking for BT Mac, BT Peb or Shareble
    if [[ ! -z "$BT_PEB" || ! -z "$BT_MAC" || ! -z $BLE_SERIAL ]]; then
        # Install Bluez for BT Tethering
        echo Checking bluez installation
        bluetoothdversion=$(bluetoothd --version || 0)
        # use packaged bluez with Rapsbian
# TODO: uncomment or remove this
# try packaged bluez with Edison too
        #if getent passwd pi > /dev/null; then
            bluetoothdminversion=5.43
        #else
            #bluetoothdminversion=5.48
        #fi
        bluetoothdversioncompare=$(awk 'BEGIN{ print "'$bluetoothdversion'"<"'$bluetoothdminversion'" }')
        if [ "$bluetoothdversioncompare" -eq 1 ]; then
            cd $HOME/src/ && wget -c4 https://www.kernel.org/pub/linux/bluetooth/bluez-5.48.tar.gz && tar xvfz bluez-5.48.tar.gz || die "Couldn't download bluez"
            killall bluetoothd &>/dev/null #Kill current running version if its out of date and we are updating it
            cd $HOME/src/bluez-5.48 && ./configure --disable-systemd && make || die "Couldn't make bluez"
            killall bluetoothd &>/dev/null #Kill current running version if its out of date and we are updating it
            sudo make install || die "Couldn't make install bluez"
            killall bluetoothd &>/dev/null #Kill current running version if its out of date and we are updating it
            sudo cp ./src/bluetoothd /usr/local/bin/ || die "Couldn't install bluez"
            oref0-bluetoothup
        else
            echo bluez version ${bluetoothdversion} already installed
        fi
        echo Installing prerequisites and configs for local-only hotspot
        apt-get install -y hostapd dnsmasq || die "Couldn't install hostapd dnsmasq"
        ls /etc/dnsmasq.conf.bak 2>/dev/null || mv /etc/dnsmasq.conf /etc/dnsmasq.conf.bak
        cp $HOME/src/oref0/headless/dnsmasq.conf /etc/dnsmasq.conf || die "Couldn't copy dnsmasq.conf"
        ls /etc/hostapd/hostapd.conf.bak 2>/dev/null || mv /etc/hostapd/hostapd.conf /etc/hostapd/hostapd.conf.bak
        cp $HOME/src/oref0/headless/hostapd.conf /etc/hostapd/hostapd.conf || die "Couldn't copy hostapd.conf"
        sed -i.bak -e "s|DAEMON_CONF=$|DAEMON_CONF=/etc/hostapd/hostapd.conf|g" /etc/init.d/hostapd
        cp $HOME/src/oref0/headless/interfaces.ap /etc/network/ || die "Couldn't copy interfaces.ap"
        cp /etc/network/interfaces /etc/network/interfaces.client || die "Couldn't copy interfaces.client"
        #Stop automatic startup of hostapd & dnsmasq
        update-rc.d -f hostapd remove
        update-rc.d -f dnsmasq remove
        # Edit /etc/hostapd/hostapd.conf for wifi using Hostname
        sed -i.bak -e "s/ssid=OpenAPS/ssid=${HOSTNAME}/" /etc/hostapd/hostapd.conf
        # Add Commands to /etc/rc.local
        # Interrupt Kernel Messages
        if ! grep -q 'sudo dmesg -n 1' /etc/rc.local; then
          sed -i.bak -e '$ i sudo dmesg -n 1' /etc/rc.local
        fi
        # Add to /etc/rc.local to check if in hotspot mode and turn back to client mode during bootup
        if ! grep -q 'cp /etc/network/interfaces.client /etc/network/interfaces' /etc/rc.local; then
          sed -i.bak -e "$ i if [ -f /etc/network/interfaces.client ]; then\n\tif  grep -q '#wpa-' /etc/network/interfaces; then\n\t\tsudo ifdown wlan0\n\t\tsudo cp /etc/network/interfaces.client /etc/network/interfaces\n\t\tsudo ifup wlan0\n\tfi\nfi" /etc/rc.local || die "Couldn't modify /etc/rc.local"
        fi
    fi

    # add/configure devices
    if [[ ${CGM,,} =~ "g5" || ${CGM,,} =~ "g5-upload" ]]; then
        openaps use cgm config --G5
        openaps report add raw-cgm/raw-entries.json JSON cgm oref0_glucose --hours "24.0" --threshold "100" --no-raw
    ## TODO: figure out if any of this is still needed
    #elif [[ ${CGM,,} =~ "g4-go" ]]; then
        #echo Checking Adafruit_BluefruitLE installation
        #if ! python -c "import Adafruit_BluefruitLE" 2>/dev/null; then
            #if [ -d "$HOME/src/Adafruit_Python_BluefruitLE/" ]; then
                #echo "$HOME/src/Adafruit_Python_BluefruitLE/ already exists; pulling latest master branch"
                #(cd $HOME/src/Adafruit_Python_BluefruitLE && git fetch && git checkout wip/bewest/custom-gatt-profile && git pull) || die "Couldn't pull latest Adafruit_Python_BluefruitLE wip/bewest/custom-gatt-profile"
            #else
                #echo -n "Cloning Adafruit_Python_BluefruitLE wip/bewest/custom-gatt-profile: "
                ## TODO: get this moved over to openaps and install with pip
                #(cd $HOME/src && git clone -b wip/bewest/custom-gatt-profile https://github.com/bewest/Adafruit_Python_BluefruitLE.git) || die "Couldn't clone Adafruit_Python_BluefruitLE wip/bewest/custom-gatt-profile"
            #fi
            #echo Installing Adafruit_BluefruitLE && cd $HOME/src/Adafruit_Python_BluefruitLE && sudo python setup.py develop || die "Couldn't install Adafruit_BluefruitLE"
        #fi
        #sudo apt-get update; sudo apt-get upgrade
        #sudo apt-get -y install bc jq libusb-dev libdbus-1-dev libglib2.0-dev libudev-dev libical-dev libreadline-dev python-dbus || die "Couldn't apt-get install: run 'sudo apt-get update' and try again?"
        #echo Checking bluez installation
        ## start bluetoothd in /etc/rc.local if it is missing.
        #if ! grep -q '/usr/local/bin/bluetoothd &' /etc/rc.local; then
            #sed -i"" 's/^exit 0/\/usr\/local\/bin\/bluetoothd \&\n\nexit 0/' /etc/rc.local
        #fi
        ## starting with bluez 5.48 the --experimental command line option is not needed. remove the --experimental if it still exists in /etc/rc.local. this is for rigs with version 0.6.0 or earlier
        #if ! grep -q '/usr/local/bin/bluetoothd --experimental &' /etc/rc.local; then
            #sed -i"" 's/^\/usr\/local\/bin\/bluetoothd --experimental \&/\/usr\/local\/bin\/bluetoothd \&/' /etc/rc.local
        #fi
        #if ! grep -q 'bluetooth_rfkill_event >/dev/null 2>&1 &' /etc/rc.local; then
            #sed -i"" 's/^exit 0/bluetooth_rfkill_event >\/dev\/null 2>\&1 \&\n\nexit 0/' /etc/rc.local
        #fi
        ## comment out existing line if it exists and isn't already commented out
        #sed -i"" 's/^screen -S "brcm_patchram_plus" -d -m \/usr\/local\/sbin\/bluetooth_patchram.sh/# &/' /etc/rc.local
    fi

    # TODO: deprecate g4-upload and g4-local-only
    if [[ ${CGM,,} =~ "g4-upload" ]]; then
        mkdir -p $directory-cgm-loop
        if ( cd $directory-cgm-loop && ls openaps.ini 2>/dev/null >/dev/null && openaps use -h >/dev/null ); then
            echo $directory-cgm-loop already exists
        elif openaps init $directory-cgm-loop --nogit; then
            echo $directory-cgm-loop initialized
        else
            die "Can't init $directory-cgm-loop"
        fi
        cd $directory-cgm-loop || die "Can't cd $directory-cgm-loop"
        mkdir -p monitor || die "Can't mkdir monitor"
        mkdir -p nightscout || die "Can't mkdir nightscout"

        openaps device remove cgm 2>/dev/null

        # configure ns
        if [[ ! -z "$NIGHTSCOUT_HOST" && ! -z "$API_SECRET" ]]; then
            echo "Removing any existing ns device: "
            ( killall -g openaps; killall -g oref0-pump-loop) 2>/dev/null; openaps device remove ns 2>/dev/null
            echo "Running nightscout autoconfigure-device-crud $NIGHTSCOUT_HOST $API_SECRET"
            nightscout autoconfigure-device-crud $NIGHTSCOUT_HOST $API_SECRET || die "Could not run nightscout autoconfigure-device-crud"
        fi

        # TODO: deprecate g4-upload and g4-local-only
        if [[ ${CGM,,} =~ "g4-upload" ]]; then
            sudo apt-get -y install bc
            openaps device add cgm dexcom || die "Can't add CGM"
            for type in cgm-loop; do
                echo importing $type file
                cat $HOME/src/oref0/lib/oref0-setup/$type.json | openaps import || die "Could not import $type.json"
            done
        fi

        cd $directory || die "Can't cd $directory"
    fi

    # we only need spi_serial and mraa for MDT CGM, which Go doesn't support yet
    if [[ "$ttyport" =~ "spi" ]] && [[ ${CGM,,} =~ "mdt" ]]; then
        echo Checking kernel for spi_serial installation
        if ! python -c "import spi_serial" 2>/dev/null; then
            if uname -r 2>&1 | egrep "^4.1[0-9]"; then # kernel >= 4.10+, use pietergit version of spi_serial (does not use mraa)
                echo Installing spi_serial && sudo pip install --upgrade git+https://github.com/pietergit/spi_serial.git || die "Couldn't install pietergit/spi_serial"
            else # kernel < 4.10, use scottleibrand version of spi_serial (requires mraa)
                if [[ "$ttyport" =~ "spidev0.0" ]]; then
                    echo Installing spi_serial && sudo pip install --upgrade git+https://github.com/scottleibrand/spi_serial.git@explorer-hat || die "Couldn't install scottleibrand/spi_serial for explorer-hat"
                    sed -i.bak -e "s/#dtparam=spi=on/dtparam=spi=on/" /boot/config.txt
                else
                    echo Installing spi_serial && sudo pip install --upgrade git+https://github.com/scottleibrand/spi_serial.git || die "Couldn't install scottleibrand/spi_serial"
                fi
            fi
            #echo Installing spi_serial && sudo pip install --upgrade git+https://github.com/EnhancedRadioDevices/spi_serial || die "Couldn't install spi_serial"
        fi

        # from 0.5.0 the subg-ww-radio-parameters script will be run from oref0_init_pump_comms.py
        # this will be called when mmtune is use with a WW pump.
        # See https://github.com/oskarpearson/mmeowlink/issues/51 or https://github.com/oskarpearson/mmeowlink/wiki/Non-USA-pump-settings for details
        # use --ww_ti_usb_reset=yes if using a TI USB stick and a WW pump. This will reset the USB subsystem if the TI USB device is not found.
        # TODO: remove this workaround once https://github.com/oskarpearson/mmeowlink/issues/60 has been fixed
        if [[ ${ww_ti_usb_reset,,} =~ "yes" ]]; then
                openaps alias remove mmtune
                openaps alias add mmtune "! bash -c \"oref0_init_pump_comms.py --ww_ti_usb_reset=yes -v; find monitor/ -size +5c | grep -q mmtune && cp monitor/mmtune.json mmtune_old.json; echo {} > monitor/mmtune.json; echo -n \"mmtune: \" && openaps report invoke monitor/mmtune.json; grep -v setFreq monitor/mmtune.json | grep -A2 $(cat monitor/mmtune.json | jq -r .setFreq) | while read line; do echo -n \"$line \"; done\""
        fi
        echo Checking kernel for mraa installation
        if uname -r 2>&1 | egrep "^4.1[0-9]"; then # don't install mraa on 4.10+ kernels
            echo "Skipping mraa install for kernel 4.10+"
        else # check if mraa is installed
            if ! ldconfig -p | grep -q mraa; then # if not installed, install it
                echo Installing swig etc.
                sudo apt-get install -y libpcre3-dev git cmake python-dev swig || die "Could not install swig etc."
                # TODO: Due to mraa bug https://github.com/intel-iot-devkit/mraa/issues/771 we were not using the master branch of mraa on dev.
                # TODO: After each oref0 release, check whether there is a new stable MRAA release that is of interest for the OpenAPS community
                MRAA_RELEASE="v1.7.0" # GitHub hash 8ddbcde84e2d146bc0f9e38504d6c89c14291480
                if [ -d "$HOME/src/mraa/" ]; then
                    echo -n "$HOME/src/mraa/ already exists; "
                    #(echo "Pulling latest master branch" && cd ~/src/mraa && git fetch && git checkout master && git pull) || die "Couldn't pull latest mraa master" # used for oref0 dev
                    (echo "Updating mraa source to stable release ${MRAA_RELEASE}" && cd $HOME/src/mraa && git fetch && git checkout ${MRAA_RELEASE} && git pull) || die "Couldn't pull latest mraa ${MRAA_RELEASE} release" # used for oref0 master
                else
                    echo -n "Cloning mraa "
                    #(echo -n "master branch. " && cd ~/src && git clone -b master https://github.com/intel-iot-devkit/mraa.git) || die "Couldn't clone mraa master" # used for oref0 dev
                    (echo -n "stable release ${MRAA_RELEASE}. " && cd $HOME/src && git clone -b ${MRAA_RELEASE} https://github.com/intel-iot-devkit/mraa.git) || die "Couldn't clone mraa release ${MRAA_RELEASE}" # used for oref0 master
                fi
                # build mraa from source
                ( cd $HOME/src/ && mkdir -p mraa/build && cd $_ && cmake .. -DBUILDSWIGNODE=OFF && \
                make && sudo make install && echo && touch /tmp/reboot-required && echo mraa installed. Please reboot before using. && echo ) || die "Could not compile mraa"
                sudo bash -c "grep -q i386-linux-gnu /etc/ld.so.conf || echo /usr/local/lib/i386-linux-gnu/ >> /etc/ld.so.conf && ldconfig" || die "Could not update /etc/ld.so.conf"
            fi
        fi
    fi

    #echo Checking openaps dev installation
    #if ! openaps --version 2>&1 | egrep "0.[2-9].[0-9]"; then
        # TODO: switch this back to master once https://github.com/openaps/openaps/pull/116 is merged/released
        #echo Installing latest openaps dev && sudo pip install git+https://github.com/openaps/openaps.git@dev || die "Couldn't install openaps"
    #fi

    # we only need spi_serial and mraa for MDT CGM, which Go doesn't support yet
    if [[ ${CGM,,} =~ "mdt" ]]; then
        cd $directory || die "Can't cd $directory"
        echo "Removing any existing pump device:"
        ( killall -g openaps; killall -g oref0-pump-loop) 2>/dev/null; openaps device remove pump 2>/dev/null
        if [[ -z "$ttyport" ]]; then
            openaps device add pump medtronic $serial || die "Can't add pump"
            #openaps alias add wait-for-silence 'report invoke monitor/temp_basal.json'
            #openaps alias add wait-for-long-silence 'report invoke monitor/temp_basal.json'
            #openaps alias add mmtune 'report invoke monitor/temp_basal.json'
        else
            # radio_locale requires openaps 0.2.0-dev or later
            openaps device add pump mmeowlink subg_rfspy $ttyport $serial $radio_locale || die "Can't add pump"
            #openaps alias add wait-for-silence '! bash -c "(mmeowlink-any-pump-comms.py --port '$ttyport' --wait-for 1 | grep -q comms && echo -n Radio ok, || openaps mmtune) && echo -n \" Listening: \"; for i in $(seq 1 100); do echo -n .; mmeowlink-any-pump-comms.py --port '$ttyport' --wait-for 30 2>/dev/null | egrep -v subg | egrep No && break; done"'
            #openaps alias add wait-for-long-silence '! bash -c "echo -n \"Listening: \"; for i in $(seq 1 200); do echo -n .; mmeowlink-any-pump-comms.py --port '$ttyport' --wait-for 45 2>/dev/null | egrep -v subg | egrep No && break; done"'
            if [[ ${radio_locale,,} =~ "ww" ]]; then
            if [ -d "$HOME/src/subg_rfspy/" ]; then
                echo "$HOME/src/subg_rfspy/ already exists; pulling latest"
                (cd $HOME/src/subg_rfspy && git fetch && git pull) || die "Couldn't pull latest subg_rfspy"
            else
                echo -n "Cloning subg_rfspy: "
                (cd $HOME/src && git clone https://github.com/ps2/subg_rfspy) || die "Couldn't clone oref0"
            fi

            # from 0.5.0 the subg-ww-radio-parameters script will be run from oref0_init_pump_comms.py
            # this will be called when mmtune is use with a WW pump.
            # See https://github.com/oskarpearson/mmeowlink/issues/51 or https://github.com/oskarpearson/mmeowlink/wiki/Non-USA-pump-settings for details
            # use --ww_ti_usb_reset=yes if using a TI USB stick and a WW pump. This will reset the USB subsystem if the TI USB device is not foundTI USB (instead of calling reset.py)

            # Hack to check if radio_locale has been set in pump.ini. This is a temporary workaround for https://github.com/oskarpearson/mmeowlink/issues/55
            # It will remove empty line at the end of pump.ini and then append radio_locale if it's not there yet
            # TODO: remove once https://github.com/openaps/openaps/pull/112 has been released in a openaps version
            grep -q radio_locale pump.ini ||  echo "$(< pump.ini)" > pump.ini ; echo "radio_locale=$radio_locale" >> pump.ini
            fi
        fi
    else
        echo '[device "pump"]' > pump.ini
        echo "serial = $serial" >> pump.ini
    fi

    # Medtronic CGM
    if [[ ${CGM,,} =~ "mdt" ]]; then
        sudo pip install -U openapscontrib.glucosetools || die "Couldn't install glucosetools"
        openaps device remove cgm 2>/dev/null
        if [[ -z "$ttyport" ]]; then
            openaps device add cgm medtronic $serial || die "Can't add cgm"
        else
            openaps device add cgm mmeowlink subg_rfspy $ttyport $serial $radio_locale || die "Can't add cgm"
        fi
        for type in mdt-cgm; do
            echo importing $type file
            cat $HOME/src/oref0/lib/oref0-setup/$type.json | openaps import || die "Could not import $type.json"
        done
    fi

    sudo pip install flask || die "Can't add xdrip cgm - error installing flask"
    sudo pip install flask-restful || die "Can't add xdrip cgm - error installing flask-restful"

    # xdrip CGM (xDripAPS)
    if [[ ${CGM,,} =~ "xdrip" ]]; then
        echo xdrip selected as CGM, so configuring xDripAPS
        sudo apt-get install sqlite3 || die "Can't add xdrip cgm - error installing sqlite3"
        git clone https://github.com/colinlennon/xDripAPS.git $HOME/.xDripAPS
        mkdir -p $HOME/.xDripAPS_data
        for type in xdrip-cgm; do
            echo importing $type file
            cat $HOME/src/oref0/lib/oref0-setup/$type.json | openaps import || die "Could not import $type.json"
        done
        touch /tmp/reboot-required
    fi

    # disable IPv6
    if ! grep -q 'net.ipv6.conf.all.disable_ipv6=1' /etc/sysctl.conf; then
        sudo echo 'net.ipv6.conf.all.disable_ipv6=1' >> /etc/sysctl.conf
    fi
    if ! grep -q 'net.ipv6.conf.default.disable_ipv6=1' /etc/sysctl.conf; then
        sudo echo 'net.ipv6.conf.default.disable_ipv6=1' >> /etc/sysctl.conf
    fi
    if ! grep -q 'net.ipv6.conf.lo.disable_ipv6=1' /etc/sysctl.conf; then
        sudo echo 'net.ipv6.conf.lo.disable_ipv6=1' >> /etc/sysctl.conf
    fi
    sudo sysctl -p

    # Install EdisonVoltage
    if egrep -i "edison" /etc/passwd 2>/dev/null; then
        echo "Checking if EdisonVoltage is already installed"
        if [ -d "$HOME/src/EdisonVoltage/" ]; then
            echo "EdisonVoltage already installed"
        else
            echo "Installing EdisonVoltage"
            cd $HOME/src && git clone -b master git://github.com/cjo20/EdisonVoltage.git || (cd EdisonVoltage && git checkout master && git pull)
            cd $HOME/src/EdisonVoltage
            make voltage
        fi
        # Add module needed for EdisonVoltage to work on jubilinux 0.2.0
        grep iio_basincove_gpadc /etc/modules-load.d/modules.conf || echo iio_basincove_gpadc >> /etc/modules-load.d/modules.conf
    fi
    if [[ ${CGM,,} =~ "mdt" ]]; then # still need this for the old ns-loop for now
        cd $directory || die "Can't cd $directory"
        for type in edisonbattery; do
            echo importing $type file
            cat $HOME/src/oref0/lib/oref0-setup/$type.json | openaps import || die "Could not import $type.json"
        done
    fi
    # Install Pancreabble
    echo Checking for BT Pebble Mac
    if [[ ! -z "$BT_PEB" ]]; then
        sudo apt-get -y install jq
        sudo pip install libpebble2
        sudo pip install --user git+git://github.com/mddub/pancreabble.git
        oref0-bluetoothup
        sudo rfcomm bind hci0 $BT_PEB
        for type in pancreabble; do
            echo importing $type file
            cat $HOME/src/oref0/lib/oref0-setup/$type.json | openaps import || die "Could not import $type.json"
        done
        sudo cp $HOME/src/oref0/lib/oref0-setup/pancreoptions.json $directory/pancreoptions.json
    fi
    echo Running: openaps report add enact/suggested.json text determine-basal shell monitor/iob.json monitor/temp_basal.json monitor/glucose.json settings/profile.json settings/autosens.json monitor/meal.json
    openaps report add enact/suggested.json text determine-basal shell monitor/iob.json monitor/temp_basal.json monitor/glucose.json settings/profile.json settings/autosens.json monitor/meal.json

    if egrep -qi "edison" /etc/passwd 2>/dev/null; then
        sudo apt-get -y -t jessie-backports install jq
    else
        sudo apt-get -y install jq
    fi
    # configure autotune if enabled
    if [[ $ENABLE =~ autotune ]]; then
        cd $directory || die "Can't cd $directory"
        for type in autotune; do
            echo importing $type file
            cat $HOME/src/oref0/lib/oref0-setup/$type.json | openaps import || die "Could not import $type.json"
        done
    fi

    #Setup files for editing on the x12, and replace get-settings alias
    if [[ ${pumpmodel,,} =~ "x12" ]]; then
        echo "copying settings files for x12 pumps"
        cp $HOME/src/oref0/lib/oref0-setup/bg_targets_raw.json $directory/settings/ && cp $HOME/src/oref0/lib/oref0-setup/basal_profile.json $directory/settings/ && cp $HOME/src/oref0/lib/oref0-setup/settings.json $directory/settings/ || die "Could not copy settings files for x12 pumps"
        echo "getting ready to remove get-settings since this is an x12"
        openaps alias remove get-settings || die "Could not remove get-settings"
        echo "settings removed, getting ready to add x12 settings"
        openaps alias add get-settings "report invoke settings/model.json settings/bg_targets.json settings/insulin_sensitivities_raw.json settings/insulin_sensitivities.json settings/carb_ratios.json settings/profile.json" || die "Could not add x12 settings"
    fi

    #Moved this out of the conditional, so that x12 models will work with smb loops
    sudo apt-get -y install bc jq ntpdate bash-completion || die "Couldn't install bc etc."
    cd $directory || die "Can't cd $directory"
    for type in supermicrobolus; do
        echo importing $type file
        cat $HOME/src/oref0/lib/oref0-setup/$type.json | openaps import || die "Could not import $type.json"
    done

    echo "Adding OpenAPS log shortcuts"
    oref0-log-shortcuts

    # Append NIGHTSCOUT_HOST and API_SECRET to $HOME/.bash_profile so that openaps commands can be executed from the command line
    echo Add NIGHTSCOUT_HOST and API_SECRET to $HOME/.bash_profile
    sed --in-place '/.*NIGHTSCOUT_HOST.*/d' $HOME/.bash_profile
    (cat $HOME/.bash_profile | grep -q "NIGHTSCOUT_HOST" || echo export NIGHTSCOUT_HOST="$NIGHTSCOUT_HOST" >> $HOME/.bash_profile)
    if [[ "${API_SECRET,,}" =~ "token=" ]]; then # install requirements for token based authentication
      API_HASHED_SECRET=${API_SECRET}
    else
      API_HASHED_SECRET=$(nightscout hash-api-secret $API_SECRET)
    fi
    # Check if API_SECRET exists, if so remove all lines containing API_SECRET and add the new API_SECRET to the end of the file
    sed --in-place '/.*API_SECRET.*/d' $HOME/.bash_profile
    (cat $HOME/.profile | grep -q "API_SECRET" || echo export API_SECRET="$API_HASHED_SECRET" >> $HOME/.profile)

    # With 0.5.0 release we switched from ~/.profile to ~/.bash_profile for API_SECRET and NIGHTSCOUT_HOST, because a shell will look
    # for ~/.bash_profile, ~/.bash_login, and ~/.profile, in that order, and reads and executes commands from
    # the first one that exists and is readable. Remove API_SECRET and NIGHTSCOUT_HOST lines from ~/.profile if they exist
    sed --in-place '/.*API_SECRET.*/d' .profile
    sed --in-place '/.*NIGHTSCOUT_HOST.*/d' .profile

    # Then append the variables
    echo NIGHTSCOUT_HOST="$NIGHTSCOUT_HOST" >> $HOME/.bash_profile
    echo "export NIGHTSCOUT_HOST" >> $HOME/.bash_profile
    echo API_SECRET="${API_HASHED_SECRET}" >> $HOME/.bash_profile
    echo "export API_SECRET" >> $HOME/.bash_profile
    echo DEXCOM_CGM_ID="$BLE_SERIAL" >> $HOME/.bash_profile
    echo "export DEXCOM_CGM_ID" >> $HOME/.bash_profile

    echo

    #Check to see if Explorer HAT is present, and install all necessary stuff
    if grep -a "Explorer HAT" /proc/device-tree/hat/product || [[ "$ttyport" =~ "spidev0.0" ]]; then
        echo "Looks like you're using an Explorer HAT!"
        echo "Making sure SPI is enabled..."
        sed -i.bak -e "s/#dtparam=spi=on/dtparam=spi=on/" /boot/config.txt
        echo "Enabling i2c device nodes..."
        sed -i.bak -e "s/#dtparam=i2c_arm=on/dtparam=i2c_arm=on/" /boot/config.txt
        egrep "^dtparam=i2c1=on" /boot/config.txt || echo "dtparam=i2c1=on,i2c1_baudrate=400000" >> /boot/config.txt
        echo "i2c-dev" > /etc/modules-load.d/i2c.conf
        echo "Installing socat and ntp..."
        apt-get install -y socat ntp
        echo "Installing openaps-menu..."
        cd $HOME/src && git clone git://github.com/openaps/openaps-menu.git || (cd openaps-menu && git checkout master && git pull)
        cd $HOME/src/openaps-menu && sudo npm install
        cp $HOME/src/openaps-menu/openaps-menu.service /etc/systemd/system/ && systemctl enable openaps-menu
        cd $HOME/myopenaps && openaps alias remove battery-status; openaps alias add battery-status '! bash -c "sudo ~/src/openaps-menu/scripts/getvoltage.sh > monitor/edison-battery.json"'
    fi

    echo "Clearing retrieved apt packages to free space."
    apt-get autoclean && apt-get clean

    # install Go for Explorer Board/HAT
    if [[ "$ttyport" =~ "spidev" ]] || [[ ${CGM,,} =~ "g4-go" ]]; then
      if $buildgofromsource; then
        source $HOME/.bash_profile
        if go version | grep go1.9.; then
            echo Go already installed
        else
            echo "Installing Golang..."
            if uname -m | grep armv; then
                cd /tmp && wget -c https://storage.googleapis.com/golang/go1.9.2.linux-armv6l.tar.gz && tar -C /usr/local -xzvf /tmp/go1.9.2.linux-armv6l.tar.gz
            elif uname -m | grep i686; then
                cd /tmp && wget -c https://dl.google.com/go/go1.9.3.linux-386.tar.gz && tar -C /usr/local -xzvf /tmp/go1.9.3.linux-386.tar.gz
            fi
        fi
        if ! grep GOROOT $HOME/.bash_profile; then
            echo 'GOROOT=/usr/local/go' >> $HOME/.bash_profile
            echo 'export GOROOT' >> $HOME/.bash_profile
        fi
        if ! grep GOPATH $HOME/.bash_profile; then
            echo 'GOPATH=$HOME/go' >> $HOME/.bash_profile
            echo 'export GOPATH' >> $HOME/.bash_profile
            echo 'PATH=$PATH:/usr/local/go/bin:$GOROOT/bin:$GOPATH/bin' >> $HOME/.bash_profile
            echo 'export PATH' >> $HOME/.bash_profile
        fi
      else
            echo 'PATH=$PATH:/usr/local/go/bin:$GOROOT/bin:$GOPATH/bin' >> $HOME/.bash_profile
            echo 'export PATH' >> $HOME/.bash_profile
      fi
    fi
    mkdir -p $HOME/go
    source $HOME/.bash_profile
    
    #Store radio_locale for later use
    grep -q radio_locale pump.ini || echo "radio_locale=$radio_locale" >> pump.ini
    #Necessary to "bootstrap" Go commands...
    if [[ $radio_locale =~ ^WW$ ]]; then
      echo 868400000 > $HOME/myopenaps/monitor/medtronic_frequency.ini
    else
      echo 916550000 > $HOME/myopenaps/monitor/medtronic_frequency.ini
    fi
    
    if [[ "$ttyport" =~ "spidev" ]]; then
        if $buildgofromsource; then
          #go get -u -v github.com/ecc1/cc111x || die "Couldn't go get cc111x"
          go get -u -v -tags cc111x github.com/ecc1/medtronic/... || die "Couldn't go get medtronic"
          #cd $HOME/go/src/github.com/ecc1/medtronic/cmd
          #cd mdt && go install -tags cc111x || die "Couldn't go install mdt"
          #cd ../mmtune && go install -tags cc111x || die "Couldn't go install mmtune"
          #cd ../pumphistory && go install -tags cc111x || die "Couldn't go install pumphistory"
          #cd ../listen && go install -tags cc111x || die "Couldn't go install listen"
          rsync -rtuv $HOME/go/bin/ /usr/local/bin/ || die "Couldn't rsync go/bin"
          mv /usr/local/bin/mmtune /usr/local/bin/Go-mmtune || die "Couldn't mv mmtune"
          cp $HOME/go/src/github.com/ecc1/medtronic/cmd/pumphistory/openaps.jq $HOME/myopenaps/ || die "Couldn't cp openaps.jq"
        else
          arch=arm-spi
          if egrep -i "edison" /etc/passwd 2>/dev/null; then
            arch=386-spi
          fi
          mkdir -p $HOME/go/bin && \
          downloadUrl=$(curl -s https://api.github.com/repos/ecc1/medtronic/releases/latest | \
            jq --raw-output '.assets[] | select(.name | contains("'$arch'")) | .browser_download_url')
          echo "Downloading Go pump binaries from:" $downloadUrl
          wget -qO- $downloadUrl | tar xJv -C $HOME/go/bin || die "Couldn't download and extract Go pump binaries"
          echo "Installing Go pump binaries ..."
          cp $HOME/go/bin/openaps.jq $HOME/myopenaps/ || die "Couldn't cp openaps.jq"
          rsync -rtuv $HOME/go/bin/ /usr/local/bin/ || die "Couldn't rsync go/bin"
          mv /usr/local/bin/mmtune /usr/local/bin/Go-mmtune || die "Couldn't mv mmtune"
        fi
    fi
    if [[ ${CGM,,} =~ "g4-go" ]]; then
        if egrep -i "edison" /etc/passwd 2>/dev/null; then
            go get -u -v -tags nofilter github.com/ecc1/dexcom/...
        else
            go get -u -v github.com/ecc1/dexcom/...
        fi
        rsync -rtuv $HOME/go/bin/ /usr/local/bin/ || die "Couldn't rsync go/bin"
    fi

    #if [[ "$ttyport" =~ "spi" ]]; then
        #echo Resetting spi_serial
        #reset_spi_serial.py
    #fi
# Commenting out the mmtune as attempt to stop the radio reboot errors that happen when re-setting up.
#    echo Attempting to communicate with pump:
#    ( killall -g openaps; killall -g oref0-pump-loop ) 2>/dev/null
#    openaps mmtune
#    echo

    # clear any extraneous input before prompting
    while(read -r -t 0.1); do true; done

    read -p "Schedule openaps in cron? y/[N] " -r
    if [[ $REPLY =~ ^[Yy]$ ]]; then

        echo Saving existing crontab to $HOME/crontab.txt:
        crontab -l | tee $HOME/crontab.old.txt
        read -p "Would you like to remove your existing crontab first? y/[N] " -r
        if [[ $REPLY =~ ^[Yy]$ ]]; then
            crontab -r
        fi

        # add crontab entries
        (crontab -l; crontab -l | grep -q "NIGHTSCOUT_HOST" || echo NIGHTSCOUT_HOST=$NIGHTSCOUT_HOST) | crontab -
        (crontab -l; crontab -l | grep -q "API_SECRET=" || echo API_SECRET=$API_HASHED_SECRET) | crontab -
        (crontab -l; crontab -l | grep -q "DEXCOM_CGM_ID=" || echo DEXCOM_CGM_ID=$BLE_SERIAL) | crontab -
        (crontab -l; crontab -l | grep -q "PATH=" || echo "PATH=$PATH" ) | crontab -
        (crontab -l; crontab -l | grep -q "oref0-online $BT_MAC" || echo '* * * * * ps aux | grep -v grep | grep bash | grep -q "oref0-online '$BT_MAC'" || cd '$directory' && oref0-online '$BT_MAC' 2>&1 >> /var/log/openaps/network.log' ) | crontab -
        # temporarily disable hotspot for 1m every hour to allow it to try to connect via wifi again
        (crontab -l; crontab -l | grep -q "touch /tmp/disable_hotspot" || echo '0,20,40 * * * * touch /tmp/disable_hotspot' ) | crontab -
        (crontab -l; crontab -l | grep -q "rm /tmp/disable_hotspot" || echo '1,21,41 * * * * rm /tmp/disable_hotspot' ) | crontab -
        (crontab -l; crontab -l | grep -q "sudo wpa_cli scan" || echo '* * * * * sudo wpa_cli scan') | crontab -
        (crontab -l; crontab -l | grep -q "killall -g --older-than 30m oref0" || echo '* * * * * ( killall -g --older-than 30m openaps; killall -g --older-than 30m oref0-pump-loop; killall -g --older-than 30m openaps-report; killall -g --older-than 10m oref0-g4-loop )') | crontab -
        # kill pump-loop after 5 minutes of not writing to pump-loop.log
        (crontab -l; crontab -l | grep -q "find /var/log/openaps/pump-loop.log -mmin" || echo '* * * * * find /var/log/openaps/pump-loop.log -mmin +5 | grep pump && ( echo No updates to pump-loop.log in 5m - killing processes; killall -g --older-than 5m openaps; killall -g --older-than 5m oref0-pump-loop; killall -g --older-than 5m openaps-report ) | tee -a /var/log/openaps/pump-loop.log') | crontab -
        if [[ ${CGM,,} =~ "g5-upload" ]]; then
            (crontab -l; crontab -l | grep -q "oref0-upload-entries" || echo "* * * * * cd $directory && oref0-upload-entries" ) | crontab -
        fi
        if [[ ${CGM,,} =~ "g4-go" ]]; then
            (crontab -l; crontab -l | grep -q "cd $directory && ps aux | grep -v grep | grep bash | grep -q 'oref0-g4-loop'" || echo "* * * * * cd $directory && ps aux | grep -v grep | grep bash | grep -q 'oref0-g4-loop' || oref0-g4-loop | tee -a /var/log/openaps/cgm-loop.log") | crontab -
        # TODO: deprecate g4-upload and g4-local-only
        elif [[ ${CGM,,} =~ "g4-upload" ]]; then
            (crontab -l; crontab -l | grep -q "cd $directory-cgm-loop && ps aux | grep -v grep | grep -q 'openaps monitor-cgm'" || echo "* * * * * cd $directory-cgm-loop && ps aux | grep -v grep | grep -q 'openaps monitor-cgm' || ( date; openaps monitor-cgm) | tee -a /var/log/openaps/cgm-loop.log; cp -up monitor/glucose-raw-merge.json $directory/cgm/glucose.json ; cp -up $directory/cgm/glucose.json $directory/monitor/glucose.json") | crontab -
        elif [[ ${CGM,,} =~ "xdrip" ]]; then
            (crontab -l; crontab -l | grep -q "cd $directory && ps aux | grep -v grep | grep -q 'monitor-xdrip'" || echo "* * * * * cd $directory && ps aux | grep -v grep | grep -q 'monitor-xdrip' || monitor-xdrip | tee -a /var/log/openaps/xdrip-loop.log") | crontab -
        (crontab -l; crontab -l | grep -q "xDripAPS.py" || echo "@reboot python $HOME/.xDripAPS/xDripAPS.py") | crontab -
        elif [[ $ENABLE =~ dexusb ]]; then
            (crontab -l; crontab -l | grep -q "@reboot .*dexusb-cgm" || echo "@reboot cd $directory && /usr/bin/python -u /usr/local/bin/oref0-dexusb-cgm-loop >> /var/log/openaps/cgm-dexusb-loop.log 2>&1" ) | crontab -
        elif ! [[ ${CGM,,} =~ "mdt" ]]; then # use nightscout for cgm
            (crontab -l; crontab -l | grep -q "cd $directory && ps aux | grep -v grep | grep -q 'openaps get-bg'" || echo "* * * * * cd $directory && ps aux | grep -v grep | grep -q 'openaps get-bg' || ( date; openaps get-bg ; cat cgm/glucose.json | jq -r  '.[] | \"\\(.sgv) \\(.dateString)\"' | head -1 ) | tee -a /var/log/openaps/cgm-loop.log") | crontab -
        fi
<<<<<<< HEAD
        if [[ ${CGM,,} =~ "xdrip" ]]; then # use old ns-loop for now
            (crontab -l; crontab -l | grep -q "cd $directory && ps aux | grep -v grep | grep bash | grep -q 'openaps ns-loop'" || echo "* * * * * cd $directory && ps aux | grep -v grep | grep bash | grep -q 'openaps ns-loop' || openaps ns-loop | tee -a /var/log/openaps/ns-loop.log") | crontab -
        else
            (crontab -l; crontab -l | grep -q "cd $directory && ps aux | grep -v grep | grep bash | grep -q 'oref0-ns-loop'" || echo "* * * * * cd $directory && ps aux | grep -v grep | grep bash | grep -q 'oref0-ns-loop' || oref0-ns-loop | tee -a /var/log/openaps/ns-loop.log") | crontab -
        fi
        (crontab -l; crontab -l | grep -q "cd $directory && ps aux | grep -v grep | grep bash | grep -q 'oref0-autosens-loop' || oref0-autosens-loop 2>&1" || echo "* * * * * cd $directory && ps aux | grep -v grep | grep bash | grep -q 'oref0-autosens-loop' || oref0-autosens-loop 2>&1 | tee -a /var/log/openaps/autosens-loop.log") | crontab -
=======

        (crontab -l; crontab -l | grep -q "cd $directory && ps aux | grep -v grep | grep -q 'oref0-ns-loop'" || echo "* * * * * cd $directory && ps aux | grep -v grep | grep -q 'oref0-ns-loop' || oref0-ns-loop | tee -a /var/log/openaps/ns-loop.log") | crontab -

        (crontab -l; crontab -l | grep -q "cd $directory && ps aux | grep -v grep | grep -q 'oref0-autosens-loop' || oref0-autosens-loop 2>&1" || echo "* * * * * cd $directory && ps aux | grep -v grep | grep -q 'oref0-autosens-loop' || oref0-autosens-loop 2>&1 | tee -a /var/log/openaps/autosens-loop.log") | crontab -
>>>>>>> ee5f4a47
        if [[ $ENABLE =~ autotune ]]; then
            # autotune nightly at 4:05am using data from NS
            (crontab -l; crontab -l | grep -q "oref0-autotune -d=$directory -n=$NIGHTSCOUT_HOST" || echo "5 4 * * * ( oref0-autotune -d=$directory -n=$NIGHTSCOUT_HOST && cat $directory/autotune/profile.json | jq . | grep -q start && cp $directory/autotune/profile.json $directory/settings/autotune.json) 2>&1 | tee -a /var/log/openaps/autotune.log") | crontab -
        fi
        (crontab -l; crontab -l | grep -q "cd $directory && ( ps aux | grep -v grep | grep bash | grep -q 'bin/oref0-pump-loop'" || echo "* * * * * cd $directory && ( ps aux | grep -v grep | grep bash | grep -q 'bin/oref0-pump-loop' || oref0-pump-loop ) 2>&1 | tee -a /var/log/openaps/pump-loop.log") | crontab -
        if [[ ! -z "$BT_PEB" ]]; then
        (crontab -l; crontab -l | grep -q "cd $directory && ( ps aux | grep -v grep | grep -q 'peb-urchin-status $BT_PEB '" || echo "* * * * * cd $directory && ( ps aux | grep -v grep | grep -q 'peb-urchin-status $BT_PEB' || peb-urchin-status $BT_PEB ) 2>&1 | tee -a /var/log/openaps/urchin-loop.log") | crontab -
        fi
        if [[ ! -z "$BT_PEB" || ! -z "$BT_MAC" ]]; then
        (crontab -l; crontab -l | grep -q "oref0-bluetoothup" || echo '* * * * * ps aux | grep -v grep | grep bash | grep -q "oref0-bluetoothup" || oref0-bluetoothup >> /var/log/openaps/network.log' ) | crontab -
        fi
        # proper shutdown once the EdisonVoltage very low (< 3050mV; 2950 is dead)
        if egrep -i "edison" /etc/passwd 2>/dev/null; then
           (crontab -l; crontab -l | grep -q "cd $directory && sudo ~/src/EdisonVoltage/voltage" || echo "*/15 * * * * cd $directory && sudo ~/src/EdisonVoltage/voltage json batteryVoltage battery | jq .batteryVoltage | awk '{if (\$1<=3050)system(\"sudo shutdown -h now\")}'") | crontab -
        fi
        (crontab -l; crontab -l | grep -q "cd $directory && oref0-delete-future-entries" || echo "@reboot cd $directory && oref0-delete-future-entries") | crontab -
        if [[ ! -z "$PUSHOVER_TOKEN" && ! -z "$PUSHOVER_USER" ]]; then
            (crontab -l; crontab -l | grep -q "oref0-pushover" || echo "* * * * * cd $directory && oref0-pushover $PUSHOVER_TOKEN $PUSHOVER_USER 2>&1 >> /var/log/openaps/pushover.log" ) | crontab -
        fi
        (crontab -l; crontab -l | grep -q "cd $directory && oref0-version --check-for-updates" || echo "0 * * * * cd $directory && oref0-version --check-for-updates > /tmp/oref0-updates.txt") | crontab -
        (crontab -l; crontab -l | grep -q "flask run" || echo "@reboot cd ~/src/oref0/www && export FLASK_APP=app.py && flask run -p 80 --host=0.0.0.0 | tee -a /var/log/openaps/flask.log") | crontab -
        if [[ "$ttyport" =~ "spidev0.0" ]]; then
            # disable HDMI on Explorer HAT rigs to save battery
            (crontab -l; crontab -l | grep -q "tvservice" || echo "@reboot /usr/bin/tvservice -o") | crontab -
        fi
        crontab -l | tee $HOME/crontab.txt
    fi

    if [[ ${CGM,,} =~ "g4-go" ]]; then
        echo
        echo "To pair your G4 Share receiver, open its Settings, select Share, Forget Device (if previously paired), then turn sharing On"
    fi

    if [[ ${pumpmodel,,} =~ "x12" ]]; then
        echo
        echo To complete your x12 pump setup, you must edit your basal_profile.json,
        echo and may want to edit your settings.json and bg_targets_raw.json as well.
        read -p "Press enter to begin editing basal_profile.json, and then press Ctrl-X when done."
        nano $directory/settings/basal_profile.json
        read -p "Press enter to begin editing settings.json, and then press Ctrl-X when done."
        nano $directory/settings/settings.json
        read -p "Press enter to begin editing bg_targets_raw.json, and then press Ctrl-X when done."
        nano $directory/settings/bg_targets_raw.json
        echo To edit your basal_profile.json again in the future, run: nano $directory/settings/basal_profile.json
        echo To edit your settings.json to set maxBasal or DIA, run: nano $directory/settings/settings.json
        echo To edit your bg_targets_raw.json to set targets, run: nano $directory/settings/bg_targets_raw.json
    fi

fi # from 'read -p "Continue? y/[N] " -r' after interactive setup is complete

if [ -e /tmp/reboot-required ]; then
  read -p "Reboot required.  Press enter to reboot or Ctrl-C to cancel"
  sudo reboot
fi<|MERGE_RESOLUTION|>--- conflicted
+++ resolved
@@ -1179,19 +1179,10 @@
         elif ! [[ ${CGM,,} =~ "mdt" ]]; then # use nightscout for cgm
             (crontab -l; crontab -l | grep -q "cd $directory && ps aux | grep -v grep | grep -q 'openaps get-bg'" || echo "* * * * * cd $directory && ps aux | grep -v grep | grep -q 'openaps get-bg' || ( date; openaps get-bg ; cat cgm/glucose.json | jq -r  '.[] | \"\\(.sgv) \\(.dateString)\"' | head -1 ) | tee -a /var/log/openaps/cgm-loop.log") | crontab -
         fi
-<<<<<<< HEAD
-        if [[ ${CGM,,} =~ "xdrip" ]]; then # use old ns-loop for now
-            (crontab -l; crontab -l | grep -q "cd $directory && ps aux | grep -v grep | grep bash | grep -q 'openaps ns-loop'" || echo "* * * * * cd $directory && ps aux | grep -v grep | grep bash | grep -q 'openaps ns-loop' || openaps ns-loop | tee -a /var/log/openaps/ns-loop.log") | crontab -
-        else
-            (crontab -l; crontab -l | grep -q "cd $directory && ps aux | grep -v grep | grep bash | grep -q 'oref0-ns-loop'" || echo "* * * * * cd $directory && ps aux | grep -v grep | grep bash | grep -q 'oref0-ns-loop' || oref0-ns-loop | tee -a /var/log/openaps/ns-loop.log") | crontab -
-        fi
+
+        (crontab -l; crontab -l | grep -q "cd $directory && ps aux | grep -v grep | grep -q 'oref0-ns-loop'" || echo "* * * * * cd $directory && ps aux | grep -v grep | grep -q 'oref0-ns-loop' || oref0-ns-loop | tee -a /var/log/openaps/ns-loop.log") | crontab -
+
         (crontab -l; crontab -l | grep -q "cd $directory && ps aux | grep -v grep | grep bash | grep -q 'oref0-autosens-loop' || oref0-autosens-loop 2>&1" || echo "* * * * * cd $directory && ps aux | grep -v grep | grep bash | grep -q 'oref0-autosens-loop' || oref0-autosens-loop 2>&1 | tee -a /var/log/openaps/autosens-loop.log") | crontab -
-=======
-
-        (crontab -l; crontab -l | grep -q "cd $directory && ps aux | grep -v grep | grep -q 'oref0-ns-loop'" || echo "* * * * * cd $directory && ps aux | grep -v grep | grep -q 'oref0-ns-loop' || oref0-ns-loop | tee -a /var/log/openaps/ns-loop.log") | crontab -
-
-        (crontab -l; crontab -l | grep -q "cd $directory && ps aux | grep -v grep | grep -q 'oref0-autosens-loop' || oref0-autosens-loop 2>&1" || echo "* * * * * cd $directory && ps aux | grep -v grep | grep -q 'oref0-autosens-loop' || oref0-autosens-loop 2>&1 | tee -a /var/log/openaps/autosens-loop.log") | crontab -
->>>>>>> ee5f4a47
         if [[ $ENABLE =~ autotune ]]; then
             # autotune nightly at 4:05am using data from NS
             (crontab -l; crontab -l | grep -q "oref0-autotune -d=$directory -n=$NIGHTSCOUT_HOST" || echo "5 4 * * * ( oref0-autotune -d=$directory -n=$NIGHTSCOUT_HOST && cat $directory/autotune/profile.json | jq . | grep -q start && cp $directory/autotune/profile.json $directory/settings/autotune.json) 2>&1 | tee -a /var/log/openaps/autotune.log") | crontab -
