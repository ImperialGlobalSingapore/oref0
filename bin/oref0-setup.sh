#!/bin/bash

# This script sets up an openaps environment to work with loop.sh,
# by defining the required devices, reports, and aliases.
#
# Released under MIT license. See the accompanying LICENSE.txt file for
# full terms and conditions
#
# THE SOFTWARE IS PROVIDED "AS IS", WITHOUT WARRANTY OF ANY KIND, EXPRESS OR
# IMPLIED, INCLUDING BUT NOT LIMITED TO THE WARRANTIES OF MERCHANTABILITY,
# FITNESS FOR A PARTICULAR PURPOSE AND NONINFRINGEMENT. IN NO EVENT SHALL THE
# AUTHORS OR COPYRIGHT HOLDERS BE LIABLE FOR ANY CLAIM, DAMAGES OR OTHER
# LIABILITY, WHETHER IN AN ACTION OF CONTRACT, TORT OR OTHERWISE, ARISING FROM,
# OUT OF OR IN CONNECTION WITH THE SOFTWARE OR THE USE OR OTHER DEALINGS IN
# THE SOFTWARE.

die() {
  echo "$@"
  exit 1
}

# defaults
max_iob=0
CGM="G4"
DIR=""
directory=""
EXTRAS=""

for i in "$@"
do
case $i in
    -d=*|--dir=*)
    DIR="${i#*=}"
    # ~/ paths have to be expanded manually
    DIR="${DIR/#\~/$HOME}"
    directory="$(readlink -m $DIR)"
    shift # past argument=value
    ;;
    -s=*|--serial=*)
    serial="${i#*=}"
    shift # past argument=value
    ;;
    -t=*|--tty=*)
    ttyport="${i#*=}"
    shift # past argument=value
    ;;
    -m=*|--max_iob=*)
    max_iob="${i#*=}"
    shift # past argument=value
    ;;
    -c=*|--cgm=*)
    CGM="${i#*=}"
    shift # past argument=value
    ;;
    -n=*|--ns-host=*)
    NIGHTSCOUT_HOST="${i#*=}"
    shift # past argument=value
    ;;
    -a=*|--api-secret=*)
    API_SECRET="${i#*=}"
    shift # past argument=value
    ;;
    -e=*|--enable=*)
    ENABLE="${i#*=}"
    shift # past argument=value
    ;;
    -b=*|--bleserial=*)
    BLE_SERIAL="${i#*=}"
    shift # past argument=value
    ;;
    -l=*|--blemac=*)
    BLE_MAC="${i#*=}"
    shift # past argument=value
    ;;
    --btmac=*)
    BT_MAC="${i#*=}"
    shift # past argument=value
    ;;
    *)
            # unknown option
    echo "Option ${i#*=} unknown"
    ;;
esac
done

if ! [[ ${CGM,,} =~ "g4" || ${CGM,,} =~ "g5" || ${CGM,,} =~ "mdt" || ${CGM,,} =~ "shareble" ]]; then
    echo "Unsupported CGM.  Please select (Dexcom) G4 (default), shareble, G5, or MDT."
    echo "If you'd like to help add Medtronic CGM support, please contact @scottleibrand on Gitter"
    echo
    DIR="" # to force a Usage prompt
fi
if ! ( git config -l | grep -q user.email ) ; then
    read -p "What email address would you like to use for git commits? " -r
    EMAIL=$REPLY
    git config --global user.email $EMAIL
fi
if ! ( git config -l | grep -q user.name ); then
    read -p "What full name would you like to use for git commits? " -r
    NAME=$REPLY
    git config --global user.name $NAME
fi
if [[ -z "$DIR" || -z "$serial" ]]; then
    echo "Usage: oref0-setup.sh <--dir=directory> <--serial=pump_serial_#> [--tty=/dev/ttySOMETHING] [--max_iob=0] [--ns-host=https://mynightscout.azurewebsites.net] [--api-secret=myplaintextsecret] [--cgm=(G4|shareble|G5|MDT)] [--bleserial=SM123456] [--blemac=FE:DC:BA:98:76:54] [--btmac=AB:CD:EF:01:23:45] [--enable='autosens meal']"
    read -p "Start interactive setup? [Y]/n " -r
    if [[ $REPLY =~ ^[Nn]$ ]]; then
        exit
    fi
    read -p "What would you like to call your loop directory? [myopenaps] " -r
    DIR=$REPLY
    if [[ -z $DIR ]]; then DIR="myopenaps"; fi
    echo "Ok, $DIR it is."
    directory="$(readlink -m $DIR)"
    read -p "What is your pump serial number (numbers only)? " -r
    serial=$REPLY
    echo "Ok, $serial it is."
    read -p "What kind of CGM are you using? (i.e. G4, shareble, G5, MDT) " -r
    CGM=$REPLY
    echo "Ok, $CGM it is."
    if [[ ${CGM,,} =~ "shareble" ]]; then
        read -p "What is your G4 Share Serial Number? (i.e. SM12345678) " -r
        BLE_SERIAL=$REPLY
        echo "$BLE_SERIAL? Got it."
    fi
<<<<<<< HEAD
    read -p "Are you using mmeowlink? If not, press enter. If so, what TTY port (full port address, looks like "/dev/ttySOMETHING" without the quotes)? " -r
=======
    read -p "Are you using mmeowlink? If not, press enter. If so, what TTY port (full port address, looks like "/dev/ttySOMETHING" without the quotes - you probably want to copy paste it)? " -r
>>>>>>> e2396094
    ttyport=$REPLY
    echo -n "Ok, "
    if [[ -z "$ttyport" ]]; then
        echo -n Carelink
    else
        echo -n TTY $ttyport
    fi
    echo " it is."
    echo Are you using Nightscout? If not, press enter.
    read -p "If so, what is your Nightscout host? (i.e. https://mynightscout.azurewebsites.net)? WARNING: Make sure there is no trailing slash (/) on the URL or it will not work. " -r
    NIGHTSCOUT_HOST=$REPLY
    if [[ -z $NIGHTSCOUT_HOST ]]; then
        echo Ok, no Nightscout for you.
    else
        echo "Ok, $NIGHTSCOUT_HOST it is."
    fi
    if [[ ! -z $NIGHTSCOUT_HOST ]]; then
        read -p "And what is your Nightscout api secret (i.e. myplaintextsecret)? " -r
        API_SECRET=$REPLY
        echo "Ok, $API_SECRET it is."
    fi
    read -p "Do you need any advanced features? y/[N] " -r
    if [[ $REPLY =~ ^[Yy]$ ]]; then
        read -p "Enable automatic sensitivity adjustment? y/[N] " -r
        if [[ $REPLY =~ ^[Yy]$ ]]; then
            ENABLE+=" autosens "
        fi
        read -p "Enable advanced meal assist? y/[N] " -r
        if [[ $REPLY =~ ^[Yy]$ ]]; then
            ENABLE+=" meal "
        fi
    fi
fi

echo -n "Setting up oref0 in $directory for pump $serial with $CGM CGM, "
if [[ ${CGM,,} =~ "shareble" ]]; then
    echo -n "G4 Share serial $BLE_SERIAL, "
fi
echo
echo -n "NS host $NIGHTSCOUT_HOST, "
if [[ -z "$ttyport" ]]; then
    echo -n Carelink
else
    echo -n TTY $ttyport
fi
if [[ "$max_iob" != "0" ]]; then echo -n ", max_iob $max_iob"; fi
if [[ ! -z "$ENABLE" ]]; then echo -n ", advanced features $ENABLE"; fi
echo

read -p "Continue? y/[N] " -r
if [[ $REPLY =~ ^[Yy]$ ]]; then

echo -n "Checking $directory: "
mkdir -p $directory
if ( cd $directory && git status 2>/dev/null >/dev/null && openaps use -h >/dev/null ); then
    echo $directory already exists
elif openaps init $directory; then
    echo $directory initialized
else
    die "Can't init $directory"
fi
cd $directory || die "Can't cd $directory"
mkdir -p monitor || die "Can't mkdir monitor"
mkdir -p raw-cgm || die "Can't mkdir raw-cgm"
mkdir -p cgm || die "Can't mkdir cgm"
mkdir -p settings || die "Can't mkdir settings"
mkdir -p enact || die "Can't mkdir enact"
mkdir -p upload || die "Can't mkdir upload"

mkdir -p $HOME/src/
if [ -d "$HOME/src/oref0/" ]; then
    echo "$HOME/src/oref0/ already exists; pulling latest"
    (cd ~/src/oref0 && git fetch && git pull) || die "Couldn't pull latest oref0"
else
    echo -n "Cloning oref0 dev: "
    (cd ~/src && git clone -b dev git://github.com/openaps/oref0.git) || die "Couldn't clone oref0 dev"
fi
<<<<<<< HEAD
echo Checking oref0 installation
( cat $(which oref0-dex-is-fresh) | grep mins && grep -q oref0_glucose_since `which nightscout` && oref0-get-profile --exportDefaults 2>/dev/null >/dev/null ) || (echo Installing latest oref0 dev && cd $HOME/src/oref0/ && npm run global-install)
=======
#TODO: do an oref0 release and don't install if we already have a current version
#echo Checking oref0 installation
#( grep -q oref0_glucose_since $(which nightscout) && oref0-get-profile --exportDefaults 2>/dev/null >/dev/null ) ||
(echo Installing latest oref0 dev && cd $HOME/src/oref0/ && npm run global-install)
>>>>>>> e2396094

echo Checking mmeowlink installation
if openaps vendor add --path . mmeowlink.vendors.mmeowlink 2>&1 | grep "No module"; then
    if [ -d "$HOME/src/mmeowlink/" ]; then
        echo "$HOME/src/mmeowlink/ already exists; pulling latest dev branch"
        (cd ~/src/mmeowlink && git fetch && git checkout dev && git pull) || die "Couldn't pull latest mmeowlink dev"
    else
        echo -n "Cloning mmeowlink dev: "
        (cd ~/src && git clone -b dev git://github.com/oskarpearson/mmeowlink.git) || die "Couldn't clone mmeowlink dev"
    fi
    echo Installing latest mmeowlink dev && cd $HOME/src/mmeowlink/ && sudo pip install -e . || die "Couldn't install mmeowlink"
fi

cd $directory || die "Can't cd $directory"
if [[ "$max_iob" -eq 0 ]]; then
    oref0-get-profile --exportDefaults > preferences.json || die "Could not run oref0-get-profile"
else
    echo "{ \"max_iob\": $max_iob }" > max_iob.json && oref0-get-profile --updatePreferences max_iob.json > preferences.json && rm max_iob.json || die "Could not run oref0-get-profile"
fi

cat preferences.json
git add preferences.json

# enable log rotation
sudo cp $HOME/src/oref0/logrotate.openaps /etc/logrotate.d/openaps || die "Could not cp /etc/logrotate.d/openaps"
sudo cp $HOME/src/oref0/logrotate.rsyslog /etc/logrotate.d/rsyslog || die "Could not cp /etc/logrotate.d/rsyslog"

test -d /var/log/openaps || sudo mkdir /var/log/openaps && sudo chown $USER /var/log/openaps || die "Could not create /var/log/openaps"

# configure ns
if [[ ! -z "$NIGHTSCOUT_HOST" && ! -z "$API_SECRET" ]]; then
    echo "Removing any existing ns device: "
    killall -g openaps 2>/dev/null; openaps device remove ns 2>/dev/null
    echo "Running nightscout autoconfigure-device-crud $NIGHTSCOUT_HOST $API_SECRET"
    nightscout autoconfigure-device-crud $NIGHTSCOUT_HOST $API_SECRET || die "Could not run nightscout autoconfigure-device-crud"
fi

# import template
for type in vendor device report alias; do
    echo importing $type file
    cat $HOME/src/oref0/lib/oref0-setup/$type.json | openaps import || die "Could not import $type.json"
done

# add/configure devices
if [[ ${CGM,,} =~ "g5" ]]; then
    openaps use cgm config --G5
    openaps report add raw-cgm/raw-entries.json JSON cgm oref0_glucose --hours "24.0" --threshold "100" --no-raw
elif [[ ${CGM,,} =~ "shareble" ]]; then
    echo Checking Adafruit_BluefruitLE installation
    if ! python -c "import Adafruit_BluefruitLE" 2>/dev/null; then
        if [ -d "$HOME/src/Adafruit_Python_BluefruitLE/" ]; then
            echo "$HOME/src/Adafruit_Python_BluefruitLE/ already exists; pulling latest master branch"
            (cd ~/src/Adafruit_Python_BluefruitLE && git fetch && git checkout wip/bewest/custom-gatt-profile && git pull) || die "Couldn't pull latest Adafruit_Python_BluefruitLE wip/bewest/custom-gatt-profile"
        else
            echo -n "Cloning Adafruit_Python_BluefruitLE wip/bewest/custom-gatt-profile: "
            (cd ~/src && git clone -b wip/bewest/custom-gatt-profile https://github.com/bewest/Adafruit_Python_BluefruitLE.git) || die "Couldn't clone Adafruit_Python_BluefruitLE wip/bewest/custom-gatt-profile"
        fi
        echo Installing Adafruit_BluefruitLE && cd $HOME/src/Adafruit_Python_BluefruitLE && sudo python setup.py develop || die "Couldn't install Adafruit_BluefruitLE"
    fi
    if [ -d "$HOME/src/openxshareble/" ]; then
        echo "$HOME/src/openxshareble/ already exists; pulling latest dev branch"
        (cd ~/src/openxshareble && git fetch && git checkout dev && git pull) || die "Couldn't pull latest openxshareble dev"
    else
        echo -n "Cloning openxshareble dev: "
        (cd ~/src && git clone -b dev https://github.com/openaps/openxshareble.git) || die "Couldn't clone openxshareble dev"
    fi
    echo Checking openxshareble installation
    if ! python -c "import openxshareble" 2>/dev/null; then
        echo Installing openxshareble && (cd $HOME/src/openxshareble && sudo python setup.py develop) || die "Couldn't install openxshareble"
    fi
    sudo apt-get -y install bc jq libusb-dev libdbus-1-dev libglib2.0-dev libudev-dev libical-dev libreadline-dev python-dbus || die "Couldn't apt-get install: run 'sudo apt-get update' and try again?"
    echo Checking bluez installation
    if ! bluetoothd --version | grep -q 5.37 2>/dev/null; then
        cd $HOME/src/ && wget https://www.kernel.org/pub/linux/bluetooth/bluez-5.37.tar.gz && tar xvfz bluez-5.37.tar.gz || die "Couldn't download bluez"
        cd $HOME/src/bluez-5.37 && ./configure --enable-experimental --disable-systemd && \
        make && sudo make install && sudo cp ./src/bluetoothd /usr/local/bin/ || die "Couldn't make bluez"
        sudo cp $HOME/src/openxshareble/bluetoothd.conf /etc/dbus-1/system.d/bluetooth.conf || die "Couldn't copy bluetoothd.conf"
        sudo killall bluetoothd; sudo /usr/local/bin/bluetoothd --experimental &
    fi
    echo Checking openaps dev installation
    if ! openaps use cgm -h | grep -q nightscout_calibrations; then
        if [ -d "$HOME/src/openaps/" ]; then
            echo "$HOME/src/openaps/ already exists; pulling latest dev branch"
            (cd ~/src/openaps && git fetch && git checkout dev && git pull) || die "Couldn't pull latest openaps dev"
        else
            echo -n "Cloning openaps dev: "
            (cd ~/src && git clone -b dev git://github.com/openaps/openaps.git) || die "Couldn't clone openaps dev"
        fi
        echo Installing latest openaps dev && (cd $HOME/src/openaps/ && sudo python setup.py develop) || die "Couldn't install openaps"
    fi

    mkdir -p $directory-cgm-loop
    if ( cd $directory-cgm-loop && git status 2>/dev/null >/dev/null && openaps use -h >/dev/null ); then
        echo $directory-cgm-loop already exists
    elif openaps init $directory-cgm-loop; then
        echo $directory-cgm-loop initialized
    else
        die "Can't init $directory-cgm-loop"
    fi
    cd $directory-cgm-loop || die "Can't cd $directory-cgm-loop"
    mkdir -p monitor || die "Can't mkdir monitor"
    mkdir -p nightscout || die "Can't mkdir nightscout"

    openaps device remove cgm 2>/dev/null

    # configure ns
    if [[ ! -z "$NIGHTSCOUT_HOST" && ! -z "$API_SECRET" ]]; then
        echo "Removing any existing ns device: "
        killall -g openaps 2>/dev/null; openaps device remove ns 2>/dev/null
        echo "Running nightscout autoconfigure-device-crud $NIGHTSCOUT_HOST $API_SECRET"
        nightscout autoconfigure-device-crud $NIGHTSCOUT_HOST $API_SECRET || die "Could not run nightscout autoconfigure-device-crud"
    fi

    # import cgm-loop stuff
    for type in cgm-loop; do
        echo importing $type file
        cat $HOME/src/oref0/lib/oref0-setup/$type.json | openaps import || die "Could not import $type.json"
    done

    if [[ -z "$BLE_MAC" ]]; then
        openaps use cgm list_dexcom
        read -p "What is your G4 Share MAC address? (i.e. FE:DC:BA:98:78:54) " -r
        BLE_MAC=$REPLY
        echo "$BLE_MAC? Got it."
    fi
    echo openaps use cgm configure --serial $BLE_SERIAL --mac $BLE_MAC
    openaps use cgm configure --serial $BLE_SERIAL --mac $BLE_MAC || die "Couldn't configure Share serial and MAC"

    cd $directory || die "Can't cd $directory"
fi
grep -q pump.ini .gitignore 2>/dev/null || echo pump.ini >> .gitignore
git add .gitignore
echo "Removing any existing pump device:"
killall -g openaps 2>/dev/null; openaps device remove pump 2>/dev/null

if [[ "$ttyport" =~ "spi" ]]; then
    echo Checking spi_serial installation
    if ! python -c "import spi_serial" 2>/dev/null; then
        if [ -d "$HOME/src/915MHzEdisonExplorer_SW/" ]; then
            echo "$HOME/src/915MHzEdisonExplorer_SW/ already exists; pulling latest master branch"
            (cd ~/src/915MHzEdisonExplorer_SW && git fetch && git checkout master && git pull) || die "Couldn't pull latest 915MHzEdisonExplorer_SW master"
        else
            echo -n "Cloning 915MHzEdisonExplorer_SW master: "
            (cd ~/src && git clone -b master https://github.com/EnhancedRadioDevices/915MHzEdisonExplorer_SW.git) || die "Couldn't clone 915MHzEdisonExplorer_SW master"
        fi
        echo Installing spi_serial && cd $HOME/src/915MHzEdisonExplorer_SW/spi_serial && sudo pip install -e . || die "Couldn't install spi_serial"
    fi

    echo Checking mraa installation
    if ! ldconfig -p | grep -q mraa; then
        echo Installing swig etc.
        sudo apt-get install -y libpcre3-dev git cmake python-dev swig || die "Could not install swig etc."

        if [ -d "$HOME/src/mraa/" ]; then
            echo "$HOME/src/mraa/ already exists; pulling latest master branch"
            (cd ~/src/mraa && git fetch && git checkout master && git pull) || die "Couldn't pull latest mraa master"
        else
            echo -n "Cloning mraa master: "
            (cd ~/src && git clone -b master https://github.com/intel-iot-devkit/mraa.git) || die "Couldn't clone mraa master"
        fi
        ( cd $HOME/src/ && mkdir -p mraa/build && cd $_ && cmake .. -DBUILDSWIGNODE=OFF && \
        make && sudo make install && echo && echo mraa installed. Please reboot before using. && echo ) || die "Could not compile mraa"
        sudo bash -c "grep -q i386-linux-gnu /etc/ld.so.conf || echo /usr/local/lib/i386-linux-gnu/ >> /etc/ld.so.conf && ldconfig" || die "Could not update /etc/ld.so.conf"
    fi

fi

cd $directory || die "Can't cd $directory"
if [[ -z "$ttyport" ]]; then
    openaps device add pump medtronic $serial || die "Can't add pump"
    # carelinks can't listen for silence or mmtune, so just do a preflight check instead
    openaps alias add wait-for-silence 'report invoke monitor/temp_basal.json'
    openaps alias add wait-for-long-silence 'report invoke monitor/temp_basal.json'
    openaps alias add mmtune 'report invoke monitor/temp_basal.json'
else
    openaps device add pump mmeowlink subg_rfspy $ttyport $serial || die "Can't add pump"
    openaps alias add wait-for-silence '! bash -c "(mmeowlink-any-pump-comms.py --port '$ttyport' --wait-for 1 | grep -q comms && echo -n Radio ok, || openaps mmtune) && echo -n \" Listening: \"; for i in $(seq 1 100); do echo -n .; mmeowlink-any-pump-comms.py --port '$ttyport' --wait-for 30 2>/dev/null | egrep -v subg | egrep No && break; done"'
    openaps alias add wait-for-long-silence '! bash -c "echo -n \"Listening: \"; for i in $(seq 1 200); do echo -n .; mmeowlink-any-pump-comms.py --port '$ttyport' --wait-for 45 2>/dev/null | egrep -v subg | egrep No && break; done"'
fi

# Medtronic CGM
if [[ ${CGM,,} =~ "mdt" ]]; then
    sudo pip install -U openapscontrib.glucosetools || die "Couldn't install glucosetools"
    openaps device remove cgm 2>/dev/null
    if [[ -z "$ttyport" ]]; then
        openaps device add cgm medtronic $serial || die "Can't add cgm"
    else
        openaps device add cgm mmeowlink subg_rfspy $ttyport $serial || die "Can't add cgm"
    fi
    for type in mdt-cgm; do
        echo importing $type file
        cat $HOME/src/oref0/lib/oref0-setup/$type.json | openaps import || die "Could not import $type.json"
    done
fi

# configure optional features
if [[ $ENABLE =~ autosens && $ENABLE =~ meal ]]; then
    EXTRAS="settings/autosens.json monitor/meal.json"
elif [[ $ENABLE =~ autosens ]]; then
    EXTRAS="settings/autosens.json"
elif [[ $ENABLE =~ meal ]]; then
    EXTRAS='"" monitor/meal.json'
fi

echo Running: openaps report add enact/suggested.json text determine-basal shell monitor/iob.json monitor/temp_basal.json monitor/glucose.json settings/profile.json $EXTRAS
openaps report add enact/suggested.json text determine-basal shell monitor/iob.json monitor/temp_basal.json monitor/glucose.json settings/profile.json $EXTRAS

echo
if [[ "$ttyport" =~ "spi" ]]; then
    echo Resetting spi_serial
    reset_spi_serial.py
fi
echo Attempting to communicate with pump:
openaps mmtune
echo

read -p "Schedule openaps in cron? y/[N] " -r
if [[ $REPLY =~ ^[Yy]$ ]]; then
# add crontab entries
(crontab -l; crontab -l | grep -q "$NIGHTSCOUT_HOST" || echo NIGHTSCOUT_HOST=$NIGHTSCOUT_HOST) | crontab -
(crontab -l; crontab -l | grep -q "API_SECRET=" || echo API_SECRET=$(nightscout hash-api-secret $API_SECRET)) | crontab -
(crontab -l; crontab -l | grep -q "PATH=" || echo "PATH=$PATH" ) | crontab -
(crontab -l; crontab -l | grep -q "oref0-online $BT_MAC" || echo '* * * * * ps aux | grep -v grep | grep -q "oref0-online '$BT_MAC'" || oref0-online '$BT_MAC' > /var/log/openaps/network.log' ) | crontab -
if [[ ${CGM,,} =~ "shareble" ]]; then
    # cross-platform hack to make sure experimental bluetoothd is running for openxshareble
<<<<<<< HEAD
    (crontab -l; crontab -l | grep -q "killall bluetoothd" || echo '@reboot sleep 15; sudo killall bluetoothd; sleep 15; sudo /usr/local/bin/bluetoothd --experimental') | crontab -
=======
    (crontab -l; crontab -l | grep -q "killall bluetoothd" || echo '@reboot sleep 30; sudo killall bluetoothd; sudo /usr/local/bin/bluetoothd --experimental; bluetooth_rfkill_event > /dev/null 2>&1') | crontab -
>>>>>>> e2396094
fi
(crontab -l; crontab -l | grep -q "sudo wpa_cli scan" || echo '* * * * * sudo wpa_cli scan') | crontab -
(crontab -l; crontab -l | grep -q "killall -g --older-than" || echo '* * * * * killall -g --older-than 15m openaps') | crontab -
# repair or reset git repository if it's corrupted or disk is full
(crontab -l; crontab -l | grep -q "cd $directory && oref0-reset-git" || echo "* * * * * cd $directory && oref0-reset-git") | crontab -
<<<<<<< HEAD
if [[ ${CGM,,} =~ "shareble" ]]; then
    (crontab -l; crontab -l | grep -q "cd $directory-cgm-loop && ps aux | grep -v grep | grep -q 'openaps monitor-cgm'" || echo "* * * * * cd $directory-cgm-loop && ps aux | grep -v grep | grep -q 'openaps monitor-cgm' || ( date; openaps monitor-cgm) | tee -a /var/log/openaps/cgm-loop.log; cp -up monitor/glucose-raw-merge.json $directory/cgm/glucose.json ; cp -up $directory/cgm/glucose.json $directory/monitor/glucose.json") | crontab -
elif ! [[ ${CGM,,} =~ "mdt" ]]; then
=======
#truncate git history to 1000 commits if it has grown past 1500
(crontab -l; crontab -l | grep -q "cd $directory && oref0-truncate-git-history" || echo "* * * * * cd $directory && oref0-truncate-git-history") | crontab -
if ! [[ ${CGM,,} =~ "mdt" ]]; then
>>>>>>> e2396094
    (crontab -l; crontab -l | grep -q "cd $directory && ps aux | grep -v grep | grep -q 'openaps get-bg'" || echo "* * * * * cd $directory && ps aux | grep -v grep | grep -q 'openaps get-bg' || ( date; openaps get-bg ; cat cgm/glucose.json | json -a sgv dateString | head -1 ) | tee -a /var/log/openaps/cgm-loop.log") | crontab -
fi
(crontab -l; crontab -l | grep -q "cd $directory && ps aux | grep -v grep | grep -q 'openaps ns-loop'" || echo "* * * * * cd $directory && ps aux | grep -v grep | grep -q 'openaps ns-loop' || openaps ns-loop | tee -a /var/log/openaps/ns-loop.log") | crontab -
if [[ $ENABLE =~ autosens ]]; then
    (crontab -l; crontab -l | grep -q "cd $directory && ps aux | grep -v grep | grep -q 'openaps autosens'" || echo "* * * * * cd $directory && ps aux | grep -v grep | grep -q 'openaps autosens' || openaps autosens | tee -a /var/log/openaps/autosens-loop.log") | crontab -
fi
if [[ "$ttyport" =~ "spi" ]]; then
    (crontab -l; crontab -l | grep -q "reset_spi_serial.py" || echo "@reboot reset_spi_serial.py") | crontab -
fi
(crontab -l; crontab -l | grep -q "cd $directory && ( ps aux | grep -v grep | grep -q 'openaps pump-loop'" || echo "* * * * * cd $directory && ( ps aux | grep -v grep | grep -q 'openaps pump-loop' || openaps pump-loop ) 2>&1 | tee -a /var/log/openaps/pump-loop.log") | crontab -
crontab -l

if [[ ${CGM,,} =~ "shareble" ]]; then
    echo
    echo "To pair your G4 Share receiver, open its Setttings, select Share, Forget Device (if previously paired), then turn sharing On"
fi

fi

fi
<|MERGE_RESOLUTION|>--- conflicted
+++ resolved
@@ -121,11 +121,7 @@
         BLE_SERIAL=$REPLY
         echo "$BLE_SERIAL? Got it."
     fi
-<<<<<<< HEAD
-    read -p "Are you using mmeowlink? If not, press enter. If so, what TTY port (full port address, looks like "/dev/ttySOMETHING" without the quotes)? " -r
-=======
     read -p "Are you using mmeowlink? If not, press enter. If so, what TTY port (full port address, looks like "/dev/ttySOMETHING" without the quotes - you probably want to copy paste it)? " -r
->>>>>>> e2396094
     ttyport=$REPLY
     echo -n "Ok, "
     if [[ -z "$ttyport" ]]; then
@@ -203,15 +199,10 @@
     echo -n "Cloning oref0 dev: "
     (cd ~/src && git clone -b dev git://github.com/openaps/oref0.git) || die "Couldn't clone oref0 dev"
 fi
-<<<<<<< HEAD
-echo Checking oref0 installation
-( cat $(which oref0-dex-is-fresh) | grep mins && grep -q oref0_glucose_since `which nightscout` && oref0-get-profile --exportDefaults 2>/dev/null >/dev/null ) || (echo Installing latest oref0 dev && cd $HOME/src/oref0/ && npm run global-install)
-=======
 #TODO: do an oref0 release and don't install if we already have a current version
 #echo Checking oref0 installation
 #( grep -q oref0_glucose_since $(which nightscout) && oref0-get-profile --exportDefaults 2>/dev/null >/dev/null ) ||
 (echo Installing latest oref0 dev && cd $HOME/src/oref0/ && npm run global-install)
->>>>>>> e2396094
 
 echo Checking mmeowlink installation
 if openaps vendor add --path . mmeowlink.vendors.mmeowlink 2>&1 | grep "No module"; then
@@ -437,25 +428,17 @@
 (crontab -l; crontab -l | grep -q "oref0-online $BT_MAC" || echo '* * * * * ps aux | grep -v grep | grep -q "oref0-online '$BT_MAC'" || oref0-online '$BT_MAC' > /var/log/openaps/network.log' ) | crontab -
 if [[ ${CGM,,} =~ "shareble" ]]; then
     # cross-platform hack to make sure experimental bluetoothd is running for openxshareble
-<<<<<<< HEAD
-    (crontab -l; crontab -l | grep -q "killall bluetoothd" || echo '@reboot sleep 15; sudo killall bluetoothd; sleep 15; sudo /usr/local/bin/bluetoothd --experimental') | crontab -
-=======
     (crontab -l; crontab -l | grep -q "killall bluetoothd" || echo '@reboot sleep 30; sudo killall bluetoothd; sudo /usr/local/bin/bluetoothd --experimental; bluetooth_rfkill_event > /dev/null 2>&1') | crontab -
->>>>>>> e2396094
 fi
 (crontab -l; crontab -l | grep -q "sudo wpa_cli scan" || echo '* * * * * sudo wpa_cli scan') | crontab -
 (crontab -l; crontab -l | grep -q "killall -g --older-than" || echo '* * * * * killall -g --older-than 15m openaps') | crontab -
 # repair or reset git repository if it's corrupted or disk is full
 (crontab -l; crontab -l | grep -q "cd $directory && oref0-reset-git" || echo "* * * * * cd $directory && oref0-reset-git") | crontab -
-<<<<<<< HEAD
+#truncate git history to 1000 commits if it has grown past 1500
+(crontab -l; crontab -l | grep -q "cd $directory && oref0-truncate-git-history" || echo "* * * * * cd $directory && oref0-truncate-git-history") | crontab -
 if [[ ${CGM,,} =~ "shareble" ]]; then
     (crontab -l; crontab -l | grep -q "cd $directory-cgm-loop && ps aux | grep -v grep | grep -q 'openaps monitor-cgm'" || echo "* * * * * cd $directory-cgm-loop && ps aux | grep -v grep | grep -q 'openaps monitor-cgm' || ( date; openaps monitor-cgm) | tee -a /var/log/openaps/cgm-loop.log; cp -up monitor/glucose-raw-merge.json $directory/cgm/glucose.json ; cp -up $directory/cgm/glucose.json $directory/monitor/glucose.json") | crontab -
 elif ! [[ ${CGM,,} =~ "mdt" ]]; then
-=======
-#truncate git history to 1000 commits if it has grown past 1500
-(crontab -l; crontab -l | grep -q "cd $directory && oref0-truncate-git-history" || echo "* * * * * cd $directory && oref0-truncate-git-history") | crontab -
-if ! [[ ${CGM,,} =~ "mdt" ]]; then
->>>>>>> e2396094
     (crontab -l; crontab -l | grep -q "cd $directory && ps aux | grep -v grep | grep -q 'openaps get-bg'" || echo "* * * * * cd $directory && ps aux | grep -v grep | grep -q 'openaps get-bg' || ( date; openaps get-bg ; cat cgm/glucose.json | json -a sgv dateString | head -1 ) | tee -a /var/log/openaps/cgm-loop.log") | crontab -
 fi
 (crontab -l; crontab -l | grep -q "cd $directory && ps aux | grep -v grep | grep -q 'openaps ns-loop'" || echo "* * * * * cd $directory && ps aux | grep -v grep | grep -q 'openaps ns-loop' || openaps ns-loop | tee -a /var/log/openaps/ns-loop.log") | crontab -
