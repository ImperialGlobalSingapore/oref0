#!/bin/bash

# This script sets up an openaps environment to work with loop.sh,
# by defining the required devices, reports, and aliases.
#
# Released under MIT license. See the accompanying LICENSE.txt file for
# full terms and conditions
#
# THE SOFTWARE IS PROVIDED "AS IS", WITHOUT WARRANTY OF ANY KIND, EXPRESS OR
# IMPLIED, INCLUDING BUT NOT LIMITED TO THE WARRANTIES OF MERCHANTABILITY,
# FITNESS FOR A PARTICULAR PURPOSE AND NONINFRINGEMENT. IN NO EVENT SHALL THE
# AUTHORS OR COPYRIGHT HOLDERS BE LIABLE FOR ANY CLAIM, DAMAGES OR OTHER
# LIABILITY, WHETHER IN AN ACTION OF CONTRACT, TORT OR OTHERWISE, ARISING FROM,
# OUT OF OR IN CONNECTION WITH THE SOFTWARE OR THE USE OR OTHER DEALINGS IN
# THE SOFTWARE.

die() {
  echo "$@"
  exit 1
}

# defaults
max_iob=0
CGM="G4"
<<<<<<< HEAD
=======
DIR=""
directory=""
>>>>>>> 5d817e0b

for i in "$@"
do
case $i in
    -d=*|--dir=*)
    DIR="${i#*=}"
<<<<<<< HEAD
    directory=`mkdir -p $DIR; cd $DIR; pwd`
=======
    # ~/ paths have to be expanded manually
    DIR="${DIR/#\~/$HOME}"
    directory="$(readlink -m $DIR)"
>>>>>>> 5d817e0b
    shift # past argument=value
    ;;
    -s=*|--serial=*)
    serial="${i#*=}"
    shift # past argument=value
    ;;
    -t=*|--tty=*)
    ttyport="${i#*=}"
    shift # past argument=value
    ;;
    -m=*|--max_iob=*)
    max_iob="${i#*=}"
    shift # past argument=value
    ;;
    -c=*|--cgm=*)
    CGM="${i#*=}"
    shift # past argument=value
    ;;
    #--g5)
    #CGM="Dexcom_G5"
    #shift # past argument with no value
    #;;
    *)
            # unknown option
    echo "Option ${i#*=} unknown"
    ;;
esac
done

#if [[ $CGM != "G4" && $CGM != "G5" ]]; then
if [[ $CGM != "G4" ]]; then
    #echo "Unsupported CGM.  Please select (Dexcom) G4 (default) or G5."
    echo "This script only supports Dexcom G4 at the moment."
    echo "If you'd like to help add Dexcom G5 or Medtronic CGM support, please contact @scottleibrand on Gitter"
    echo
    DIR="" # to force a Usage prompt
fi
if [[ -z "$DIR" || -z "$serial" ]]; then
    die "Usage: oref0-setup.sh <--dir=directory> <--serial=pump_serial_#> [--tty=/dev/ttySOMETHING] [--max_iob=0] [--cgm=G4]"
fi

#if [[ $# -gt 3 ]]; then
    #share_serial=$4
#fi

<<<<<<< HEAD
echo -n "Setting up oref0 in $directory for pump $serial with Dexcom $CGM, "
=======
echo "Setting up oref0 in $directory"
echo -n "for pump $serial with Dexcom $CGM, "
>>>>>>> 5d817e0b
if [[ -z "$ttyport" ]]; then
    echo -n Carelink
else
    echo -n TTY $ttyport
fi
if [[ "$max_iob" -ne 0 ]]; then echo -n " and max_iob $max_iob"; fi
echo

read -p "Continue? " -n 1 -r
echo
if [[ $REPLY =~ ^[Yy]$ ]]; then

<<<<<<< HEAD
if ( cd $directory 2>/dev/null && git status ); then
=======
echo -n "Checking $directory: "
mkdir -p $directory
if ( cd $directory && git status 2>/dev/null >/dev/null && openaps use -h >/dev/null && echo true ); then
>>>>>>> 5d817e0b
    echo $directory already exists
elif openaps init $directory; then
    echo $directory initialized
else
    die "Can't init $directory"
fi
cd $directory || die "Can't cd $directory"
ls monitor 2>/dev/null >/dev/null || mkdir monitor || die "Can't mkdir monitor"
ls raw-cgm 2>/dev/null >/dev/null || mkdir raw-cgm || die "Can't mkdir raw-cgm"
ls cgm 2>/dev/null >/dev/null || mkdir cgm || die "Can't mkdir cgm"
ls settings 2>/dev/null >/dev/null || mkdir settings || die "Can't mkdir settings"
ls enact 2>/dev/null >/dev/null || mkdir enact || die "Can't mkdir enact"
ls upload 2>/dev/null >/dev/null || mkdir upload || die "Can't mkdir upload"

if [[ "$max_iob" -eq 0 ]]; then
    oref0-get-profile --exportDefaults > preferences.json
else
    echo "{ \"max_iob\": $max_iob }" > max_iob.json && oref0-get-profile --updatePreferences max_iob.json > preferences.json && rm max_iob.json
fi

cat preferences.json
git add preferences.json

<<<<<<< HEAD
cd ~/src && \
git clone -b dev git://github.com/openaps/oref0.git || \
    (cd oref0 && git fetch && git checkout dev && git pull)

sudo cp ~/src/oref0/logrotate.openaps /etc/logrotate.d/openaps
sudo cp ~/src/oref0/logrotate.rsyslog /etc/logrotate.d/rsyslog
=======
if [ -d "$HOME/src/oref0/" ]; then
    echo "$HOME/src/oref0/ already exists; pulling latest dev branch"
    (cd ~/src/oref0 && git fetch && git checkout dev && git pull) || die "Couldn't pull latest oref0 dev"
else
    echo -n "Cloning oref0 dev: "
    cd ~/src && git clone -b dev git://github.com/openaps/oref0.git || die "Couldn't clone oref0 dev"
fi
if [ -d "$HOME/src/mmeowlink/" ]; then
    echo "$HOME/src/mmeowlink/ already exists; pulling latest master branch"
    (cd ~/src/mmeowlink && git fetch && git checkout master && git pull) || die "Couldn't pull latest mmeowlink master"
else
    echo -n "Cloning mmeowlink master: "
    cd ~/src && git clone -b master git://github.com/oskarpearson/mmeowlink.git || die "Couldn't clone mmeowlink master"
fi

sudo cp $HOME/src/oref0/logrotate.openaps /etc/logrotate.d/openaps
sudo cp $HOME/src/oref0/logrotate.rsyslog /etc/logrotate.d/rsyslog
>>>>>>> 5d817e0b

test -d /var/log/openaps || sudo mkdir /var/log/openaps && sudo chown $USER /var/log/openaps

#openaps vendor add openapscontrib.timezones
#openaps vendor add mmeowlink.vendors.mmeowlink

#openaps vendor add openxshareble

# import template
cat $HOME/src/oref0/lib/templates/refresh-loops.json | openaps import

# don't re-create devices if they already exist
openaps device show 2>/dev/null > /tmp/openaps-devices

# add devices
grep -q pump.ini .gitignore 2>/dev/null || echo pump.ini >> .gitignore
git add .gitignore
if [[ $# -lt 3 ]]; then
    grep pump /tmp/openaps-devices || openaps device add pump medtronic $serial || die "Can't add pump"
    # carelinks can't listen for silence or mmtune, so just do a preflight check instead
    openaps alias add wait-for-silence 'report invoke monitor/temp_basal.json'
    openaps alias add wait-for-long-silence 'report invoke monitor/temp_basal.json'
    openaps alias add mmtune 'report invoke monitor/temp_basal.json'
else
    grep pump /tmp/openaps-devices || openaps device add pump mmeowlink subg_rfspy $ttyport $serial || die "Can't add pump"
    openaps alias add wait-for-silence '! bash -c "echo -n \"Listening: \"; for i in `seq 1 100`; do echo -n .; $HOME/src/mmeowlink/bin/mmeowlink-any-pump-comms.py --port '$ttyport' --wait-for 30 2>/dev/null | egrep -v subg | egrep No && break; done"'
    openaps alias add wait-for-long-silence '! bash -c "echo -n \"Listening: \"; for i in `seq 1 100`; do echo -n .; $HOME/src/mmeowlink/bin/mmeowlink-any-pump-comms.py --port '$ttyport' --wait-for 45 2>/dev/null | egrep -v subg | egrep No && break; done"'
fi


read -p "Schedule openaps in cron? " -n 1 -r
echo
if [[ $REPLY =~ ^[Yy]$ ]]; then
# add crontab entries
(crontab -l; crontab -l | grep -q PATH || echo 'PATH=/usr/local/sbin:/usr/local/bin:/usr/sbin:/usr/bin:/sbin:/bin') | crontab -
(crontab -l; crontab -l | grep -q killall || echo '* * * * * killall -g --older-than 10m openaps') | crontab -
(crontab -l; crontab -l | grep -q "reset-git" || echo "* * * * * cd $directory && oref0-reset-git") | crontab -
(crontab -l; crontab -l | grep -q get-bg || echo "* * * * * cd $directory && ps aux | grep -v grep | grep -q 'openaps get-bg' || ( date; openaps get-bg ; cat cgm/glucose.json | json -a sgv dateString | head -1 ) | tee -a /var/log/openaps/cgm-loop.log") | crontab -
(crontab -l; crontab -l | grep -q ns-loop || echo "* * * * * cd $directory && ps aux | grep -v grep | grep -q 'openaps ns-loop' || openaps ns-loop | tee -a /var/log/openaps/ns-loop.log") | crontab -
(crontab -l; crontab -l | grep -q pump-loop || echo "* * * * * cd $directory && ( ps aux | grep -v grep | grep -q 'openaps pump-loop' || openaps pump-loop ) 2>&1 | tee -a /var/log/openaps/pump-loop.log") | crontab -
crontab -l
fi

fi
<|MERGE_RESOLUTION|>--- conflicted
+++ resolved
@@ -22,24 +22,17 @@
 # defaults
 max_iob=0
 CGM="G4"
-<<<<<<< HEAD
-=======
 DIR=""
 directory=""
->>>>>>> 5d817e0b
 
 for i in "$@"
 do
 case $i in
     -d=*|--dir=*)
     DIR="${i#*=}"
-<<<<<<< HEAD
-    directory=`mkdir -p $DIR; cd $DIR; pwd`
-=======
     # ~/ paths have to be expanded manually
     DIR="${DIR/#\~/$HOME}"
     directory="$(readlink -m $DIR)"
->>>>>>> 5d817e0b
     shift # past argument=value
     ;;
     -s=*|--serial=*)
@@ -85,12 +78,8 @@
     #share_serial=$4
 #fi
 
-<<<<<<< HEAD
-echo -n "Setting up oref0 in $directory for pump $serial with Dexcom $CGM, "
-=======
 echo "Setting up oref0 in $directory"
 echo -n "for pump $serial with Dexcom $CGM, "
->>>>>>> 5d817e0b
 if [[ -z "$ttyport" ]]; then
     echo -n Carelink
 else
@@ -103,13 +92,9 @@
 echo
 if [[ $REPLY =~ ^[Yy]$ ]]; then
 
-<<<<<<< HEAD
-if ( cd $directory 2>/dev/null && git status ); then
-=======
 echo -n "Checking $directory: "
 mkdir -p $directory
 if ( cd $directory && git status 2>/dev/null >/dev/null && openaps use -h >/dev/null && echo true ); then
->>>>>>> 5d817e0b
     echo $directory already exists
 elif openaps init $directory; then
     echo $directory initialized
@@ -133,14 +118,6 @@
 cat preferences.json
 git add preferences.json
 
-<<<<<<< HEAD
-cd ~/src && \
-git clone -b dev git://github.com/openaps/oref0.git || \
-    (cd oref0 && git fetch && git checkout dev && git pull)
-
-sudo cp ~/src/oref0/logrotate.openaps /etc/logrotate.d/openaps
-sudo cp ~/src/oref0/logrotate.rsyslog /etc/logrotate.d/rsyslog
-=======
 if [ -d "$HOME/src/oref0/" ]; then
     echo "$HOME/src/oref0/ already exists; pulling latest dev branch"
     (cd ~/src/oref0 && git fetch && git checkout dev && git pull) || die "Couldn't pull latest oref0 dev"
@@ -158,7 +135,6 @@
 
 sudo cp $HOME/src/oref0/logrotate.openaps /etc/logrotate.d/openaps
 sudo cp $HOME/src/oref0/logrotate.rsyslog /etc/logrotate.d/rsyslog
->>>>>>> 5d817e0b
 
 test -d /var/log/openaps || sudo mkdir /var/log/openaps && sudo chown $USER /var/log/openaps
 
