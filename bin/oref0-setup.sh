#!/bin/bash

# This script sets up an openaps environment by defining the required devices,
# reports, and aliases, and optionally enabling it in cron,
# plus editing other user-entered configuration settings.
# Released under MIT license. See the accompanying LICENSE.txt file for
# full terms and conditions
#
# THE SOFTWARE IS PROVIDED "AS IS", WITHOUT WARRANTY OF ANY KIND, EXPRESS OR
# IMPLIED, INCLUDING BUT NOT LIMITED TO THE WARRANTIES OF MERCHANTABILITY,
# FITNESS FOR A PARTICULAR PURPOSE AND NONINFRINGEMENT. IN NO EVENT SHALL THE
# AUTHORS OR COPYRIGHT HOLDERS BE LIABLE FOR ANY CLAIM, DAMAGES OR OTHER
# LIABILITY, WHETHER IN AN ACTION OF CONTRACT, TORT OR OTHERWISE, ARISING FROM,
# OUT OF OR IN CONNECTION WITH THE SOFTWARE OR THE USE OR OTHER DEALINGS IN
# THE SOFTWARE.

die() {
  echo "$@"
  exit 1
}

# defaults
max_iob=0 # max_IOB will default to zero if not set in setup script
CGM="G4-upload"
DIR=""
directory=""
EXTRAS=""
radio_locale="US"
buildgofromsource=false

#this makes the confirmation echo text a color when you use echocolor instead of echo
function echocolor() { # $1 = string
    COLOR='\033[1;34m'
    NC='\033[0m'
    printf "${COLOR}$1${NC}\n"
}

function echocolor-n() { # $1 = string
    COLOR='\033[1;34m'
    NC='\033[0m'
    printf "${COLOR}$1${NC}"
}

for i in "$@"
do
case $i in
    -d=*|--dir=*)
    DIR="${i#*=}"
    # ~/ paths have to be expanded manually
    DIR="${DIR/#\~/$HOME}"
    directory="$(readlink -m $DIR)"
    shift # past argument=value
    ;;
    -s=*|--serial=*)
    serial="${i#*=}"
    shift # past argument=value
    ;;
    -rl=*|--radio_locale=*)
    radio_locale="${i#*=}"
    shift # past argument=value
    ;;
    -pm=*|--pumpmodel=*)
    pumpmodel="${i#*=}"
    shift # past argument=value
    ;;
    -t=*|--tty=*)
    ttyport="${i#*=}"
    shift # past argument=value
    ;;
    -m=*|--max_iob=*)
    max_iob="${i#*=}"
    shift # past argument=value
    ;;
    -mdsm=*|--max_daily_safety_multiplier=*)
    max_daily_safety_multiplier="${i#*=}"
    shift # past argument=value
    ;;
    -cbsm=*|--current_basal_safety_multiplier=*)
    current_basal_safety_multiplier="${i#*=}"
    shift # past argument=value
    ;;
    #-bdd=*|--bolussnooze_dia_divisor=*)
    #bolussnooze_dia_divisor="${i#*=}"
    #shift # past argument=value
    #;;
    -m5c=*|--min_5m_carbimpact=*)
    min_5m_carbimpact="${i#*=}"
    shift # past argument=value
    ;;
    -c=*|--cgm=*)
    CGM="${i#*=}"
    shift # past argument=value
    ;;
    -n=*|--ns-host=*)
    NIGHTSCOUT_HOST=$(echo ${i#*=} | sed 's/\/$//g')
    shift # past argument=value
    ;;
    -a=*|--api-secret=*)
    API_SECRET="${i#*=}"
    shift # past argument=value
    ;;
    -e=*|--enable=*)
    ENABLE="${i#*=}"
    shift # past argument=value
    ;;
    -b=*|--bleserial=*)
    BLE_SERIAL="${i#*=}"
    shift # past argument=value
    ;;
    -l=*|--blemac=*)
    BLE_MAC="${i#*=}"
    shift # past argument=value
    ;;
    --btmac=*)
    BT_MAC="${i#*=}"
    shift # past argument=value
    ;;
    -p=*|--btpeb=*)
    BT_PEB="${i#*=}"
    shift # past argument=value
    ;;
    --ww_ti_usb_reset=*) # use reset if pump device disappears with TI USB and WW-pump
    ww_ti_usb_reset="${i#*=}"
    shift # past argument=value
    ;;
    -pt=*|--pushover_token=*)
    PUSHOVER_TOKEN="${i#*=}"
    shift # past argument=value
    ;;
    -pu=*|--pushover_user=*)
    PUSHOVER_USER="${i#*=}"
    shift # past argument=value
    ;;
    *)
            # unknown option
    echo "Option ${i#*=} unknown"
    ;;
esac
done

if ! [[ ${CGM,,} =~ "g4-upload" || ${CGM,,} =~ "g5" || ${CGM,,} =~ "g5-upload" || ${CGM,,} =~ "mdt" || ${CGM,,} =~ "shareble" || ${CGM,,} =~ "xdrip" || ${CGM,,} =~ "g4-local" ]]; then
    echo "Unsupported CGM.  Please select (Dexcom) G4-upload (default), G4-local-only, G5, G5-upload, MDT or xdrip."
    echo
    DIR="" # to force a Usage prompt
fi
if [[ -z "$DIR" || -z "$serial" ]]; then
    echo "Usage: oref0-setup.sh <--dir=directory> <--serial=pump_serial_#> [--tty=/dev/ttySOMETHING] [--max_iob=0] [--ns-host=https://mynightscout.herokuapp.com] [--api-secret=[myplaintextapisecret|token=subjectname-plaintexthashsecret] [--cgm=(G4-upload|G4-local-only|shareble|G5|MDT|xdrip)] [--bleserial=SM123456] [--blemac=FE:DC:BA:98:76:54] [--btmac=AB:CD:EF:01:23:45] [--enable='autotune'] [--radio_locale=(WW|US)] [--ww_ti_usb_reset=(yes|no)]"
    echo
    read -p "Start interactive setup? [Y]/n " -r
    if [[ $REPLY =~ ^[Nn]$ ]]; then
        exit
    fi
    echo
    if [[ -z $DIR ]]; then
        DIR="$HOME/myopenaps"
    fi
    directory="$(readlink -m $DIR)"
    echo

    read -p "What is your pump serial number (six digits, numbers only)? " -r
    serial=$REPLY
    while [[ -z $serial ]]; do
        echo Pump serial number is required.
        read -p "What is your pump serial number (six digits, numbers only)? " -r
        serial=$REPLY
    done
    echocolor "Ok, $serial it is."
    echo

    read -p "Do you have a 512 or 712 model pump? y/[N] " -r
    if [[ $REPLY =~ ^[Yy]$ ]]; then
        pumpmodel=x12
        echocolor "Ok, you'll be using a 512 or 712 pump. Got it. "
        echo
    else
        echocolor "You're using a different model pump. Got it."
    fi

    echo "What kind of CGM would you like to configure for offline use? Options are:"
    echo "G4-go: will use and upload BGs from a plugged in or BLE-paired G4 receiver to Nightscout"
    echo "G4-upload: will use and upload BGs from a plugged in G4 receiver to Nightscout"
    echo "G4-local-only: will use BGs from a plugged in G4, but will *not* upload them"
    echo "G5: will use BGs from a plugged in G5, but will *not* upload them (the G5 app usually does that)"
    echo "G5-upload: will use and upload BGs from a plugged in G5 receiver to Nightscout"
    echo "MDT: will use and upload BGs from an Enlite sensor paired to your pump"
    echo "xdrip: will work with an xDrip receiver app on your Android phone"
    echo "Note: no matter which option you choose, CGM data will also be downloaded from NS when available."
    echo
    read -p "What kind of CGM would you like to configure?:   " -r
    CGM=$REPLY
    echocolor "Ok, $CGM it is."
    echo
    if [[ ${CGM,,} =~ "shareble" ]] || [[ ${CGM,,} =~ "g4-go" ]]; then
        read -p "What is your G4 Share Serial Number? (i.e. SM12345678) " -r
        BLE_SERIAL=$REPLY
        echo "$BLE_SERIAL? Got it."
        echo
    fi

    if grep -qa "Explorer HAT" /proc/device-tree/hat/product 2>/dev/null ; then
        echocolor "Explorer Board HAT detected. "
        ttyport=/dev/spidev0.0
    else
        read -p "Are you using an Explorer Board? [Y]/n " -r
        if [[ $REPLY =~ ^[Nn]$ ]]; then
            read -p "Are you using an Explorer HAT? [Y]/n " -r
            if [[ $REPLY =~ ^[Nn]$ ]]; then
                echo 'Are you using mmeowlink (i.e. with a TI stick)? If not, press enter. If so, paste your full port address: it looks like "/dev/ttySOMETHING" without the quotes.'
                read -p "What is your TTY port? " -r
                ttyport=$REPLY
                echocolor-n "Ok, "
                if [[ -z "$ttyport" ]]; then
                    echo -n Carelink
                else
                    echo -n TTY $ttyport
                fi
                echocolor " it is. "
                echo
            else
                echocolor "Configuring Explorer Board HAT. "
                ttyport=/dev/spidev0.0
            fi
        else
            if  getent passwd edison > /dev/null; then
                echocolor "Yay! Configuring for Edison with Explorer Board. "
                ttyport=/dev/spidev5.1
            else
                echo "Hmm, you don't seem to be using an Edison."
                read -p "What is your TTY port? (/dev/ttySOMETHING) " -r
                ttyport=$REPLY
                echocolor "Ok, we'll try TTY $ttyport then."
            fi
            echo
        fi
    fi
    read -p "Would you like to [D]ownload precompiled Go pump communication library or build them from [S]ource? [D]/S " -r
    if [[ $REPLY =~ ^[Ss]$ ]]; then
      buildgofromsource=true
      echo "Building Go pump binaries from source"
    else
      echo "Downloading precompiled Go pump binaries."
    fi



    if [[ ! -z "${ttyport}" ]]; then
      echo -e "\e[1mMedtronic pumps come in two types: WW (Worldwide) pumps, and NA (North America) pumps.\e[0m"
      echo "Confusingly, North America pumps may also be used outside of North America."
      echo
      echo "USA pumps have a serial number / model number that has 'NA' in it."
      echo "Non-USA pumps have a serial number / model number that 'WW' in it."
      echo
      echo "When using MMeowlink, we need to know which frequency we should use:"
      echo -e "\e[1mAre you using a USA/North American pump? If so, just hit enter. Otherwise enter WW: \e[0m"
      read -r
      radio_locale=$REPLY
      echo -n "Ok, "
      # Force uppercase, just in case the user entered ww
      radio_locale=${radio_locale^^}

      # check if user has a TI USB stick and a WorldWide pump and want's to reset the USB subsystem during mmtune if the TI USB fails
      ww_ti_usb_reset="no" # assume you don't want it by default
      if [[ $radio_locale =~ ^WW$ ]]; then
        echo "If you have a TI USB stick and a WW pump and a Raspberry PI, you might want to reset the USB subsystem if it can't be found during a mmtune process. If so, enter Y. Otherwise just hit enter (default no):"
        echo
        read -p "Do you want to reset the USB system in case the TI USB stick can't be found during a mmtune proces? " -r
        if [[ $REPLY =~ ^[Yy]$ ]]; then
          ww_ti_usb_reset="yes"
        else
          ww_ti_usb_reset="no"
        fi
      fi

      if [[ -z "${radio_locale}" ]]; then
          radio_locale='US'
      fi

      echocolor "${radio_locale} it is"
      echo
    fi

    read -p "What is your Nightscout site? (i.e. https://mynightscout.herokuapp.com)? " -r
    # remove any trailing / from NIGHTSCOUT_HOST
    NIGHTSCOUT_HOST=$(echo $REPLY | sed 's/\/$//g')
    while [[ -z $NIGHTSCOUT_HOST ]]; do
        echo Nightscout is required for interactive setup.
        read -p "What is your Nightscout site? (i.e. https://mynightscout.herokuapp.com)? " -r
        # remove any trailing / from NIGHTSCOUT_HOST
        NIGHTSCOUT_HOST=$(echo $REPLY | sed 's/\/$//g')
        echo
    done
    echocolor "Ok, $NIGHTSCOUT_HOST it is."
    echo
    if [[ ! -z $NIGHTSCOUT_HOST ]]; then
        echo "Starting with oref 0.5.0 you can use token based authentication to Nightscout. This makes it possible to deny anonymous access to your Nightscout instance. It's more secure than using your API_SECRET, but must first be configured in Nightscout."
        read -p "Do you want to use token based authentication? y/[N] " -r
        if [[ $REPLY =~ ^[Yy]$ ]]; then
            read -p "What Nightscout access token (i.e. subjectname-hashof16characters) do you want to use for this rig? " -r
            API_SECRET="token=${REPLY}"
            echocolor "Ok, $API_SECRET it is."
            echo
        else
            echocolor "Ok, you'll use API_SECRET instead."
            echo
            read -p "What is your Nightscout API_SECRET (i.e. myplaintextsecret; It should be at least 12 characters long)? " -r
            API_SECRET=$REPLY
            while [[ -z $API_SECRET ]]; do
                echo API_SECRET is required for interactive setup.
                read -p "What is your Nightscout API_SECRET (i.e. myplaintextsecret; It should be at least 12 characters long)? " -r
                API_SECRET=$REPLY
            done
            echocolor "Ok, $API_SECRET it is."
            echo
        fi
    fi

    read -p "Do you want to be able to set up BT tethering? y/[N] " -r
    if [[ $REPLY =~ ^[Yy]$ ]]; then
    read -p "What is your phone's BT MAC address (i.e. AA:BB:CC:DD:EE:FF)? " -r
        BT_MAC=$REPLY
        echo
        echocolor "Ok, $BT_MAC it is. You will need to follow directions in docs to set-up BT tether after your rig is successfully looping."
        echo
    else
        echo
        echocolor "Ok, no BT installation at this time, you can run this script again later if you change your mind."
        echo
    fi


    if [[ ! -z $BT_PEB ]]; then
        read -p "For Pancreabble enter Pebble mac id (i.e. AA:BB:CC:DD:EE:FF) hit enter to skip " -r
        BT_PEB=$REPLY
        echocolor "Ok, $BT_PEB it is."
        echo
    fi

    echo
    echo -e "\e[1mWhat value would you like to set for your max_IOB? Context: max_IOB is a safety setting\e[0m"
    echo
    echo -e "\e[3mIt limits how much insulin OpenAPS can give you in addition to your manual boluses and pre-set basal rates.\e[0m"
    echo
    echo -e 'max_IOB of 0 will make it so OpenAPS cannot provide positive IOB, and will function as "low glucose suspend" type mode.'
    echo
    echo -e "\e[4mIf you are unsure of what you would like max_IOB to be, we recommend starting with either 0 or one hour worth of basals.\e[0m"
    echo
    echo -e "\e[3mRead the docs for more tips on how to determine a max_IOB that is right for you. (You can come back and change this easily later).\e[0m"
    echo
    read -p "Type a whole number (without a decimal) [i.e. 0] and hit enter:   " -r
      if [[ $REPLY =~ [0-9] ]]; then
        max_iob="$REPLY"
        echocolor "Ok, $max_iob units will be set as your max_iob."
        echo
      else
        max_iob=0
        echocolor "Ok, your max_iob will be set to 0 for now."
        echo
      fi

    read -p "Enable autotuning of basals and ratios? [Y]/n  " -r
    if [[ $REPLY =~ ^[Nn]$ ]]; then
       echocolor "Ok, no autotune."
       echo
    else
       ENABLE+=" autotune "
       echocolor "Ok, autotune will be enabled. It will run around 4am."
       echo
    fi

    #always enabling AMA by default
    #ENABLE+=" meal "

    read -p "Do you want to enable carbsReq Pushover alerts? y/[N] " -r
    if [[ $REPLY =~ ^[Yy]$ ]]; then
        read -p "If so, what is your Pushover API Token? " -r
        PUSHOVER_TOKEN=$REPLY
        echocolor "Ok, Pushover token $PUSHOVER_TOKEN it is."
        echo

        read -p "And what is your Pushover User Key? " -r
        PUSHOVER_USER=$REPLY
        echocolor "Ok, Pushover User Key $PUSHOVER_USER it is."
        echo
    else
        echocolor "Ok, no Pushover for you."
        echo
    fi

    echo
    echo
    echo

else
   if [[ $ww_ti_usb_reset =~ ^[Yy] ]]; then
      ww_ti_usb_reset="yes"
   else
      ww_ti_usb_reset="no"
   fi
fi

echo -n "Setting up oref0 in $directory for pump $serial with $CGM CGM, "
if [[ ${CGM,,} =~ "shareble" ]]; then
    echo -n "G4 Share serial $BLE_SERIAL, "
fi
echo
echo -n "NS host $NIGHTSCOUT_HOST, "
if [[ ${pumpmodel,,} =~ "x12" ]]; then
    echo -n "x12 pump, "
fi

if [[ -z "$ttyport" ]]; then
    echo -n Carelink
else
    echo -n TTY $ttyport
fi
if [[ "$max_iob" != "0" ]]; then
    echo -n ", max_iob $max_iob";
fi
if [[ ! -z "$max_daily_safety_multiplier" ]]; then
    echo -n ", max_daily_safety_multiplier $max_daily_safety_multiplier";
fi
if [[ ! -z "$current_basal_safety_multiplier" ]]; then
    echo -n ", current_basal_safety_multiplier $current_basal_safety_multiplier";
fi
#if [[ ! -z "$bolussnooze_dia_divisor" ]]; then
    #echo -n ", bolussnooze_dia_divisor $bolussnooze_dia_divisor";
#fi
if [[ ! -z "$min_5m_carbimpact" ]]; then
    echo -n ", min_5m_carbimpact $min_5m_carbimpact";
fi
if [[ ! -z "$ENABLE" ]]; then
    echo -n ", advanced features $ENABLE";
fi
echo
echo

# This section is echoing (commenting) back the options you gave it during the interactive setup script.
# The "| tee -a /tmp/oref0-runagain.sh" part is also appending it to a file so you can run it again more easily in the future.

# create temporary file for oref0-runagain.sh
OREF0_RUNAGAIN=`mktemp /tmp/oref0-runagain.XXXXXXXXXX`
echo "#!/bin/bash" > $OREF0_RUNAGAIN
echo "# To run again with these same options, use: " | tee $OREF0_RUNAGAIN
echo -n "oref0-setup --dir=$directory --serial=$serial --cgm=$CGM" | tee -a $OREF0_RUNAGAIN
if [[ ${CGM,,} =~ "shareble" ]]; then
    echo -n " --bleserial=$BLE_SERIAL" | tee -a $OREF0_RUNAGAIN
fi
echo -n " --ns-host=$NIGHTSCOUT_HOST --api-secret=$API_SECRET" | tee -a $OREF0_RUNAGAIN
if [[ ! -z "$ttyport" ]]; then
    echo -n " --tty=$ttyport" | tee -a $OREF0_RUNAGAIN
fi
if [[ ! -z "$pumpmodel" ]]; then
    echo -n " --pumpmodel=$pumpmodel" | tee -a $OREF0_RUNAGAIN;
fi
echo -n " --max_iob=$max_iob" | tee -a $OREF0_RUNAGAIN;
if [[ ! -z "$max_daily_safety_multiplier" ]]; then
    echo -n " --max_daily_safety_multiplier=$max_daily_safety_multiplier" | tee -a $OREF0_RUNAGAIN
fi
if [[ ! -z "$current_basal_safety_multiplier" ]]; then
    echo -n " --current_basal_safety_multiplier=$current_basal_safety_multiplier" | tee -a $OREF0_RUNAGAIN
fi
#if [[ ! -z "$bolussnooze_dia_divisor" ]]; then
    #echo -n " --bolussnooze_dia_divisor=$bolussnooze_dia_divisor" | tee -a $OREF0_RUNAGAIN
#fi
if [[ ! -z "$min_5m_carbimpact" ]]; then
    echo -n " --min_5m_carbimpact=$min_5m_carbimpact" | tee -a $OREF0_RUNAGAIN
fi
if [[ ! -z "$ENABLE" ]]; then
    echo -n " --enable='$ENABLE'" | tee -a $OREF0_RUNAGAIN
fi
if [[ ! -z "$radio_locale" ]]; then
    echo -n " --radio_locale='$radio_locale'" | tee -a $OREF0_RUNAGAIN
fi
if [[ ${ww_ti_usb_reset,,} =~ "yes" ]]; then
    echo -n " --ww_ti_usb_reset='$ww_ti_usb_reset'" | tee -a $OREF0_RUNAGAIN
fi
if [[ ! -z "$BLE_MAC" ]]; then
    echo -n " --blemac='$BLE_MAC'" | tee -a $OREF0_RUNAGAIN
fi
if [[ ! -z "$BT_MAC" ]]; then
    echo -n " --btmac='$BT_MAC'" | tee -a $OREF0_RUNAGAIN
fi
if [[ ! -z "$BT_PEB" ]]; then
    echo -n " --btpeb='$BT_PEB'" | tee -a $OREF0_RUNAGAIN
fi
if [[ ! -z "$PUSHOVER_TOKEN" ]]; then
    echo -n " --pushover_token='$PUSHOVER_TOKEN'" | tee -a $OREF0_RUNAGAIN
fi
if [[ ! -z "$PUSHOVER_USER" ]]; then
    echo -n " --pushover_user='$PUSHOVER_USER'" | tee -a $OREF0_RUNAGAIN
fi
echo; echo | tee -a $OREF0_RUNAGAIN
chmod 755 $OREF0_RUNAGAIN

echocolor-n "Continue? y/[N] "
read -r
if [[ $REPLY =~ ^[Yy]$ ]]; then

    # Attempting to remove git to make install --nogit by default for existing users
    echo Removing any existing git in $directory/.git
    rm -rf $directory/.git
    echo Removed any existing git

    # TODO: delete this after openaps 0.2.1 release
    echo Checking openaps 0.2.1 installation with --nogit support
    if ! openaps --version 2>&1 | egrep "0.[2-9].[1-9]"; then
        echo Installing latest openaps w/ nogit && sudo pip install git+https://github.com/openaps/openaps.git@nogit || die "Couldn't install openaps w/ nogit"
    fi

    echo -n "Checking $directory: "
    mkdir -p $directory
    # if ( cd $directory && ls openaps.ini 2>/dev/null >/dev/null && openaps use -h >/dev/null ); then
     #   echo $directory already exists
    if openaps init $directory --nogit; then
        echo $directory initialized
    else
        die "Can't init $directory"
    fi
    cd $directory || die "Can't cd $directory"

    # Taking the oref0-runagain.sh from tmp to $directory
    mv $OREF0_RUNAGAIN ./oref0-runagain.sh

    # Make sure it is executable afterwards
    chmod +x ./oref0-runagain.sh

    mkdir -p monitor || die "Can't mkdir monitor"
    mkdir -p raw-cgm || die "Can't mkdir raw-cgm"
    mkdir -p cgm || die "Can't mkdir cgm"
    mkdir -p settings || die "Can't mkdir settings"
    mkdir -p enact || die "Can't mkdir enact"
    mkdir -p upload || die "Can't mkdir upload"
    if [[ ${CGM,,} =~ "xdrip" ]]; then
        mkdir -p xdrip || die "Can't mkdir xdrip"
    fi

    # check whether decocare-0.0.31 has been installed
    #if ! ls /usr/local/lib/python2.7/dist-packages/decocare-0.0.31-py2.7.egg/ 2>/dev/null >/dev/null; then
        # install decocare with setuptools since 0.0.31 (with the 6.4U/h fix) isn't published properly to pypi
        #sudo easy_install -U decocare || die "Can't easy_install decocare"
    #fi

    mkdir -p $HOME/src/

    # TODO: remove this and switch back to easy_install or pip once decocare 0.1.0 is released
    #if [ -d "$HOME/src/decocare/" ]; then
        #echo "$HOME/src/decocare/ already exists; pulling latest 0.1.0-dev"
        #(cd $HOME/src/decocare && git fetch && git checkout 0.1.0-dev && git pull) || die "Couldn't pull latest decocare 0.1.0-dev"
    #else
        #echo -n "Cloning decocare 0.1.0-dev: "
        #(cd $HOME/src && git clone -b 0.1.0-dev git://github.com/openaps/decocare.git) || die "Couldn't clone decocare 0.1.0-dev"
    #fi
    #echo Installing decocare 0.1.0-dev
    #cd $HOME/src/decocare
    #sudo python setup.py develop || die "Couldn't install decocare 0.1.0-dev"

    if [ -d "$HOME/src/oref0/" ]; then
        echo "$HOME/src/oref0/ already exists; pulling latest"
        (cd $HOME/src/oref0 && git fetch && git pull) || die "Couldn't pull latest oref0"
    else
        echo -n "Cloning oref0: "
        (cd $HOME/src && git clone git://github.com/openaps/oref0.git) || die "Couldn't clone oref0"
    fi
    echo Checking oref0 installation
    cd $HOME/src/oref0
    if git branch | grep "* master"; then
        npm list -g --depth=0 | egrep oref0@0.6.[0] || (echo Installing latest oref0 package && sudo npm install -g oref0)
    else
        npm list -g --depth=0 | egrep oref0@0.6.[1-9] || (echo Installing latest oref0 from $HOME/src/oref0/ && cd $HOME/src/oref0/ && npm run global-install)
    fi

    cd $directory || die "Can't cd $directory"

    #echo Checking mmeowlink installation
    if openaps vendor add --path . mmeowlink.vendors.mmeowlink 2>&1 | grep "No module"; then
        pip show mmeowlink | egrep "Version: 0.11.1" || (
            echo Installing latest mmeowlink
            sudo pip install -U mmeowlink || die "Couldn't install mmeowlink"
        )
    fi

    if [[ "$max_iob" == "0" && -z "$max_daily_safety_multiplier" && -z "$current_basal_safety_multiplier" && -z "$min_5m_carbimpact" ]]; then
        cp preferences.json old_preferences.json
        oref0-get-profile --exportDefaults > preferences.json || die "Could not run oref0-get-profile"
    else
        preferences_from_args=()
        if [[ "$max_iob" != "0" ]]; then
            preferences_from_args+="\"max_iob\":$max_iob "
        fi
        if [[ ! -z "$max_daily_safety_multiplier" ]]; then
            preferences_from_args+="\"max_daily_safety_multiplier\":$max_daily_safety_multiplier "
        fi
        if [[ ! -z "$current_basal_safety_multiplier" ]]; then
            preferences_from_args+="\"current_basal_safety_multiplier\":$current_basal_safety_multiplier "
        fi
        #if [[ ! -z "$bolussnooze_dia_divisor" ]]; then
            #preferences_from_args+="\"bolussnooze_dia_divisor\":$bolussnooze_dia_divisor "
        #fi
        if [[ ! -z "$min_5m_carbimpact" ]]; then
            preferences_from_args+="\"min_5m_carbimpact\":$min_5m_carbimpact "
        fi
        function join_by { local IFS="$1"; shift; echo "$*"; }
        echo "{ $(join_by , ${preferences_from_args[@]}) }" > preferences_from_args.json
        oref0-get-profile --updatePreferences preferences_from_args.json > preferences.json && rm preferences_from_args.json || die "Could not run oref0-get-profile"
    fi

    cat preferences.json

    # fix log rotate file
    sed -i "s/weekly/hourly/g" /etc/logrotate.conf
    sed -i "s/daily/hourly/g" /etc/logrotate.conf
    sed -i "s/#compress/compress/g" /etc/logrotate.conf

    # enable log rotation
    sudo cp $HOME/src/oref0/logrotate.openaps /etc/logrotate.d/openaps || die "Could not cp /etc/logrotate.d/openaps"
    sudo cp $HOME/src/oref0/logrotate.rsyslog /etc/logrotate.d/rsyslog || die "Could not cp /etc/logrotate.d/rsyslog"

    test -d /var/log/openaps || sudo mkdir /var/log/openaps && sudo chown $USER /var/log/openaps || die "Could not create /var/log/openaps"

    if [[ -f /etc/cron.daily/logrotate ]]; then
        mv -f /etc/cron.daily/logrotate /etc/cron.hourly/logrotate
    fi

    #TODO: remove this when IPv6 works reliably
    echo 'Acquire::ForceIPv4 "true";' | sudo tee /etc/apt/apt.conf.d/99force-ipv4

    # update, upgrade, and autoclean apt-get
    if find /var/lib/apt/periodic/ -mmin -3600 | grep update-stamp; then
        echo apt-get update-stamp is recent: skipping
    else
        echo Running apt-get update
        sudo apt-get update
    fi
    if find /var/lib/apt/periodic/ -mmin -3600 | grep upgrade-stamp; then
        echo apt-get upgrade-stamp is recent: skipping
    else
        echo Running apt-get upgrade
        sudo apt-get -y upgrade
        # make sure hostapd and dnsmasq don't get re-enabled
        update-rc.d -f hostapd remove
        update-rc.d -f dnsmasq remove
    fi
    echo Running apt-get autoclean
    sudo apt-get autoclean

    # configure ns
    if [[ ! -z "$NIGHTSCOUT_HOST" && ! -z "$API_SECRET" ]]; then
        echo "Removing any existing ns device: "
        ( killall -g openaps; killall -g oref0-pump-loop) 2>/dev/null; openaps device remove ns 2>/dev/null
        echo "Running nightscout autoconfigure-device-crud $NIGHTSCOUT_HOST $API_SECRET"
        nightscout autoconfigure-device-crud $NIGHTSCOUT_HOST $API_SECRET || die "Could not run nightscout autoconfigure-device-crud"
        if [[ "${API_SECRET,,}" =~ "token=" ]]; then # install requirements for token based authentication
            sudo apt-get -y install python3-pip
            sudo pip3 install requests || die "Can't add pip3 requests - error installing"
            oref0_nightscout_check || die "Error checking Nightscout permissions"
        fi
    fi

    # import template
    for type in vendor device report alias; do
        echo importing $type file
        cat $HOME/src/oref0/lib/oref0-setup/$type.json | openaps import || die "Could not import $type.json"
    done
    echo Checking for BT Mac, BT Peb or Shareble
    if [[ ! -z "$BT_PEB" || ! -z "$BT_MAC" || ${CGM,,} =~ "shareble" ]]; then
        # Install Bluez for BT Tethering
        echo Checking bluez installation
        bluetoothdversion=$(bluetoothd --version || 0)
        # use packaged bluez with Rapsbian
        if getent passwd pi > /dev/null; then
            bluetoothdminversion=5.43
        else
            bluetoothdminversion=5.48
        fi
        bluetoothdversioncompare=$(awk 'BEGIN{ print "'$bluetoothdversion'"<"'$bluetoothdminversion'" }')
        if [ "$bluetoothdversioncompare" -eq 1 ]; then
            cd $HOME/src/ && wget -c4 https://www.kernel.org/pub/linux/bluetooth/bluez-5.48.tar.gz && tar xvfz bluez-5.48.tar.gz || die "Couldn't download bluez"
            killall bluetoothd &>/dev/null #Kill current running version if its out of date and we are updating it
            cd $HOME/src/bluez-5.48 && ./configure --disable-systemd && make || die "Couldn't make bluez"
            killall bluetoothd &>/dev/null #Kill current running version if its out of date and we are updating it
            sudo make install || die "Couldn't make install bluez"
            killall bluetoothd &>/dev/null #Kill current running version if its out of date and we are updating it
            sudo cp ./src/bluetoothd /usr/local/bin/ || die "Couldn't install bluez"
            oref0-bluetoothup
        else
            echo bluez version ${bluetoothdversion} already installed
        fi
        echo Installing prerequisites and configs for local-only hotspot
        apt-get install -y hostapd dnsmasq || die "Couldn't install hostapd dnsmasq"
        ls /etc/dnsmasq.conf.bak 2>/dev/null || mv /etc/dnsmasq.conf /etc/dnsmasq.conf.bak
        cp $HOME/src/oref0/headless/dnsmasq.conf /etc/dnsmasq.conf || die "Couldn't copy dnsmasq.conf"
        ls /etc/hostapd/hostapd.conf.bak 2>/dev/null || mv /etc/hostapd/hostapd.conf /etc/hostapd/hostapd.conf.bak
        cp $HOME/src/oref0/headless/hostapd.conf /etc/hostapd/hostapd.conf || die "Couldn't copy hostapd.conf"
        sed -i.bak -e "s|DAEMON_CONF=$|DAEMON_CONF=/etc/hostapd/hostapd.conf|g" /etc/init.d/hostapd
        cp $HOME/src/oref0/headless/interfaces.ap /etc/network/ || die "Couldn't copy interfaces.ap"
        cp /etc/network/interfaces /etc/network/interfaces.client || die "Couldn't copy interfaces.client"
        #Stop automatic startup of hostapd & dnsmasq
        update-rc.d -f hostapd remove
        update-rc.d -f dnsmasq remove
        # Edit /etc/hostapd/hostapd.conf for wifi using Hostname
        sed -i.bak -e "s/ssid=OpenAPS/ssid=${HOSTNAME}/" /etc/hostapd/hostapd.conf
        # Add Commands to /etc/rc.local
        # Interrupt Kernel Messages
        if ! grep -q 'sudo dmesg -n 1' /etc/rc.local; then
          sed -i.bak -e '$ i sudo dmesg -n 1' /etc/rc.local
        fi
        # Add to /etc/rc.local to check if in hotspot mode and turn back to client mode during bootup
        if ! grep -q 'cp /etc/network/interfaces.client /etc/network/interfaces' /etc/rc.local; then
          sed -i.bak -e "$ i if [ -f /etc/network/interfaces.client ]; then\n\tif  grep -q '#wpa-' /etc/network/interfaces; then\n\t\tsudo ifdown wlan0\n\t\tsudo cp /etc/network/interfaces.client /etc/network/interfaces\n\t\tsudo ifup wlan0\n\tfi\nfi" /etc/rc.local || die "Couldn't modify /etc/rc.local"
        fi
    fi

    # add/configure devices
    if [[ ${CGM,,} =~ "g5" || ${CGM,,} =~ "g5-upload" ]]; then
        openaps use cgm config --G5
        openaps report add raw-cgm/raw-entries.json JSON cgm oref0_glucose --hours "24.0" --threshold "100" --no-raw
    elif [[ ${CGM,,} =~ "shareble" ]]; then
        echo Checking Adafruit_BluefruitLE installation
        if ! python -c "import Adafruit_BluefruitLE" 2>/dev/null; then
            if [ -d "$HOME/src/Adafruit_Python_BluefruitLE/" ]; then
                echo "$HOME/src/Adafruit_Python_BluefruitLE/ already exists; pulling latest master branch"
                (cd $HOME/src/Adafruit_Python_BluefruitLE && git fetch && git checkout wip/bewest/custom-gatt-profile && git pull) || die "Couldn't pull latest Adafruit_Python_BluefruitLE wip/bewest/custom-gatt-profile"
            else
                echo -n "Cloning Adafruit_Python_BluefruitLE wip/bewest/custom-gatt-profile: "
                # TODO: get this moved over to openaps and install with pip
                (cd $HOME/src && git clone -b wip/bewest/custom-gatt-profile https://github.com/bewest/Adafruit_Python_BluefruitLE.git) || die "Couldn't clone Adafruit_Python_BluefruitLE wip/bewest/custom-gatt-profile"
            fi
            echo Installing Adafruit_BluefruitLE && cd $HOME/src/Adafruit_Python_BluefruitLE && sudo python setup.py develop || die "Couldn't install Adafruit_BluefruitLE"
        fi
        echo Checking openxshareble installation
        if ! python -c "import openxshareble" 2>/dev/null; then
            echo Installing openxshareble && sudo pip install git+https://github.com/openaps/openxshareble.git@dev || die "Couldn't install openxshareble"
        fi
        sudo apt-get update; sudo apt-get -y upgrade
        sudo apt-get -y install bc jq libusb-dev libdbus-1-dev libglib2.0-dev libudev-dev libical-dev libreadline-dev python-dbus || die "Couldn't apt-get install: run 'sudo apt-get update' and try again?"
        echo Checking bluez installation
        # TODO: figure out if we need to do this for 5.44 as well
        if  bluetoothd --version | grep -q 5.37 2>/dev/null; then
            sudo cp $HOME/src/openxshareble/bluetoothd.conf /etc/dbus-1/system.d/bluetooth.conf || die "Couldn't copy bluetoothd.conf"
        fi
        # start bluetoothd in /etc/rc.local if it is missing.
        if ! grep -q '/usr/local/bin/bluetoothd &' /etc/rc.local; then
            sed -i"" 's/^exit 0/\/usr\/local\/bin\/bluetoothd \&\n\nexit 0/' /etc/rc.local
        fi
        # starting with bluez 5.48 the --experimental command line option is not needed. remove the --experimental if it still exists in /etc/rc.local. this is for rigs with version 0.6.0 or earlier
        if ! grep -q '/usr/local/bin/bluetoothd --experimental &' /etc/rc.local; then
            sed -i"" 's/^\/usr\/local\/bin\/bluetoothd --experimental \&/\/usr\/local\/bin\/bluetoothd \&/' /etc/rc.local
        fi
        if ! grep -q 'bluetooth_rfkill_event >/dev/null 2>&1 &' /etc/rc.local; then
            sed -i"" 's/^exit 0/bluetooth_rfkill_event >\/dev\/null 2>\&1 \&\n\nexit 0/' /etc/rc.local
        fi
        # comment out existing line if it exists and isn't already commented out
        sed -i"" 's/^screen -S "brcm_patchram_plus" -d -m \/usr\/local\/sbin\/bluetooth_patchram.sh/# &/' /etc/rc.local
    fi

    if [[ ${CGM,,} =~ "shareble" || ${CGM,,} =~ "g4-upload" ]]; then
        mkdir -p $directory-cgm-loop
        if ( cd $directory-cgm-loop && ls openaps.ini 2>/dev/null >/dev/null && openaps use -h >/dev/null ); then
            echo $directory-cgm-loop already exists
        elif openaps init $directory-cgm-loop --nogit; then
            echo $directory-cgm-loop initialized
        else
            die "Can't init $directory-cgm-loop"
        fi
        cd $directory-cgm-loop || die "Can't cd $directory-cgm-loop"
        mkdir -p monitor || die "Can't mkdir monitor"
        mkdir -p nightscout || die "Can't mkdir nightscout"

        openaps device remove cgm 2>/dev/null

        # configure ns
        if [[ ! -z "$NIGHTSCOUT_HOST" && ! -z "$API_SECRET" ]]; then
            echo "Removing any existing ns device: "
            ( killall -g openaps; killall -g oref0-pump-loop) 2>/dev/null; openaps device remove ns 2>/dev/null
            echo "Running nightscout autoconfigure-device-crud $NIGHTSCOUT_HOST $API_SECRET"
            nightscout autoconfigure-device-crud $NIGHTSCOUT_HOST $API_SECRET || die "Could not run nightscout autoconfigure-device-crud"
        fi

        if [[ ${CGM,,} =~ "g4-upload" ]]; then
            sudo apt-get -y install bc
            openaps device add cgm dexcom || die "Can't add CGM"
            for type in cgm-loop; do
                echo importing $type file
                cat $HOME/src/oref0/lib/oref0-setup/$type.json | openaps import || die "Could not import $type.json"
            done
        elif [[ ${CGM,,} =~ "shareble" ]]; then
            # import shareble stuff
            for type in shareble cgm-loop; do
                echo importing $type file
                cat $HOME/src/oref0/lib/oref0-setup/$type.json | openaps import || die "Could not import $type.json"
            done

            if [[ -z "$BLE_MAC" ]]; then
                read -p "Please go into your Dexcom's Share settings, forget any existing device, turn Share back on, and press Enter."
                openaps use cgm list_dexcom
                read -p "What is your G4 Share MAC address? (i.e. FE:DC:BA:98:78:54) " -r
                BLE_MAC=$REPLY
                echo "$BLE_MAC? Got it."
            fi
            echo openaps use cgm configure --serial $BLE_SERIAL --mac $BLE_MAC
            openaps use cgm configure --serial $BLE_SERIAL --mac $BLE_MAC || die "Couldn't configure Share serial and MAC"
        fi

        cd $directory || die "Can't cd $directory"
    fi

    # we only need spi_serial and mraa for MDT CGM, which Go doesn't support yet
    if [[ "$ttyport" =~ "spi" ]] && [[ ${CGM,,} =~ "mdt" ]]; then
        echo Checking kernel for spi_serial installation
        if ! python -c "import spi_serial" 2>/dev/null; then
            #if uname -r 2>&1 | egrep "^4.1[0-9]"; then # kernel >= 4.10+, use pietergit version of spi_serial (does not use mraa)
            #    echo Installing spi_serial && sudo pip install --upgrade git+https://github.com/pietergit/spi_serial.git || die "Couldn't install pietergit/spi_serial"
            #else # kernel < 4.10, use scottleibrand version of spi_serial (requires mraa)
                if [[ "$ttyport" =~ "spidev0.0" ]]; then
                    echo Installing spi_serial && sudo pip install --upgrade git+https://github.com/scottleibrand/spi_serial.git@explorer-hat || die "Couldn't install scottleibrand/spi_serial for explorer-hat"
                    sed -i.bak -e "s/#dtparam=spi=on/dtparam=spi=on/" /boot/config.txt
                else
                    echo Installing spi_serial && sudo pip install --upgrade git+https://github.com/scottleibrand/spi_serial.git || die "Couldn't install scottleibrand/spi_serial"
                fi
            #fi
            #echo Installing spi_serial && sudo pip install --upgrade git+https://github.com/EnhancedRadioDevices/spi_serial || die "Couldn't install spi_serial"
        fi

        # from 0.5.0 the subg-ww-radio-parameters script will be run from oref0_init_pump_comms.py
        # this will be called when mmtune is use with a WW pump.
        # See https://github.com/oskarpearson/mmeowlink/issues/51 or https://github.com/oskarpearson/mmeowlink/wiki/Non-USA-pump-settings for details
        # use --ww_ti_usb_reset=yes if using a TI USB stick and a WW pump. This will reset the USB subsystem if the TI USB device is not found.
        # TODO: remove this workaround once https://github.com/oskarpearson/mmeowlink/issues/60 has been fixed
        if [[ ${ww_ti_usb_reset,,} =~ "yes" ]]; then
                openaps alias remove mmtune
                openaps alias add mmtune "! bash -c \"oref0_init_pump_comms.py --ww_ti_usb_reset=yes -v; find monitor/ -size +5c | grep -q mmtune && cp monitor/mmtune.json mmtune_old.json; echo {} > monitor/mmtune.json; echo -n \"mmtune: \" && openaps report invoke monitor/mmtune.json; grep -v setFreq monitor/mmtune.json | grep -A2 $(cat monitor/mmtune.json | jq -r .setFreq) | while read line; do echo -n \"$line \"; done\""
        fi
        echo Checking kernel for mraa installation
        #if uname -r 2>&1 | egrep "^4.1[0-9]"; then # don't install mraa on 4.10+ kernels
        #    echo "Skipping mraa install for kernel 4.10+"
        #else # check if mraa is installed
            if ! ldconfig -p | grep -q mraa; then # if not installed, install it
                echo Installing swig etc.
                sudo apt-get install -y libpcre3-dev git cmake python-dev swig || die "Could not install swig etc."
                # TODO: Due to mraa bug https://github.com/intel-iot-devkit/mraa/issues/771 we were not using the master branch of mraa on dev.
                # TODO: After each oref0 release, check whether there is a new stable MRAA release that is of interest for the OpenAPS community
                MRAA_RELEASE="v1.7.0" # GitHub hash 8ddbcde84e2d146bc0f9e38504d6c89c14291480
                if [ -d "$HOME/src/mraa/" ]; then
                    echo -n "$HOME/src/mraa/ already exists; "
                    #(echo "Pulling latest master branch" && cd ~/src/mraa && git fetch && git checkout master && git pull) || die "Couldn't pull latest mraa master" # used for oref0 dev
                    (echo "Updating mraa source to stable release ${MRAA_RELEASE}" && cd $HOME/src/mraa && git fetch && git checkout ${MRAA_RELEASE} && git pull) || die "Couldn't pull latest mraa ${MRAA_RELEASE} release" # used for oref0 master
                else
                    echo -n "Cloning mraa "
                    #(echo -n "master branch. " && cd ~/src && git clone -b master https://github.com/intel-iot-devkit/mraa.git) || die "Couldn't clone mraa master" # used for oref0 dev
                    (echo -n "stable release ${MRAA_RELEASE}. " && cd $HOME/src && git clone -b ${MRAA_RELEASE} https://github.com/intel-iot-devkit/mraa.git) || die "Couldn't clone mraa release ${MRAA_RELEASE}" # used for oref0 master
                fi
                # build mraa from source
                ( cd $HOME/src/ && mkdir -p mraa/build && cd $_ && cmake .. -DBUILDSWIGNODE=OFF && \
                make && sudo make install && echo && touch /tmp/reboot-required && echo mraa installed. Please reboot before using. && echo ) || die "Could not compile mraa"
                sudo bash -c "grep -q i386-linux-gnu /etc/ld.so.conf || echo /usr/local/lib/i386-linux-gnu/ >> /etc/ld.so.conf && ldconfig" || die "Could not update /etc/ld.so.conf"
            fi
        #fi
    fi

    #echo Checking openaps dev installation
    #if ! openaps --version 2>&1 | egrep "0.[2-9].[0-9]"; then
        # TODO: switch this back to master once https://github.com/openaps/openaps/pull/116 is merged/released
        #echo Installing latest openaps dev && sudo pip install git+https://github.com/openaps/openaps.git@dev || die "Couldn't install openaps"
    #fi

<<<<<<< HEAD
    # we only need spi_serial and mraa for MDT CGM, which Go doesn't support yet
    if [[ ${CGM,,} =~ "mdt" ]]; then
        cd $directory || die "Can't cd $directory"
        echo "Removing any existing pump device:"
        ( killall -g openaps; killall -g oref0-pump-loop) 2>/dev/null; openaps device remove pump 2>/dev/null
        if [[ -z "$ttyport" ]]; then
            openaps device add pump medtronic $serial || die "Can't add pump"
            #openaps alias add wait-for-silence 'report invoke monitor/temp_basal.json'
            #openaps alias add wait-for-long-silence 'report invoke monitor/temp_basal.json'
            #openaps alias add mmtune 'report invoke monitor/temp_basal.json'
        else
            # radio_locale requires openaps 0.2.0-dev or later
            openaps device add pump mmeowlink subg_rfspy $ttyport $serial $radio_locale || die "Can't add pump"
            #openaps alias add wait-for-silence '! bash -c "(mmeowlink-any-pump-comms.py --port '$ttyport' --wait-for 1 | grep -q comms && echo -n Radio ok, || openaps mmtune) && echo -n \" Listening: \"; for i in $(seq 1 100); do echo -n .; mmeowlink-any-pump-comms.py --port '$ttyport' --wait-for 30 2>/dev/null | egrep -v subg | egrep No && break; done"'
            #openaps alias add wait-for-long-silence '! bash -c "echo -n \"Listening: \"; for i in $(seq 1 200); do echo -n .; mmeowlink-any-pump-comms.py --port '$ttyport' --wait-for 45 2>/dev/null | egrep -v subg | egrep No && break; done"'
            if [[ ${radio_locale,,} =~ "ww" ]]; then
            if [ -d "$HOME/src/subg_rfspy/" ]; then
                echo "$HOME/src/subg_rfspy/ already exists; pulling latest"
                (cd $HOME/src/subg_rfspy && git fetch && git pull) || die "Couldn't pull latest subg_rfspy"
            else
                echo -n "Cloning subg_rfspy: "
                (cd $HOME/src && git clone https://github.com/ps2/subg_rfspy) || die "Couldn't clone oref0"
            fi

            # from 0.5.0 the subg-ww-radio-parameters script will be run from oref0_init_pump_comms.py
            # this will be called when mmtune is use with a WW pump.
            # See https://github.com/oskarpearson/mmeowlink/issues/51 or https://github.com/oskarpearson/mmeowlink/wiki/Non-USA-pump-settings for details
            # use --ww_ti_usb_reset=yes if using a TI USB stick and a WW pump. This will reset the USB subsystem if the TI USB device is not foundTI USB (instead of calling reset.py)

            # Hack to check if radio_locale has been set in pump.ini. This is a temporary workaround for https://github.com/oskarpearson/mmeowlink/issues/55
            # It will remove empty line at the end of pump.ini and then append radio_locale if it's not there yet
            # TODO: remove once https://github.com/openaps/openaps/pull/112 has been released in a openaps version
            grep -q radio_locale pump.ini ||  echo "$(< pump.ini)" > pump.ini ; echo "radio_locale=$radio_locale" >> pump.ini
            fi
        fi
    else
        echo '[device "pump"]' > pump.ini
        echo "serial = $serial" >> pump.ini
=======
    cd $directory || die "Can't cd $directory"
    echo "Removing any existing pump device:"
    ( killall -g openaps; killall -g oref0-pump-loop) 2>/dev/null; openaps device remove pump 2>/dev/null
    if [[ -z "$ttyport" ]]; then
        openaps device add pump medtronic $serial || die "Can't add pump"
        # add carelink to pump.ini
        grep -q radio_type pump.ini || echo "radio_type=carelink" >> pump.ini
        # carelinks can't listen for silence or mmtune, so just do a preflight check instead
        openaps alias add wait-for-silence 'report invoke monitor/temp_basal.json'
        openaps alias add wait-for-long-silence 'report invoke monitor/temp_basal.json'
        openaps alias add mmtune 'report invoke monitor/temp_basal.json'
    else
        # radio_locale requires openaps 0.2.0-dev or later
        openaps device add pump mmeowlink subg_rfspy $ttyport $serial $radio_locale || die "Can't add pump"
        openaps alias add wait-for-silence '! bash -c "(mmeowlink-any-pump-comms.py --port '$ttyport' --wait-for 1 | grep -q comms && echo -n Radio ok, || openaps mmtune) && echo -n \" Listening: \"; for i in $(seq 1 100); do echo -n .; mmeowlink-any-pump-comms.py --port '$ttyport' --wait-for 30 2>/dev/null | egrep -v subg | egrep No && break; done"'
        openaps alias add wait-for-long-silence '! bash -c "echo -n \"Listening: \"; for i in $(seq 1 200); do echo -n .; mmeowlink-any-pump-comms.py --port '$ttyport' --wait-for 45 2>/dev/null | egrep -v subg | egrep No && break; done"'
        if [[ ${radio_locale,,} =~ "ww" ]]; then
        if [ -d "$HOME/src/subg_rfspy/" ]; then
            echo "$HOME/src/subg_rfspy/ already exists; pulling latest"
            (cd $HOME/src/subg_rfspy && git fetch && git pull) || die "Couldn't pull latest subg_rfspy"
        else
            echo -n "Cloning subg_rfspy: "
            (cd $HOME/src && git clone https://github.com/ps2/subg_rfspy) || die "Couldn't clone oref0"
        fi
>>>>>>> 595159d4
    fi

    # Medtronic CGM
    if [[ ${CGM,,} =~ "mdt" ]]; then
        sudo pip install -U openapscontrib.glucosetools || die "Couldn't install glucosetools"
        openaps device remove cgm 2>/dev/null
        if [[ -z "$ttyport" ]]; then
            openaps device add cgm medtronic $serial || die "Can't add cgm"
        else
            openaps device add cgm mmeowlink subg_rfspy $ttyport $serial $radio_locale || die "Can't add cgm"
        fi
        for type in mdt-cgm; do
            echo importing $type file
            cat $HOME/src/oref0/lib/oref0-setup/$type.json | openaps import || die "Could not import $type.json"
        done
    fi

    sudo pip install flask || die "Can't add xdrip cgm - error installing flask"
    sudo pip install flask-restful || die "Can't add xdrip cgm - error installing flask-restful"

    # xdrip CGM (xDripAPS)
    if [[ ${CGM,,} =~ "xdrip" ]]; then
        echo xdrip selected as CGM, so configuring xDripAPS
        sudo apt-get -y install sqlite3 || die "Can't add xdrip cgm - error installing sqlite3"
        git clone https://github.com/colinlennon/xDripAPS.git $HOME/.xDripAPS
        mkdir -p $HOME/.xDripAPS_data
        for type in xdrip-cgm; do
            echo importing $type file
            cat $HOME/src/oref0/lib/oref0-setup/$type.json | openaps import || die "Could not import $type.json"
        done
        touch /tmp/reboot-required
    fi

    # disable IPv6
    if ! grep -q 'net.ipv6.conf.all.disable_ipv6=1' /etc/sysctl.conf; then
        sudo echo 'net.ipv6.conf.all.disable_ipv6=1' >> /etc/sysctl.conf
    fi
    if ! grep -q 'net.ipv6.conf.default.disable_ipv6=1' /etc/sysctl.conf; then
        sudo echo 'net.ipv6.conf.default.disable_ipv6=1' >> /etc/sysctl.conf
    fi
    if ! grep -q 'net.ipv6.conf.lo.disable_ipv6=1' /etc/sysctl.conf; then
        sudo echo 'net.ipv6.conf.lo.disable_ipv6=1' >> /etc/sysctl.conf
    fi
    sudo sysctl -p

    # Install EdisonVoltage
    if egrep -i "edison" /etc/passwd 2>/dev/null; then
        echo "Checking if EdisonVoltage is already installed"
        if [ -d "$HOME/src/EdisonVoltage/" ]; then
            echo "EdisonVoltage already installed"
        else
            echo "Installing EdisonVoltage"
            cd $HOME/src && git clone -b master git://github.com/cjo20/EdisonVoltage.git || (cd EdisonVoltage && git checkout master && git pull)
            cd $HOME/src/EdisonVoltage
            make voltage
        fi
        # Add module needed for EdisonVoltage to work on jubilinux 0.2.0
        grep iio_basincove_gpadc /etc/modules-load.d/modules.conf || echo iio_basincove_gpadc >> /etc/modules-load.d/modules.conf
    fi
    if [[ ${CGM,,} =~ "mdt" ]]; then # still need this for the old ns-loop for now
        cd $directory || die "Can't cd $directory"
        for type in edisonbattery; do
            echo importing $type file
            cat $HOME/src/oref0/lib/oref0-setup/$type.json | openaps import || die "Could not import $type.json"
        done
    fi
    # Install Pancreabble
    echo Checking for BT Pebble Mac
    if [[ ! -z "$BT_PEB" ]]; then
        sudo apt-get -y install jq
        sudo pip install libpebble2
        sudo pip install --user git+git://github.com/mddub/pancreabble.git
        oref0-bluetoothup
        sudo rfcomm bind hci0 $BT_PEB
        for type in pancreabble; do
            echo importing $type file
            cat $HOME/src/oref0/lib/oref0-setup/$type.json | openaps import || die "Could not import $type.json"
        done
        sudo cp $HOME/src/oref0/lib/oref0-setup/pancreoptions.json $directory/pancreoptions.json
    fi
    echo Running: openaps report add enact/suggested.json text determine-basal shell monitor/iob.json monitor/temp_basal.json monitor/glucose.json settings/profile.json settings/autosens.json monitor/meal.json
    openaps report add enact/suggested.json text determine-basal shell monitor/iob.json monitor/temp_basal.json monitor/glucose.json settings/profile.json settings/autosens.json monitor/meal.json

    if egrep -qi "edison" /etc/passwd 2>/dev/null; then
        sudo apt-get -y -t jessie-backports install jq
    else
        sudo apt-get -y install jq
    fi
    # configure autotune if enabled
    if [[ $ENABLE =~ autotune ]]; then
        cd $directory || die "Can't cd $directory"
        for type in autotune; do
            echo importing $type file
            cat $HOME/src/oref0/lib/oref0-setup/$type.json | openaps import || die "Could not import $type.json"
        done
    fi

    #Setup files for editing on the x12, and replace get-settings alias
    if [[ ${pumpmodel,,} =~ "x12" ]]; then
        echo "copying settings files for x12 pumps"
        cp $HOME/src/oref0/lib/oref0-setup/bg_targets_raw.json $directory/settings/ && cp $HOME/src/oref0/lib/oref0-setup/basal_profile.json $directory/settings/ && cp $HOME/src/oref0/lib/oref0-setup/settings.json $directory/settings/ || die "Could not copy settings files for x12 pumps"
        echo "getting ready to remove get-settings since this is an x12"
        openaps alias remove get-settings || die "Could not remove get-settings"
        echo "settings removed, getting ready to add x12 settings"
        openaps alias add get-settings "report invoke settings/model.json settings/bg_targets.json settings/insulin_sensitivities_raw.json settings/insulin_sensitivities.json settings/carb_ratios.json settings/profile.json" || die "Could not add x12 settings"
    fi

    #Moved this out of the conditional, so that x12 models will work with smb loops
    sudo apt-get -y install bc jq ntpdate bash-completion || die "Couldn't install bc etc."
    cd $directory || die "Can't cd $directory"
    for type in supermicrobolus; do
        echo importing $type file
        cat $HOME/src/oref0/lib/oref0-setup/$type.json | openaps import || die "Could not import $type.json"
    done

    echo "Adding OpenAPS log shortcuts"
    oref0-log-shortcuts

    # Append NIGHTSCOUT_HOST and API_SECRET to $HOME/.bash_profile so that openaps commands can be executed from the command line
    echo Add NIGHTSCOUT_HOST and API_SECRET to $HOME/.bash_profile
    sed --in-place '/.*NIGHTSCOUT_HOST.*/d' $HOME/.bash_profile
    (cat $HOME/.bash_profile | grep -q "NIGHTSCOUT_HOST" || echo export NIGHTSCOUT_HOST="$NIGHTSCOUT_HOST" >> $HOME/.bash_profile)
    if [[ "${API_SECRET,,}" =~ "token=" ]]; then # install requirements for token based authentication
      API_HASHED_SECRET=${API_SECRET}
    else
      API_HASHED_SECRET=$(nightscout hash-api-secret $API_SECRET)
    fi
    # Check if API_SECRET exists, if so remove all lines containing API_SECRET and add the new API_SECRET to the end of the file
    sed --in-place '/.*API_SECRET.*/d' $HOME/.bash_profile
    (cat $HOME/.profile | grep -q "API_SECRET" || echo export API_SECRET="$API_HASHED_SECRET" >> $HOME/.profile)

    # With 0.5.0 release we switched from ~/.profile to ~/.bash_profile for API_SECRET and NIGHTSCOUT_HOST, because a shell will look
    # for ~/.bash_profile, ~/.bash_login, and ~/.profile, in that order, and reads and executes commands from
    # the first one that exists and is readable. Remove API_SECRET and NIGHTSCOUT_HOST lines from ~/.profile if they exist
    sed --in-place '/.*API_SECRET.*/d' .profile
    sed --in-place '/.*NIGHTSCOUT_HOST.*/d' .profile

    # Then append the variables
    echo NIGHTSCOUT_HOST="$NIGHTSCOUT_HOST" >> $HOME/.bash_profile
    echo "export NIGHTSCOUT_HOST" >> $HOME/.bash_profile
    echo API_SECRET="${API_HASHED_SECRET}" >> $HOME/.bash_profile
    echo "export API_SECRET" >> $HOME/.bash_profile

    echo

    #Check to see if Explorer HAT is present, and install all necessary stuff
    if grep -qa "Explorer HAT" /proc/device-tree/hat/product || [[ "$ttyport" =~ "spidev0.0" ]]; then
        echo "Looks like you're using an Explorer HAT!"
        echo "Making sure SPI is enabled..."
        sed -i.bak -e "s/#dtparam=spi=on/dtparam=spi=on/" /boot/config.txt
        echo "Enabling i2c device nodes..."
        sed -i.bak -e "s/#dtparam=i2c_arm=on/dtparam=i2c_arm=on/" /boot/config.txt
        egrep "^dtparam=i2c1=on" /boot/config.txt || echo "dtparam=i2c1=on,i2c1_baudrate=400000" >> /boot/config.txt
        echo "i2c-dev" > /etc/modules-load.d/i2c.conf
        echo "Installing socat and ntp..."
        apt-get install -y socat ntp
        echo "Installing openaps-menu..."
        cd $HOME/src && git clone git://github.com/openaps/openaps-menu.git || (cd openaps-menu && git checkout master && git pull)
        cd $HOME/src/openaps-menu && sudo npm install
        cp $HOME/src/openaps-menu/openaps-menu.service /etc/systemd/system/ && systemctl enable openaps-menu
        cd $directory && openaps alias remove battery-status; openaps alias add battery-status '! bash -c "sudo ~/src/openaps-menu/scripts/getvoltage.sh > monitor/edison-battery.json"'
    fi

    # install Go for Explorer Board/HAT
    if [[ "$ttyport" =~ "spidev" ]] || [[ ${CGM,,} =~ "g4-go" ]]; then
      if $buildgofromsource; then
        if go version | grep go1.9.; then
            echo Go already installed
        else
            echo "Installing Golang..."
            if uname -m | grep armv; then
                cd /tmp && wget -c https://storage.googleapis.com/golang/go1.9.2.linux-armv6l.tar.gz && tar -C /usr/local -xzvf /tmp/go1.9.2.linux-armv6l.tar.gz
            elif uname -m | grep i686; then
                cd /tmp && wget -c https://dl.google.com/go/go1.9.3.linux-386.tar.gz && tar -C /usr/local -xzvf /tmp/go1.9.3.linux-386.tar.gz
            fi
        fi
        if ! grep GOROOT $HOME/.bash_profile; then
            echo 'GOROOT=/usr/local/go' >> $HOME/.bash_profile
            echo 'export GOROOT' >> $HOME/.bash_profile
        fi
        if ! grep GOPATH $HOME/.bash_profile; then
            echo 'GOPATH=$HOME/go' >> $HOME/.bash_profile
            echo 'export GOPATH' >> $HOME/.bash_profile
            echo 'PATH=$PATH:/usr/local/go/bin:$GOROOT/bin:$GOPATH/bin' >> $HOME/.bash_profile
            echo 'export PATH' >> $HOME/.bash_profile
        fi
      else
            echo 'PATH=$PATH:/usr/local/go/bin:$GOROOT/bin:$GOPATH/bin' >> $HOME/.bash_profile
            echo 'export PATH' >> $HOME/.bash_profile
      fi
    fi
    mkdir -p $HOME/go
    source $HOME/.bash_profile

    #Store radio_locale for later use
    grep -q radio_locale pump.ini || echo "radio_locale=$radio_locale" >> pump.ini
    #Necessary to "bootstrap" Go commands...
    if [[ $radio_locale =~ ^WW$ ]]; then
      echo 868400000 > $directory/monitor/medtronic_frequency.ini
    else
      echo 916550000 > $directory/monitor/medtronic_frequency.ini
    fi

    if [[ "$ttyport" =~ "spidev" ]]; then
        if $buildgofromsource; then
          #go get -u -v github.com/ecc1/cc111x || die "Couldn't go get cc111x"
          go get -u -v -tags cc111x github.com/ecc1/medtronic/... || die "Couldn't go get medtronic"
          #cd $HOME/go/src/github.com/ecc1/medtronic/cmd
          #cd mdt && go install -tags cc111x || die "Couldn't go install mdt"
          #cd ../mmtune && go install -tags cc111x || die "Couldn't go install mmtune"
          #cd ../pumphistory && go install -tags cc111x || die "Couldn't go install pumphistory"
          #cd ../listen && go install -tags cc111x || die "Couldn't go install listen"
          rsync -rtuv $HOME/go/bin/ /usr/local/bin/ || die "Couldn't rsync go/bin"
          mv /usr/local/bin/mmtune /usr/local/bin/Go-mmtune || die "Couldn't mv mmtune"
          ln -sf $HOME/go/src/github.com/ecc1/medtronic/cmd/pumphistory/openaps.jq $directory/ || die "Couldn't softlink openaps.jq"
        else
          arch=arm-spi
          if egrep -i "edison" /etc/passwd 2>/dev/null; then
            arch=386-spi
          fi
          mkdir -p $HOME/go/bin && \
          downloadUrl=$(curl -s https://api.github.com/repos/ecc1/medtronic/releases/latest | \
            jq --raw-output '.assets[] | select(.name | contains("'$arch'")) | .browser_download_url')
          echo "Downloading Go pump binaries from:" $downloadUrl
          wget -qO- $downloadUrl | tar xJv -C $HOME/go/bin || die "Couldn't download and extract Go pump binaries"
          echo "Installing Go pump binaries ..."
          ln -sf $HOME/go/bin/openaps.jq $directory/ || die "Couldn't softlink openaps.jq"
          rsync -rtuv $HOME/go/bin/ /usr/local/bin/ || die "Couldn't rsync go/bin"
          mv /usr/local/bin/mmtune /usr/local/bin/Go-mmtune || die "Couldn't mv mmtune"
        fi
    fi
    if [[ ${CGM,,} =~ "g4-go" ]]; then
        if egrep -i "edison" /etc/passwd 2>/dev/null; then
            go get -u -v -tags nofilter github.com/ecc1/dexcom/...
        else
            go get -u -v github.com/ecc1/dexcom/...
        fi
        rsync -rtuv $HOME/go/bin/ /usr/local/bin/ || die "Couldn't rsync go/bin"
    fi

    #if [[ "$ttyport" =~ "spi" ]]; then
        #echo Resetting spi_serial
        #reset_spi_serial.py
    #fi
# Commenting out the mmtune as attempt to stop the radio reboot errors that happen when re-setting up.
#    echo Attempting to communicate with pump:
#    ( killall -g openaps; killall -g oref0-pump-loop ) 2>/dev/null
#    openaps mmtune
#    echo

    # clear any extraneous input before prompting
    while(read -r -t 0.1); do true; done

    read -p "Schedule openaps in cron? y/[N] " -r
    if [[ $REPLY =~ ^[Yy]$ ]]; then

        echo Saving existing crontab to $HOME/crontab.txt:
        crontab -l | tee $HOME/crontab.old.txt
        read -p "Would you like to remove your existing crontab first? y/[N] " -r
        if [[ $REPLY =~ ^[Yy]$ ]]; then
            crontab -r
        fi

        # add crontab entries
        (crontab -l; crontab -l | grep -q "NIGHTSCOUT_HOST" || echo NIGHTSCOUT_HOST=$NIGHTSCOUT_HOST) | crontab -
        (crontab -l; crontab -l | grep -q "API_SECRET=" || echo API_SECRET=$API_HASHED_SECRET) | crontab -
        (crontab -l; crontab -l | grep -q "PATH=" || echo "PATH=$PATH" ) | crontab -
        (crontab -l; crontab -l | grep -q "oref0-online $BT_MAC" || echo '* * * * * ps aux | grep -v grep | grep -q "oref0-online '$BT_MAC'" || cd '$directory' && oref0-online '$BT_MAC' 2>&1 >> /var/log/openaps/network.log' ) | crontab -
        # temporarily disable hotspot for 1m every hour to allow it to try to connect via wifi again
        (crontab -l; crontab -l | grep -q "touch /tmp/disable_hotspot" || echo '0,20,40 * * * * touch /tmp/disable_hotspot' ) | crontab -
        (crontab -l; crontab -l | grep -q "rm /tmp/disable_hotspot" || echo '1,21,41 * * * * rm /tmp/disable_hotspot' ) | crontab -
        (crontab -l; crontab -l | grep -q "sudo wpa_cli scan" || echo '* * * * * sudo wpa_cli scan') | crontab -
        (crontab -l; crontab -l | grep -q "killall -g --older-than 30m oref0" || echo '* * * * * ( killall -g --older-than 30m openaps; killall -g --older-than 30m oref0-pump-loop; killall -g --older-than 30m openaps-report )') | crontab -
        # kill pump-loop after 5 minutes of not writing to pump-loop.log
        (crontab -l; crontab -l | grep -q "find /var/log/openaps/pump-loop.log -mmin" || echo '* * * * * find /var/log/openaps/pump-loop.log -mmin +5 | grep pump && ( echo No updates to pump-loop.log in 5m - killing processes; killall -g --older-than 5m openaps; killall -g --older-than 5m oref0-pump-loop; killall -g --older-than 5m openaps-report ) | tee -a /var/log/openaps/pump-loop.log') | crontab -
        if [[ ${CGM,,} =~ "g5-upload" ]]; then
            (crontab -l; crontab -l | grep -q "oref0-upload-entries" || echo "* * * * * cd $directory && oref0-upload-entries" ) | crontab -
        fi
        if [[ ${CGM,,} =~ "shareble" || ${CGM,,} =~ "g4-upload" ]]; then
            (crontab -l; crontab -l | grep -q "cd $directory-cgm-loop && ps aux | grep -v grep | grep -q 'openaps monitor-cgm'" || echo "* * * * * cd $directory-cgm-loop && ps aux | grep -v grep | grep -q 'openaps monitor-cgm' || ( date; openaps monitor-cgm) | tee -a /var/log/openaps/cgm-loop.log; cp -up monitor/glucose-raw-merge.json $directory/cgm/glucose.json ; cp -up $directory/cgm/glucose.json $directory/monitor/glucose.json") | crontab -
        elif [[ ${CGM,,} =~ "xdrip" ]]; then
            (crontab -l; crontab -l | grep -q "cd $directory && ps aux | grep -v grep | grep -q 'monitor-xdrip'" || echo "* * * * * cd $directory && ps aux | grep -v grep | grep -q 'monitor-xdrip' || monitor-xdrip | tee -a /var/log/openaps/xdrip-loop.log") | crontab -
        (crontab -l; crontab -l | grep -q "xDripAPS.py" || echo "@reboot python $HOME/.xDripAPS/xDripAPS.py") | crontab -
        elif [[ $ENABLE =~ dexusb ]]; then
            (crontab -l; crontab -l | grep -q "@reboot .*dexusb-cgm" || echo "@reboot cd $directory && /usr/bin/python -u /usr/local/bin/oref0-dexusb-cgm-loop >> /var/log/openaps/cgm-dexusb-loop.log 2>&1" ) | crontab -
        elif ! [[ ${CGM,,} =~ "mdt" ]]; then # use nightscout for cgm
            (crontab -l; crontab -l | grep -q "cd $directory && ps aux | grep -v grep | grep -q 'openaps get-bg'" || echo "* * * * * cd $directory && ps aux | grep -v grep | grep -q 'openaps get-bg' || ( date; openaps get-bg ; cat cgm/glucose.json | jq -r  '.[] | \"\\(.sgv) \\(.dateString)\"' | head -1 ) | tee -a /var/log/openaps/cgm-loop.log") | crontab -
        fi

        (crontab -l; crontab -l | grep -q "cd $directory && ps aux | grep -v grep | grep -q 'oref0-ns-loop'" || echo "* * * * * cd $directory && ps aux | grep -v grep | grep -q 'oref0-ns-loop' || oref0-ns-loop | tee -a /var/log/openaps/ns-loop.log") | crontab -

        (crontab -l; crontab -l | grep -q "cd $directory && ps aux | grep -v grep | grep -q 'oref0-autosens-loop' || oref0-autosens-loop 2>&1" || echo "* * * * * cd $directory && ps aux | grep -v grep | grep -q 'oref0-autosens-loop' || oref0-autosens-loop 2>&1 | tee -a /var/log/openaps/autosens-loop.log") | crontab -
        if [[ $ENABLE =~ autotune ]]; then
            # autotune nightly at 4:05am using data from NS
            (crontab -l; crontab -l | grep -q "oref0-autotune -d=$directory -n=$NIGHTSCOUT_HOST" || echo "5 4 * * * ( oref0-autotune -d=$directory -n=$NIGHTSCOUT_HOST && cat $directory/autotune/profile.json | jq . | grep -q start && cp $directory/autotune/profile.json $directory/settings/autotune.json) 2>&1 | tee -a /var/log/openaps/autotune.log") | crontab -
        fi
        (crontab -l; crontab -l | grep -q "cd $directory && ( ps aux | grep -v grep | grep bash | grep -q 'bin/oref0-pump-loop'" || echo "* * * * * cd $directory && ( ps aux | grep -v grep | grep bash | grep -q 'bin/oref0-pump-loop' || oref0-pump-loop ) 2>&1 | tee -a /var/log/openaps/pump-loop.log") | crontab -
        if [[ ! -z "$BT_PEB" ]]; then
        (crontab -l; crontab -l | grep -q "cd $directory && ( ps aux | grep -v grep | grep -q 'peb-urchin-status $BT_PEB '" || echo "* * * * * cd $directory && ( ps aux | grep -v grep | grep -q 'peb-urchin-status $BT_PEB' || peb-urchin-status $BT_PEB ) 2>&1 | tee -a /var/log/openaps/urchin-loop.log") | crontab -
        fi
        if [[ ! -z "$BT_PEB" || ! -z "$BT_MAC" ]]; then
        (crontab -l; crontab -l | grep -q "oref0-bluetoothup" || echo '* * * * * ps aux | grep -v grep | grep -q "oref0-bluetoothup" || oref0-bluetoothup >> /var/log/openaps/network.log' ) | crontab -
        fi
        # proper shutdown once the EdisonVoltage very low (< 3050mV; 2950 is dead)
        if egrep -i "edison" /etc/passwd 2>/dev/null; then
           (crontab -l; crontab -l | grep -q "cd $directory && sudo ~/src/EdisonVoltage/voltage" || echo "*/15 * * * * cd $directory && sudo ~/src/EdisonVoltage/voltage json batteryVoltage battery | jq .batteryVoltage | awk '{if (\$1<=3050)system(\"sudo shutdown -h now\")}'") | crontab -
        fi
        (crontab -l; crontab -l | grep -q "cd $directory && oref0-delete-future-entries" || echo "@reboot cd $directory && oref0-delete-future-entries") | crontab -
        if [[ ! -z "$PUSHOVER_TOKEN" && ! -z "$PUSHOVER_USER" ]]; then
            (crontab -l; crontab -l | grep -q "oref0-pushover" || echo "* * * * * cd $directory && oref0-pushover $PUSHOVER_TOKEN $PUSHOVER_USER 2>&1 >> /var/log/openaps/pushover.log" ) | crontab -
        fi
        (crontab -l; crontab -l | grep -q "cd $directory && oref0-version --check-for-updates" || echo "0 * * * * cd $directory && oref0-version --check-for-updates > /tmp/oref0-updates.txt") | crontab -
        (crontab -l; crontab -l | grep -q "flask run" || echo "@reboot cd ~/src/oref0/www && export FLASK_APP=app.py && flask run -p 80 --host=0.0.0.0 | tee -a /var/log/openaps/flask.log") | crontab -
        if [[ "$ttyport" =~ "spidev0.0" ]]; then
            # disable HDMI on Explorer HAT rigs to save battery
            (crontab -l; crontab -l | grep -q "tvservice" || echo "@reboot /usr/bin/tvservice -o") | crontab -
        fi
        crontab -l | tee $HOME/crontab.txt
    fi

    if [[ ${CGM,,} =~ "shareble" ]]; then
        echo
        echo "To pair your G4 Share receiver, open its Settings, select Share, Forget Device (if previously paired), then turn sharing On"
    fi

    if [[ ${pumpmodel,,} =~ "x12" ]]; then
        echo
        echo To complete your x12 pump setup, you must edit your basal_profile.json,
        echo and may want to edit your settings.json and bg_targets_raw.json as well.
        read -p "Press enter to begin editing basal_profile.json, and then press Ctrl-X when done."
        nano $directory/settings/basal_profile.json
        read -p "Press enter to begin editing settings.json, and then press Ctrl-X when done."
        nano $directory/settings/settings.json
        read -p "Press enter to begin editing bg_targets_raw.json, and then press Ctrl-X when done."
        nano $directory/settings/bg_targets_raw.json
        echo To edit your basal_profile.json again in the future, run: nano $directory/settings/basal_profile.json
        echo To edit your settings.json to set maxBasal or DIA, run: nano $directory/settings/settings.json
        echo To edit your bg_targets_raw.json to set targets, run: nano $directory/settings/bg_targets_raw.json
    fi

fi # from 'read -p "Continue? y/[N] " -r' after interactive setup is complete

echo "Clearing retrieved apt packages to free space."
apt-get autoclean && apt-get clean

if [ -e /tmp/reboot-required ]; then
  read -p "Reboot required.  Press enter to reboot or Ctrl-C to cancel"
  sudo reboot
fi<|MERGE_RESOLUTION|>--- conflicted
+++ resolved
@@ -863,7 +863,6 @@
         #echo Installing latest openaps dev && sudo pip install git+https://github.com/openaps/openaps.git@dev || die "Couldn't install openaps"
     #fi
 
-<<<<<<< HEAD
     # we only need spi_serial and mraa for MDT CGM, which Go doesn't support yet
     if [[ ${CGM,,} =~ "mdt" ]]; then
         cd $directory || die "Can't cd $directory"
@@ -871,9 +870,12 @@
         ( killall -g openaps; killall -g oref0-pump-loop) 2>/dev/null; openaps device remove pump 2>/dev/null
         if [[ -z "$ttyport" ]]; then
             openaps device add pump medtronic $serial || die "Can't add pump"
-            #openaps alias add wait-for-silence 'report invoke monitor/temp_basal.json'
-            #openaps alias add wait-for-long-silence 'report invoke monitor/temp_basal.json'
-            #openaps alias add mmtune 'report invoke monitor/temp_basal.json'
+            # add carelink to pump.ini
+            grep -q radio_type pump.ini || echo "radio_type=carelink" >> pump.ini
+            # carelinks can't listen for silence or mmtune, so just do a preflight check instead
+            openaps alias add wait-for-silence 'report invoke monitor/temp_basal.json'
+            openaps alias add wait-for-long-silence 'report invoke monitor/temp_basal.json'
+            openaps alias add mmtune 'report invoke monitor/temp_basal.json'
         else
             # radio_locale requires openaps 0.2.0-dev or later
             openaps device add pump mmeowlink subg_rfspy $ttyport $serial $radio_locale || die "Can't add pump"
@@ -902,32 +904,6 @@
     else
         echo '[device "pump"]' > pump.ini
         echo "serial = $serial" >> pump.ini
-=======
-    cd $directory || die "Can't cd $directory"
-    echo "Removing any existing pump device:"
-    ( killall -g openaps; killall -g oref0-pump-loop) 2>/dev/null; openaps device remove pump 2>/dev/null
-    if [[ -z "$ttyport" ]]; then
-        openaps device add pump medtronic $serial || die "Can't add pump"
-        # add carelink to pump.ini
-        grep -q radio_type pump.ini || echo "radio_type=carelink" >> pump.ini
-        # carelinks can't listen for silence or mmtune, so just do a preflight check instead
-        openaps alias add wait-for-silence 'report invoke monitor/temp_basal.json'
-        openaps alias add wait-for-long-silence 'report invoke monitor/temp_basal.json'
-        openaps alias add mmtune 'report invoke monitor/temp_basal.json'
-    else
-        # radio_locale requires openaps 0.2.0-dev or later
-        openaps device add pump mmeowlink subg_rfspy $ttyport $serial $radio_locale || die "Can't add pump"
-        openaps alias add wait-for-silence '! bash -c "(mmeowlink-any-pump-comms.py --port '$ttyport' --wait-for 1 | grep -q comms && echo -n Radio ok, || openaps mmtune) && echo -n \" Listening: \"; for i in $(seq 1 100); do echo -n .; mmeowlink-any-pump-comms.py --port '$ttyport' --wait-for 30 2>/dev/null | egrep -v subg | egrep No && break; done"'
-        openaps alias add wait-for-long-silence '! bash -c "echo -n \"Listening: \"; for i in $(seq 1 200); do echo -n .; mmeowlink-any-pump-comms.py --port '$ttyport' --wait-for 45 2>/dev/null | egrep -v subg | egrep No && break; done"'
-        if [[ ${radio_locale,,} =~ "ww" ]]; then
-        if [ -d "$HOME/src/subg_rfspy/" ]; then
-            echo "$HOME/src/subg_rfspy/ already exists; pulling latest"
-            (cd $HOME/src/subg_rfspy && git fetch && git pull) || die "Couldn't pull latest subg_rfspy"
-        else
-            echo -n "Cloning subg_rfspy: "
-            (cd $HOME/src && git clone https://github.com/ps2/subg_rfspy) || die "Couldn't clone oref0"
-        fi
->>>>>>> 595159d4
     fi
 
     # Medtronic CGM
