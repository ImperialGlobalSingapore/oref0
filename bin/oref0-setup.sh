#!/bin/bash

# This script sets up an openaps environment by defining the required devices,
# reports, and aliases, and optionally enabling it in cron.
#
# Released under MIT license. See the accompanying LICENSE.txt file for
# full terms and conditions
#
# THE SOFTWARE IS PROVIDED "AS IS", WITHOUT WARRANTY OF ANY KIND, EXPRESS OR
# IMPLIED, INCLUDING BUT NOT LIMITED TO THE WARRANTIES OF MERCHANTABILITY,
# FITNESS FOR A PARTICULAR PURPOSE AND NONINFRINGEMENT. IN NO EVENT SHALL THE
# AUTHORS OR COPYRIGHT HOLDERS BE LIABLE FOR ANY CLAIM, DAMAGES OR OTHER
# LIABILITY, WHETHER IN AN ACTION OF CONTRACT, TORT OR OTHERWISE, ARISING FROM,
# OUT OF OR IN CONNECTION WITH THE SOFTWARE OR THE USE OR OTHER DEALINGS IN
# THE SOFTWARE.

die() {
  echo "$@"
  exit 1
}

# defaults
max_iob=0
CGM="G4"
DIR=""
directory=""
EXTRAS=""
radio_locale="US"

for i in "$@"
do
case $i in
    -d=*|--dir=*)
    DIR="${i#*=}"
    # ~/ paths have to be expanded manually
    DIR="${DIR/#\~/$HOME}"
    directory="$(readlink -m $DIR)"
    shift # past argument=value
    ;;
    -s=*|--serial=*)
    serial="${i#*=}"
    shift # past argument=value
    ;;
    -rl=*|--radio_locale=*)
    radio_locale="${i#*=}"
    shift # past argument=value
    ;;
    -t=*|--tty=*)
    ttyport="${i#*=}"
    shift # past argument=value
    ;;
    -m=*|--max_iob=*)
    max_iob="${i#*=}"
    shift # past argument=value
    ;;
    -mdsm=*|--max_daily_safety_multiplier=*)
    max_daily_safety_multiplier="${i#*=}"
    shift # past argument=value
    ;;
    -cbsm=*|--current_basal_safety_multiplier=*)
    current_basal_safety_multiplier="${i#*=}"
    shift # past argument=value
    ;;
    -bdd=*|--bolussnooze_dia_divisor=*)
    bolussnooze_dia_divisor="${i#*=}"
    shift # past argument=value
    ;;
    -m5c=*|--min_5m_carbimpact=*)
    min_5m_carbimpact="${i#*=}"
    shift # past argument=value
    ;;
    -c=*|--cgm=*)
    CGM="${i#*=}"
    shift # past argument=value
    ;;
    -n=*|--ns-host=*)
    NIGHTSCOUT_HOST="${i#*=}"
    shift # past argument=value
    ;;
    -a=*|--api-secret=*)
    API_SECRET="${i#*=}"
    shift # past argument=value
    ;;
    -e=*|--enable=*)
    ENABLE="${i#*=}"
    shift # past argument=value
    ;;
    -b=*|--bleserial=*)
    BLE_SERIAL="${i#*=}"
    shift # past argument=value
    ;;
    -l=*|--blemac=*)
    BLE_MAC="${i#*=}"
    shift # past argument=value
    ;;
    --btmac=*)
    BT_MAC="${i#*=}"
    shift # past argument=value
    ;;
    -p=*|--btpeb=*)
    BT_PEB="${i#*=}"
    shift # past argument=value
    ;;
    *)
            # unknown option
    echo "Option ${i#*=} unknown"
    ;;
esac
done

if ! [[ ${CGM,,} =~ "g4" || ${CGM,,} =~ "g5" || ${CGM,,} =~ "mdt" || ${CGM,,} =~ "shareble" || ${CGM,,} =~ "xdrip" ]]; then
    echo "Unsupported CGM.  Please select (Dexcom) G4 (default), ShareBLE, G4-raw, G5, MDT or xdrip."
    echo
    DIR="" # to force a Usage prompt
fi
if ! ( git config -l | grep -q user.email ) ; then
    read -p "What email address would you like to use for git commits? " -r
    EMAIL=$REPLY
    git config --global user.email $EMAIL
fi
if ! ( git config -l | grep -q user.name ); then
    read -p "What full name would you like to use for git commits? " -r
    NAME=$REPLY
    git config --global user.name $NAME
fi
if [[ -z "$DIR" || -z "$serial" ]]; then
    echo "Usage: oref0-setup.sh <--dir=directory> <--serial=pump_serial_#> [--tty=/dev/ttySOMETHING] [--max_iob=0] [--ns-host=https://mynightscout.azurewebsites.net] [--api-secret=myplaintextsecret] [--cgm=(G4|shareble|G4-raw|G5|MDT|xdrip)] [--bleserial=SM123456] [--blemac=FE:DC:BA:98:76:54] [--btmac=AB:CD:EF:01:23:45] [--enable='autosens meal dexusb'] [--radio_locale=(WW|US)]"
    read -p "Start interactive setup? [Y]/n " -r
    if [[ $REPLY =~ ^[Nn]$ ]]; then
        exit
    fi
    read -p "What would you like to call your loop directory? [myopenaps] " -r
    DIR=$REPLY
    if [[ -z $DIR ]]; then DIR="myopenaps"; fi
    echo "Ok, $DIR it is."
    directory="$(readlink -m $DIR)"
    read -p "What is your pump serial number (numbers only)? " -r
    serial=$REPLY
    echo "Ok, $serial it is."
    read -p "What kind of CGM are you using? (i.e. G4, ShareBLE, G4-raw, G5, MDT, xdrip) " -r
    CGM=$REPLY
    echo "Ok, $CGM it is."
    if [[ ${CGM,,} =~ "shareble" ]]; then
        read -p "What is your G4 Share Serial Number? (i.e. SM12345678) " -r
        BLE_SERIAL=$REPLY
        echo "$BLE_SERIAL? Got it."
    fi
    read -p "Are you using mmeowlink? If not, press enter. If so, what TTY port (full port address, looks like "/dev/ttySOMETHING" without the quotes - you probably want to copy paste it)? " -r
    ttyport=$REPLY
    echo -n "Ok, "
    if [[ -z "$ttyport" ]]; then
        echo -n Carelink
    else
        echo -n TTY $ttyport
    fi
    echo " it is."

    if [[ ! -z "${ttyport}" ]]; then
      echo "Medtronic pumps come in two types: WW (Worldwide) pumps, and NA (North America) pumps."
      echo "Confusingly, North America pumps may also be used outside of North America."
      echo ""
      echo "USA pumps have a serial number / model number that has 'NA' in it."
      echo "Non-USA pumps have a serial number / model number that 'WW' in it."
      echo ""
      echo "When using MMeowlink, we need to know which frequency we should use:"
      read -p "Are you using a USA/North American pump? If so, just hit enter. Otherwise enter WW: " -r
      radio_locale=$REPLY
      echo -n "Ok, "
      # Force uppercase, just in case the user entered ww
      radio_locale=${radio_locale^^}

      if [[ -z "${radio_locale}" ]]; then
          radio_locale='US'
      fi

      echo "-n ${radio_locale} it is"
    fi

    echo Are you using Nightscout? If not, press enter.
    read -p "If so, what is your Nightscout host? (i.e. https://mynightscout.azurewebsites.net)? " -r
    # remove any trailing / from NIGHTSCOUT_HOST
    NIGHTSCOUT_HOST=$(echo $REPLY | sed 's/\/$//g')
    if [[ -z $NIGHTSCOUT_HOST ]]; then
        echo Ok, no Nightscout for you.
    else
        echo "Ok, $NIGHTSCOUT_HOST it is."
    fi
    if [[ ! -z $NIGHTSCOUT_HOST ]]; then
        read -p "And what is your Nightscout api secret (i.e. myplaintextsecret)? " -r
        API_SECRET=$REPLY
        echo "Ok, $API_SECRET it is."
    fi
    if [[ ! -z $BT_MAC ]]; then
       read -p "For BT Tethering enter phone mac id (i.e. AA:BB:CC:DD:EE:FF) hit enter to skip " -r
       BT_MAC=$REPLY
       echo "Ok, $BT_MAC it is."
       if [[ -z $BT_MAC ]]; then
          echo Ok, no Bluetooth for you.
          else
          echo "Ok, $BT_MAC it is."
       fi
    fi
    if [[ ! -z $BT_PEB ]]; then
       read -p "For Pancreabble enter Pebble mac id (i.e. AA:BB:CC:DD:EE:FF) hit enter to skip " -r
       BT_PEB=$REPLY
       echo "Ok, $BT_PEB it is."
    fi
    read -p "Do you need any advanced features? y/[N] " -r
    if [[ $REPLY =~ ^[Yy]$ ]]; then
        read -p "Enable automatic sensitivity adjustment? y/[N] " -r
        if [[ $REPLY =~ ^[Yy]$ ]]; then
            ENABLE+=" autosens "
        fi
        read -p "Enable autotuning of basals and ratios? y/[N] " -r
        if [[ $REPLY =~ ^[Yy]$ ]]; then
            ENABLE+=" autotune "
        fi
        read -p "Enable advanced meal assist? y/[N] " -r
        if [[ $REPLY =~ ^[Yy]$ ]]; then
            ENABLE+=" meal "
        fi
    fi
fi

echo -n "Setting up oref0 in $directory for pump $serial with $CGM CGM, "
if [[ ${CGM,,} =~ "shareble" ]]; then
    echo -n "G4 Share serial $BLE_SERIAL, "
fi
echo
echo -n "NS host $NIGHTSCOUT_HOST, "
if [[ -z "$ttyport" ]]; then
    echo -n Carelink
else
    echo -n TTY $ttyport
fi
if [[ "$max_iob" != "0" ]]; then echo -n ", max_iob $max_iob"; fi
if [[ ! -z "$max_daily_safety_multiplier" ]]; then
    echo -n ", max_daily_safety_multiplier $max_daily_safety_multiplier";
fi
if [[ ! -z "$current_basal_safety_multiplier" ]]; then
    echo -n ", current_basal_safety_multiplier $current_basal_safety_multiplier";
fi
if [[ ! -z "$bolussnooze_dia_divisor" ]]; then
    echo -n ", bolussnooze_dia_divisor $bolussnooze_dia_divisor";
fi
if [[ ! -z "$min_5m_carbimpact" ]]; then
    echo -n ", min_5m_carbimpact $min_5m_carbimpact";
fi
if [[ ! -z "$ENABLE" ]]; then echo -n ", advanced features $ENABLE"; fi
echo

echo "To run again with these same options, use:"
echo -n "oref0-setup --dir=$directory --serial=$serial --cgm=$CGM"
if [[ ${CGM,,} =~ "shareble" ]]; then
    echo -n " --bleserial=$BLE_SERIAL"
fi
echo -n " --ns-host=$NIGHTSCOUT_HOST --api-secret=$API_SECRET"
if [[ ! -z "$ttyport" ]]; then
    echo -n " --tty=$ttyport"
fi
if [[ "$max_iob" -ne 0 ]]; then echo -n " --max_iob=$max_iob"; fi
if [[ ! -z "$max_daily_safety_multiplier" ]]; then
    echo -n " --max_daily_safety_multiplier=$max_daily_safety_multiplier";
fi
if [[ ! -z "$current_basal_safety_multiplier" ]]; then
    echo -n " --current_basal_safety_multiplier=$current_basal_safety_multiplier";
fi
if [[ ! -z "$bolussnooze_dia_divisor" ]]; then
    echo -n " --bolussnooze_dia_divisor=$bolussnooze_dia_divisor";
fi
if [[ ! -z "$min_5m_carbimpact" ]]; then
    echo -n " --min_5m_carbimpact=$min_5m_carbimpact";
fi
if [[ ! -z "$ENABLE" ]]; then echo -n " --enable='$ENABLE'"; fi
if [[ ! -z "$radio_locale" ]]; then echo -n " --radio_locale='$radio_locale'"; fi
echo; echo

read -p "Continue? y/[N] " -r
if [[ $REPLY =~ ^[Yy]$ ]]; then

echo -n "Checking $directory: "
mkdir -p $directory
if ( cd $directory && git status 2>/dev/null >/dev/null && openaps use -h >/dev/null ); then
    echo $directory already exists
elif openaps init $directory; then
    echo $directory initialized
else
    die "Can't init $directory"
fi
cd $directory || die "Can't cd $directory"
mkdir -p monitor || die "Can't mkdir monitor"
mkdir -p raw-cgm || die "Can't mkdir raw-cgm"
mkdir -p cgm || die "Can't mkdir cgm"
mkdir -p settings || die "Can't mkdir settings"
mkdir -p enact || die "Can't mkdir enact"
mkdir -p upload || die "Can't mkdir upload"
if [[ ${CGM,,} =~ "xdrip" ]]; then
	mkdir -p xdrip || die "Can't mkdir xdrip"
fi

mkdir -p $HOME/src/
if [ -d "$HOME/src/oref0/" ]; then
    echo "$HOME/src/oref0/ already exists; pulling latest"
    (cd ~/src/oref0 && git fetch && git pull) || die "Couldn't pull latest oref0"
else
    echo -n "Cloning oref0: "
    (cd ~/src && git clone git://github.com/openaps/oref0.git) || die "Couldn't clone oref0"
fi
echo Checking oref0 installation
# TODO: change back to packaged install before/when releasing to master
#npm list -g oref0 | egrep oref0@0.3.[6-9] || (echo Installing latest oref0 && sudo npm install -g oref0)
npm list -g oref0 | egrep oref0@0.3.[6-9] || (echo Installing latest oref0 dev && cd $HOME/src/oref0/ && npm run global-install)

echo Checking mmeowlink installation
if openaps vendor add --path . mmeowlink.vendors.mmeowlink 2>&1 | grep "No module"; then
    echo Installing latest mmeowlink
    sudo pip install -U mmeowlink || die "Couldn't install mmeowlink"
fi

cd $directory || die "Can't cd $directory"
if [[ "$max_iob" -eq 0 && -z "$max_daily_safety_multiplier" && -z "&current_basal_safety_multiplier" && -z "$bolussnooze_dia_divisor" && -z "$min_5m_carbimpact" ]]; then
    oref0-get-profile --exportDefaults > preferences.json || die "Could not run oref0-get-profile"
else
    preferences_from_args=()
    if [[ $max_iob -ne 0 ]]; then
	preferences_from_args+="\"max_iob\":$max_iob "
    fi
    if [[ ! -z "$max_daily_safety_multiplier" ]]; then
        preferences_from_args+="\"max_daily_safety_multiplier\":$max_daily_safety_multiplier "
    fi
    if [[ ! -z "$current_basal_safety_multiplier" ]]; then
        preferences_from_args+="\"current_basal_safety_multiplier\":$current_basal_safety_multiplier "
    fi
    if [[ ! -z "$bolussnooze_dia_divisor" ]]; then
        preferences_from_args+="\"bolussnooze_dia_divisor\":$bolussnooze_dia_divisor "
    fi
    if [[ ! -z "$min_5m_carbimpact" ]]; then
        preferences_from_args+="\"min_5m_carbimpact\":$min_5m_carbimpact "
    fi
    function join_by { local IFS="$1"; shift; echo "$*"; }
    echo "{ $(join_by , ${preferences_from_args[@]}) }" > preferences_from_args.json
    oref0-get-profile --updatePreferences preferences_from_args.json > preferences.json && rm preferences_from_args.json || die "Could not run oref0-get-profile"
fi

cat preferences.json
git add preferences.json

# enable log rotation
sudo cp $HOME/src/oref0/logrotate.openaps /etc/logrotate.d/openaps || die "Could not cp /etc/logrotate.d/openaps"
sudo cp $HOME/src/oref0/logrotate.rsyslog /etc/logrotate.d/rsyslog || die "Could not cp /etc/logrotate.d/rsyslog"

test -d /var/log/openaps || sudo mkdir /var/log/openaps && sudo chown $USER /var/log/openaps || die "Could not create /var/log/openaps"

# configure ns
if [[ ! -z "$NIGHTSCOUT_HOST" && ! -z "$API_SECRET" ]]; then
    echo "Removing any existing ns device: "
    ( killall -g openaps; killall -g oref0-pump-loop) 2>/dev/null; openaps device remove ns 2>/dev/null
    echo "Running nightscout autoconfigure-device-crud $NIGHTSCOUT_HOST $API_SECRET"
    nightscout autoconfigure-device-crud $NIGHTSCOUT_HOST $API_SECRET || die "Could not run nightscout autoconfigure-device-crud"
fi

# import template
for type in vendor device report alias; do
    echo importing $type file
    cat $HOME/src/oref0/lib/oref0-setup/$type.json | openaps import || die "Could not import $type.json"
done
echo Checking for BT Mac, BT Peb or Shareble
if [[ ! -z "$BT_PEB" || ! -z "$BT_MAC" || ${CGM,,} =~ "shareble" ]]; then
    # Install Bluez for BT Tethering
    echo Checking bluez installation
    if ! bluetoothd --version | grep -q 5.37 2>/dev/null; then
        cd $HOME/src/ && wget https://www.kernel.org/pub/linux/bluetooth/bluez-5.37.tar.gz && tar xvfz bluez-5.37.tar.gz || die "Couldn't download bluez"
        cd $HOME/src/bluez-5.37 && ./configure --enable-experimental --disable-systemd && \
        make && sudo make install && sudo cp ./src/bluetoothd /usr/local/bin/ || die "Couldn't make bluez"
        oref0-bluetoothup
    else
        echo bluez v 5.37 already installed
    fi
fi
# add/configure devices
if [[ ${CGM,,} =~ "g5" ]]; then
    openaps use cgm config --G5
    openaps report add raw-cgm/raw-entries.json JSON cgm oref0_glucose --hours "24.0" --threshold "100" --no-raw
elif [[ ${CGM,,} =~ "shareble" ]]; then
    echo Checking Adafruit_BluefruitLE installation
    if ! python -c "import Adafruit_BluefruitLE" 2>/dev/null; then
        if [ -d "$HOME/src/Adafruit_Python_BluefruitLE/" ]; then
            echo "$HOME/src/Adafruit_Python_BluefruitLE/ already exists; pulling latest master branch"
            (cd ~/src/Adafruit_Python_BluefruitLE && git fetch && git checkout wip/bewest/custom-gatt-profile && git pull) || die "Couldn't pull latest Adafruit_Python_BluefruitLE wip/bewest/custom-gatt-profile"
        else
            echo -n "Cloning Adafruit_Python_BluefruitLE wip/bewest/custom-gatt-profile: "
            # TODO: get this moved over to openaps and install with pip
            (cd ~/src && git clone -b wip/bewest/custom-gatt-profile https://github.com/bewest/Adafruit_Python_BluefruitLE.git) || die "Couldn't clone Adafruit_Python_BluefruitLE wip/bewest/custom-gatt-profile"
        fi
        echo Installing Adafruit_BluefruitLE && cd $HOME/src/Adafruit_Python_BluefruitLE && sudo python setup.py develop || die "Couldn't install Adafruit_BluefruitLE"
    fi
    echo Checking openxshareble installation
    if ! python -c "import openxshareble" 2>/dev/null; then
        echo Installing openxshareble && sudo pip install git+https://github.com/openaps/openxshareble.git@dev || die "Couldn't install openxshareble"
    fi
    sudo apt-get -y install bc jq libusb-dev libdbus-1-dev libglib2.0-dev libudev-dev libical-dev libreadline-dev python-dbus || die "Couldn't apt-get install: run 'sudo apt-get update' and try again?"
    echo Checking bluez installation
    if  bluetoothd --version | grep -q 5.37 2>/dev/null; then
        sudo cp $HOME/src/openxshareble/bluetoothd.conf /etc/dbus-1/system.d/bluetooth.conf || die "Couldn't copy bluetoothd.conf"
    fi
     # add two lines to /etc/rc.local if they are missing.
    if ! grep -q '/usr/local/bin/bluetoothd --experimental &' /etc/rc.local; then
        sed -i"" 's/^exit 0/\/usr\/local\/bin\/bluetoothd --experimental \&\n\nexit 0/' /etc/rc.local
    fi
    if ! grep -q 'bluetooth_rfkill_event >/dev/null 2>&1 &' /etc/rc.local; then
        sed -i"" 's/^exit 0/bluetooth_rfkill_event >\/dev\/null 2>\&1 \&\n\nexit 0/' /etc/rc.local
    fi
    # comment out existing line if it exists and isn't already commented out
    sed -i"" 's/^screen -S "brcm_patchram_plus" -d -m \/usr\/local\/sbin\/bluetooth_patchram.sh/# &/' /etc/rc.local
fi
if [[ ${CGM,,} =~ "shareble" || ${CGM,,} =~ "g4-raw" ]]; then
    mkdir -p $directory-cgm-loop
    if ( cd $directory-cgm-loop && git status 2>/dev/null >/dev/null && openaps use -h >/dev/null ); then
        echo $directory-cgm-loop already exists
    elif openaps init $directory-cgm-loop; then
        echo $directory-cgm-loop initialized
    else
        die "Can't init $directory-cgm-loop"
    fi
    cd $directory-cgm-loop || die "Can't cd $directory-cgm-loop"
    mkdir -p monitor || die "Can't mkdir monitor"
    mkdir -p nightscout || die "Can't mkdir nightscout"

    openaps device remove cgm 2>/dev/null

    # configure ns
    if [[ ! -z "$NIGHTSCOUT_HOST" && ! -z "$API_SECRET" ]]; then
        echo "Removing any existing ns device: "
        ( killall -g openaps; killall -g oref0-pump-loop) 2>/dev/null; openaps device remove ns 2>/dev/null
        echo "Running nightscout autoconfigure-device-crud $NIGHTSCOUT_HOST $API_SECRET"
        nightscout autoconfigure-device-crud $NIGHTSCOUT_HOST $API_SECRET || die "Could not run nightscout autoconfigure-device-crud"
    fi

    if [[ ${CGM,,} =~ "g4-raw" ]]; then
        sudo apt-get -y install bc
        openaps device add cgm dexcom || die "Can't add CGM"
        for type in cgm-loop; do
            echo importing $type file
            cat $HOME/src/oref0/lib/oref0-setup/$type.json | openaps import || die "Could not import $type.json"
        done
    elif [[ ${CGM,,} =~ "shareble" ]]; then
        # import shareble stuff
        for type in shareble cgm-loop; do
            echo importing $type file
            cat $HOME/src/oref0/lib/oref0-setup/$type.json | openaps import || die "Could not import $type.json"
        done

        if [[ -z "$BLE_MAC" ]]; then
            read -p "Please go into your Dexcom's Share settings, forget any existing device, turn Share back on, and press Enter."
            openaps use cgm list_dexcom
            read -p "What is your G4 Share MAC address? (i.e. FE:DC:BA:98:78:54) " -r
            BLE_MAC=$REPLY
            echo "$BLE_MAC? Got it."
        fi
        echo openaps use cgm configure --serial $BLE_SERIAL --mac $BLE_MAC
        openaps use cgm configure --serial $BLE_SERIAL --mac $BLE_MAC || die "Couldn't configure Share serial and MAC"
    fi

    cd $directory || die "Can't cd $directory"
fi
grep -q pump.ini .gitignore 2>/dev/null || echo pump.ini >> .gitignore
git add .gitignore
<<<<<<< HEAD
echo "Removing any existing pump device:"
( killall -g openaps; killall -g oref0-pump-loop) 2>/dev/null; openaps device remove pump 2>/dev/null
=======
>>>>>>> a51f76a1

if [[ "$ttyport" =~ "spi" ]]; then
    echo Checking spi_serial installation
    if ! python -c "import spi_serial" 2>/dev/null; then
        # TODO: figure out best way to do this from https://github.com/EnhancedRadioDevices/ URL
        echo Installing spi_serial && sudo pip install --upgrade git+https://github.com/scottleibrand/spi_serial.git || die "Couldn't install spi_serial"
    fi

    echo Checking mraa installation
    if ! ldconfig -p | grep -q mraa; then
        echo Installing swig etc.
        sudo apt-get install -y libpcre3-dev git cmake python-dev swig || die "Could not install swig etc."

        if [ -d "$HOME/src/mraa/" ]; then
            echo "$HOME/src/mraa/ already exists; pulling latest master branch"
            (cd ~/src/mraa && git fetch && git checkout master && git pull) || die "Couldn't pull latest mraa master"
        else
            echo -n "Cloning mraa master: "
            (cd ~/src && git clone -b master https://github.com/intel-iot-devkit/mraa.git) || die "Couldn't clone mraa master"
        fi
        ( cd $HOME/src/ && mkdir -p mraa/build && cd $_ && cmake .. -DBUILDSWIGNODE=OFF && \
        make && sudo make install && echo && touch /tmp/reboot-required && echo mraa installed. Please reboot before using. && echo ) || die "Could not compile mraa"
        sudo bash -c "grep -q i386-linux-gnu /etc/ld.so.conf || echo /usr/local/lib/i386-linux-gnu/ >> /etc/ld.so.conf && ldconfig" || die "Could not update /etc/ld.so.conf"
    fi

fi

echo Checking openaps dev installation
if ! openaps --version 2>&1 | egrep "0.[2-9].[0-9]"; then
    echo Installing latest openaps dev && sudo pip install git+https://github.com/openaps/openaps.git@dev || die "Couldn't install openaps"
fi

cd $directory || die "Can't cd $directory"
echo "Removing any existing pump device:"
killall -g openaps 2>/dev/null; openaps device remove pump 2>/dev/null
if [[ -z "$ttyport" ]]; then
    openaps device add pump medtronic $serial || die "Can't add pump"
    # carelinks can't listen for silence or mmtune, so just do a preflight check instead
    openaps alias add wait-for-silence 'report invoke monitor/temp_basal.json'
    openaps alias add wait-for-long-silence 'report invoke monitor/temp_basal.json'
    openaps alias add mmtune 'report invoke monitor/temp_basal.json'
else
    # radio_locale requires openaps 0.2.0-dev or later
    openaps device add pump mmeowlink subg_rfspy $ttyport $serial $radio_locale || die "Can't add pump"
    openaps alias add wait-for-silence '! bash -c "(mmeowlink-any-pump-comms.py --port '$ttyport' --wait-for 1 | grep -q comms && echo -n Radio ok, || openaps mmtune) && echo -n \" Listening: \"; for i in $(seq 1 100); do echo -n .; mmeowlink-any-pump-comms.py --port '$ttyport' --wait-for 30 2>/dev/null | egrep -v subg | egrep No && break; done"'
    openaps alias add wait-for-long-silence '! bash -c "echo -n \"Listening: \"; for i in $(seq 1 200); do echo -n .; mmeowlink-any-pump-comms.py --port '$ttyport' --wait-for 45 2>/dev/null | egrep -v subg | egrep No && break; done"'
    if [[ ${radio_locale,,} =~ "ww" ]]; then
      # add subg-ww-radio-parameters script to mmtune for WW pump. See https://github.com/oskarpearson/mmeowlink/issues/51 or https://github.com/oskarpearson/mmeowlink/wiki/Non-USA-pump-settings for details
      sed -i"" 's/^\(mmtune.*\); \(echo -n .*mmtune:\)/\1; echo -n subg-ww-radio-parameters:; \/usr\/local\/bin\/oref0-subg-ww-radio-parameters-timeout; \2/g' openaps.ini

       # Hack to check if radio_locale has been set in pump.ini. This is a temporary workaround for https://github.com/oskarpearson/mmeowlink/issues/55
       # It will remove empty line at the end of pump.ini and then append radio_locale if it's not there yet
       grep -q radio_locale pump.ini ||  echo "$(< pump.ini)" > pump.ini ; echo "radio_locale=$radio_locale" >> pump.ini
    fi
fi

# Medtronic CGM
if [[ ${CGM,,} =~ "mdt" ]]; then
    sudo pip install -U openapscontrib.glucosetools || die "Couldn't install glucosetools"
    openaps device remove cgm 2>/dev/null
    if [[ -z "$ttyport" ]]; then
        openaps device add cgm medtronic $serial || die "Can't add cgm"
    else
        openaps device add cgm mmeowlink subg_rfspy $ttyport $serial $radio_locale || die "Can't add cgm"
    fi
    for type in mdt-cgm; do
        echo importing $type file
        cat $HOME/src/oref0/lib/oref0-setup/$type.json | openaps import || die "Could not import $type.json"
    done
fi

# xdrip CGM (xDripAPS)
if [[ ${CGM,,} =~ "xdrip" ]]; then
    echo xdrip selected as CGM, so configuring xDripAPS
    sudo apt-get install sqlite3 || die "Can't add xdrip cgm - error installing sqlite3"
    sudo pip install flask || die "Can't add xdrip cgm - error installing flask"
    sudo pip install flask-restful || die "Can't add xdrip cgm - error installing flask-restful"
    git clone https://github.com/colinlennon/xDripAPS.git $HOME/.xDripAPS
    mkdir -p $HOME/.xDripAPS_data
    for type in xdrip-cgm; do
        echo importing $type file
        cat $HOME/src/oref0/lib/oref0-setup/$type.json | openaps import || die "Could not import $type.json"
    done
    touch /tmp/reboot-required
fi

# Install EdisonVoltage
if egrep -i "edison" /etc/passwd 2>/dev/null; then
   echo "Checking if EdisonVoltage is already installed"
   if [ -d "$HOME/src/EdisonVoltage/" ]; then
      echo "EdisonVoltage already installed"
   else
      echo "Installing EdisonVoltage"
      cd ~/src && git clone -b master git://github.com/cjo20/EdisonVoltage.git || (cd EdisonVoltage && git checkout master && git pull)
      cd ~/src/EdisonVoltage
      make voltage
   fi
   cd $directory || die "Can't cd $directory"
   for type in edisonbattery; do
     echo importing $type file
     cat $HOME/src/oref0/lib/oref0-setup/$type.json | openaps import || die "Could not import $type.json"
  done
fi
# Install Pancreabble
echo Checking for BT Pebble Mac 
if [[ ! -z "$BT_PEB" ]]; then
   sudo pip install libpebble2
   sudo pip install --user git+git://github.com/mddub/pancreabble.git
   oref0-bluetoothup
   sudo rfcomm bind hci0 $BT_PEB
   for type in pancreabble; do
     echo importing $type file
     cat $HOME/src/oref0/lib/oref0-setup/$type.json | openaps import || die "Could not import $type.json"
  done 
  sudo cp $HOME/src/oref0/lib/oref0-setup/pancreoptions.json $directory/pancreoptions.json 
fi  
# configure optional features passed to enact/suggested.json report
if [[ $ENABLE =~ autosens && $ENABLE =~ meal ]]; then
    EXTRAS="settings/autosens.json monitor/meal.json"
elif [[ $ENABLE =~ autosens ]]; then
    EXTRAS="settings/autosens.json"
elif [[ $ENABLE =~ meal ]]; then
    EXTRAS='"" monitor/meal.json'
fi
echo Running: openaps report add enact/suggested.json text determine-basal shell monitor/iob.json monitor/temp_basal.json monitor/glucose.json settings/profile.json $EXTRAS
openaps report add enact/suggested.json text determine-basal shell monitor/iob.json monitor/temp_basal.json monitor/glucose.json settings/profile.json $EXTRAS

# configure autotune if enabled
if [[ $ENABLE =~ autotune ]]; then
    sudo apt-get -y install jq
    cd $directory || die "Can't cd $directory"
    for type in autotune; do
      echo importing $type file
      cat $HOME/src/oref0/lib/oref0-setup/$type.json | openaps import || die "Could not import $type.json"
    done
fi

# configure supermicrobolus if enabled
if [[ $ENABLE =~ microbolus ]]; then
    sudo apt-get -y install bc
    cd $directory || die "Can't cd $directory"
    for type in supermicrobolus; do
      echo importing $type file
      cat $HOME/src/oref0/lib/oref0-setup/$type.json | openaps import || die "Could not import $type.json"
    done
fi

# Create ~/.profile so that openaps commands can be executed from the command line
# as long as we still use enivorement variables it's easy that the openaps commands work from both crontab and from a common shell
# TODO: remove API_SECRET and NIGHTSCOUT_HOST (see https://github.com/openaps/oref0/issues/299)
echo Add NIGHTSCOUT_HOST and API_SECRET to $HOME/.profile
(cat $HOME/.profile | grep -q "NIGHTSCOUT_HOST" || echo export NIGHTSCOUT_HOST="$NIGHTSCOUT_HOST") >> $HOME/.profile
(cat $HOME/.profile | grep -q "API_SECRET" || echo export API_SECRET="`nightscout hash-api-secret $API_SECRET`") >> $HOME/.profile

echo
if [[ "$ttyport" =~ "spi" ]]; then
    echo Resetting spi_serial
    reset_spi_serial.py
fi
echo Attempting to communicate with pump:
( killall -g openaps; killall -g oref0-pump-loop)
openaps mmtune
echo

read -p "Schedule openaps in cron? y/[N] " -r
if [[ $REPLY =~ ^[Yy]$ ]]; then
# add crontab entries
    (crontab -l; crontab -l | grep -q "$NIGHTSCOUT_HOST" || echo NIGHTSCOUT_HOST=$NIGHTSCOUT_HOST) | crontab -
    (crontab -l; crontab -l | grep -q "API_SECRET=" || echo API_SECRET=$(nightscout hash-api-secret $API_SECRET)) | crontab -
    (crontab -l; crontab -l | grep -q "PATH=" || echo "PATH=$PATH" ) | crontab -
    (crontab -l; crontab -l | grep -q "oref0-online $BT_MAC" || echo '* * * * * ps aux | grep -v grep | grep -q "oref0-online '$BT_MAC'" || oref0-online '$BT_MAC' >> /var/log/openaps/network.log' ) | crontab -
    (crontab -l; crontab -l | grep -q "sudo wpa_cli scan" || echo '* * * * * sudo wpa_cli scan') | crontab -
    (crontab -l; crontab -l | grep -q "killall -g --older-than" || echo '* * * * * killall -g --older-than 15m openaps') | crontab -
    # repair or reset git repository if it's corrupted or disk is full
    (crontab -l; crontab -l | grep -q "cd $directory && oref0-reset-git" || echo "* * * * * cd $directory && oref0-reset-git") | crontab -
    # truncate git history to 1000 commits if it has grown past 1500
    (crontab -l; crontab -l | grep -q "cd $directory && oref0-truncate-git-history" || echo "* * * * * cd $directory && oref0-truncate-git-history") | crontab -
    if [[ ${CGM,,} =~ "shareble" || ${CGM,,} =~ "g4-raw" ]]; then
        (crontab -l; crontab -l | grep -q "cd $directory-cgm-loop && ps aux | grep -v grep | grep -q 'openaps monitor-cgm'" || echo "* * * * * cd $directory-cgm-loop && ps aux | grep -v grep | grep -q 'openaps monitor-cgm' || ( date; openaps monitor-cgm) | tee -a /var/log/openaps/cgm-loop.log; cp -up monitor/glucose-raw-merge.json $directory/cgm/glucose.json ; cp -up $directory/cgm/glucose.json $directory/monitor/glucose.json") | crontab -
    elif [[ ${CGM,,} =~ "xdrip" ]]; then
        (crontab -l; crontab -l | grep -q "cd $directory && ps aux | grep -v grep | grep -q 'openaps monitor-xdrip'" || echo "* * * * * cd $directory && ps aux | grep -v grep | grep -q 'openaps monitor-xdrip' || ( date; openaps monitor-xdrip) | tee -a /var/log/openaps/xdrip-loop.log; cp -up $directory/xdrip/glucose.json $directory/monitor/glucose.json") | crontab -
        (crontab -l; crontab -l | grep -q "xDripAPS.py" || echo "@reboot python $HOME/.xDripAPS/xDripAPS.py") | crontab -
    elif [[ $ENABLE =~ dexusb ]]; then
        (crontab -l; crontab -l | grep -q "@reboot .*dexusb-cgm" || echo "@reboot cd $directory && /usr/bin/python -u /usr/local/bin/oref0-dexusb-cgm-loop >> /var/log/openaps/cgm-dexusb-loop.log 2>&1" ) | crontab -
    elif ! [[ ${CGM,,} =~ "mdt" ]]; then # use nightscout for cgm
        (crontab -l; crontab -l | grep -q "cd $directory && ps aux | grep -v grep | grep -q 'openaps get-bg'" || echo "* * * * * cd $directory && ps aux | grep -v grep | grep -q 'openaps get-bg' || ( date; openaps get-bg ; cat cgm/glucose.json | json -a sgv dateString | head -1 ) | tee -a /var/log/openaps/cgm-loop.log") | crontab -
    fi
    (crontab -l; crontab -l | grep -q "cd $directory && ps aux | grep -v grep | grep -q 'openaps ns-loop'" || echo "* * * * * cd $directory && ps aux | grep -v grep | grep -q 'openaps ns-loop' || openaps ns-loop | tee -a /var/log/openaps/ns-loop.log") | crontab -
    if [[ $ENABLE =~ autosens ]]; then
        (crontab -l; crontab -l | grep -q "cd $directory && ps aux | grep -v grep | grep -q 'openaps autosens'" || echo "* * * * * cd $directory && ps aux | grep -v grep | grep -q 'openaps autosens' || openaps autosens | tee -a /var/log/openaps/autosens-loop.log") | crontab -
    fi
    if [[ $ENABLE =~ autotune ]]; then
        # autotune nightly at 12:05am using data from NS
        (crontab -l; crontab -l | grep -q "oref0-autotune -d=$directory -n=$NIGHTSCOUT_HOST" || echo "5 0 * * * ( oref0-autotune -d=$directory -n=$NIGHTSCOUT_HOST && cat $directory/autotune/profile.json | json | grep -q start && cp $directory/autotune/profile.json $directory/settings/autotune.json) 2>&1 | tee -a /var/log/openaps/autotune.log") | crontab -
    fi
    if [[ "$ttyport" =~ "spi" ]]; then
        (crontab -l; crontab -l | grep -q "reset_spi_serial.py" || echo "@reboot reset_spi_serial.py") | crontab -
    fi
    if [[ $ENABLE =~ microbolus ]]; then
        (crontab -l; crontab -l | grep -q "cd $directory && ( ps aux | grep -v grep | grep -q 'oref0-pump-loop'" || echo "* * * * * cd $directory && ( ps aux | grep -v grep | grep -q 'oref0-pump-loop' || oref0-pump-loop --microbolus ) 2>&1 | tee -a /var/log/openaps/pump-loop.log") | crontab -
    else
        (crontab -l; crontab -l | grep -q "cd $directory && ( ps aux | grep -v grep | grep -q 'openaps pump-loop'" || echo "* * * * * cd $directory && ( ps aux | grep -v grep | grep -q 'openaps pump-loop' || openaps pump-loop ) 2>&1 | tee -a /var/log/openaps/pump-loop.log") | crontab -
    fi
    if [[ ! -z "$BT_PEB" ]]; then
       (crontab -l; crontab -l | grep -q "cd $directory && ( ps aux | grep -v grep | grep -q 'peb-urchin-status $BT_PEB && openaps urchin-loop'" || echo "* * * * * cd $directory && ( ps aux | grep -v grep | grep -q 'peb-urchin-status $BT_PEB && openaps urchin-loop' || peb-urchin-status $BT_PEB && openaps urchin-loop ) 2>&1 | tee -a /var/log/openaps/urchin-loop.log") | crontab -
    fi
    if [[ ! -z "$BT_PEB" || ! -z "$BT_MAC" ]]; then
       (crontab -l; crontab -l | grep -q "oref0-bluetoothup $BT_MAC" || echo '* * * * * ps aux | grep -v grep | grep -q "oref0-bluetoothup '$BT_MAC'" || oref0-bluetoothup '$BT_MAC' >> /var/log/openaps/network.log' ) | crontab -
    fi
    crontab -l
fi

if [[ ${CGM,,} =~ "shareble" ]]; then
    echo
    echo "To pair your G4 Share receiver, open its Setttings, select Share, Forget Device (if previously paired), then turn sharing On"
fi


fi # from 'read -p "Continue? y/[N] " -r' after interactive setup is complete

if [ -e /tmp/reboot-required ]; then
  read -p "Reboot required.  Press enter to reboot or Ctrl-C to cancel"
  sudo reboot
fi<|MERGE_RESOLUTION|>--- conflicted
+++ resolved
@@ -465,11 +465,6 @@
 fi
 grep -q pump.ini .gitignore 2>/dev/null || echo pump.ini >> .gitignore
 git add .gitignore
-<<<<<<< HEAD
-echo "Removing any existing pump device:"
-( killall -g openaps; killall -g oref0-pump-loop) 2>/dev/null; openaps device remove pump 2>/dev/null
-=======
->>>>>>> a51f76a1
 
 if [[ "$ttyport" =~ "spi" ]]; then
     echo Checking spi_serial installation
@@ -504,7 +499,7 @@
 
 cd $directory || die "Can't cd $directory"
 echo "Removing any existing pump device:"
-killall -g openaps 2>/dev/null; openaps device remove pump 2>/dev/null
+( killall -g openaps; killall -g oref0-pump-loop) 2>/dev/null; openaps device remove pump 2>/dev/null
 if [[ -z "$ttyport" ]]; then
     openaps device add pump medtronic $serial || die "Can't add pump"
     # carelinks can't listen for silence or mmtune, so just do a preflight check instead
