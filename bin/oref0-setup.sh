#!/bin/bash

# This script sets up an openaps environment by defining the required devices,
# reports, and aliases, and optionally enabling it in cron,
# plus editing other user-entered configuration settings.
# Released under MIT license. See the accompanying LICENSE.txt file for
# full terms and conditions
#
# THE SOFTWARE IS PROVIDED "AS IS", WITHOUT WARRANTY OF ANY KIND, EXPRESS OR
# IMPLIED, INCLUDING BUT NOT LIMITED TO THE WARRANTIES OF MERCHANTABILITY,
# FITNESS FOR A PARTICULAR PURPOSE AND NONINFRINGEMENT. IN NO EVENT SHALL THE
# AUTHORS OR COPYRIGHT HOLDERS BE LIABLE FOR ANY CLAIM, DAMAGES OR OTHER
# LIABILITY, WHETHER IN AN ACTION OF CONTRACT, TORT OR OTHERWISE, ARISING FROM,
# OUT OF OR IN CONNECTION WITH THE SOFTWARE OR THE USE OR OTHER DEALINGS IN
# THE SOFTWARE.

die() {
  echo "$@"
  exit 1
}

# defaults
max_iob=0 # max_IOB will default to zero if not set in setup script
CGM="G4-upload"
DIR=""
directory=""
EXTRAS=""
radio_locale="US"

#this makes the confirmation echo text a color when you use echocolor instead of echo
function echocolor() { # $1 = string
    COLOR='\033[1;34m'
    NC='\033[0m'
    printf "${COLOR}$1${NC}\n"
}

function echocolor-n() { # $1 = string
    COLOR='\033[1;34m'
    NC='\033[0m'
    printf "${COLOR}$1${NC}"
}

for i in "$@"
do
case $i in
    -d=*|--dir=*)
    DIR="${i#*=}"
    # ~/ paths have to be expanded manually
    DIR="${DIR/#\~/$HOME}"
    directory="$(readlink -m $DIR)"
    shift # past argument=value
    ;;
    -s=*|--serial=*)
    serial="${i#*=}"
    shift # past argument=value
    ;;
    -rl=*|--radio_locale=*)
    radio_locale="${i#*=}"
    shift # past argument=value
    ;;
    -pm=*|--pumpmodel=*)
    pumpmodel="${i#*=}"
    shift # past argument=value
    ;;
    -t=*|--tty=*)
    ttyport="${i#*=}"
    shift # past argument=value
    ;;
    -m=*|--max_iob=*)
    max_iob="${i#*=}"
    shift # past argument=value
    ;;
    -mdsm=*|--max_daily_safety_multiplier=*)
    max_daily_safety_multiplier="${i#*=}"
    shift # past argument=value
    ;;
    -cbsm=*|--current_basal_safety_multiplier=*)
    current_basal_safety_multiplier="${i#*=}"
    shift # past argument=value
    ;;
    #-bdd=*|--bolussnooze_dia_divisor=*)
    #bolussnooze_dia_divisor="${i#*=}"
    #shift # past argument=value
    #;;
    -m5c=*|--min_5m_carbimpact=*)
    min_5m_carbimpact="${i#*=}"
    shift # past argument=value
    ;;
    -c=*|--cgm=*)
    CGM="${i#*=}"
    shift # past argument=value
    ;;
    -n=*|--ns-host=*)
    NIGHTSCOUT_HOST=$(echo ${i#*=} | sed 's/\/$//g')
    shift # past argument=value
    ;;
    -a=*|--api-secret=*)
    API_SECRET="${i#*=}"
    shift # past argument=value
    ;;
    -e=*|--enable=*)
    ENABLE="${i#*=}"
    shift # past argument=value
    ;;
    -b=*|--bleserial=*)
    BLE_SERIAL="${i#*=}"
    shift # past argument=value
    ;;
    -l=*|--blemac=*)
    BLE_MAC="${i#*=}"
    shift # past argument=value
    ;;
    --btmac=*)
    BT_MAC="${i#*=}"
    shift # past argument=value
    ;;
    -p=*|--btpeb=*)
    BT_PEB="${i#*=}"
    shift # past argument=value
    ;;
    --ww_ti_usb_reset=*) # use reset if pump device disappears with TI USB and WW-pump
    ww_ti_usb_reset="${i#*=}"
    shift # past argument=value
    ;;
    -pt=*|--pushover_token=*)
    PUSHOVER_TOKEN="${i#*=}"
    shift # past argument=value
    ;;
    -pu=*|--pushover_user=*)
    PUSHOVER_USER="${i#*=}"
    shift # past argument=value
    ;;
    *)
            # unknown option
    echo "Option ${i#*=} unknown"
    ;;
esac
done

if ! [[ ${CGM,,} =~ "g4-upload" || ${CGM,,} =~ "g5" || ${CGM,,} =~ "g5-upload" || ${CGM,,} =~ "mdt" || ${CGM,,} =~ "shareble" || ${CGM,,} =~ "xdrip" || ${CGM,,} =~ "g4-local" ]]; then
    echo "Unsupported CGM.  Please select (Dexcom) G4-upload (default), G4-local-only, G5, G5-upload, MDT or xdrip."
    echo
    DIR="" # to force a Usage prompt
fi
if [[ -z "$DIR" || -z "$serial" ]]; then
    echo "Usage: oref0-setup.sh <--dir=directory> <--serial=pump_serial_#> [--tty=/dev/ttySOMETHING] [--max_iob=0] [--ns-host=https://mynightscout.herokuapp.com] [--api-secret=[myplaintextapisecret|token=subjectname-plaintexthashsecret] [--cgm=(G4-upload|G4-local-only|shareble|G5|MDT|xdrip)] [--bleserial=SM123456] [--blemac=FE:DC:BA:98:76:54] [--btmac=AB:CD:EF:01:23:45] [--enable='autotune'] [--radio_locale=(WW|US)] [--ww_ti_usb_reset=(yes|no)]"
    echo
    read -p "Start interactive setup? [Y]/n " -r
    if [[ $REPLY =~ ^[Nn]$ ]]; then
        exit
    fi
    echo
    if [[ -z $DIR ]]; then
        DIR="$HOME/myopenaps"
    fi
    directory="$(readlink -m $DIR)"
    echo

    read -p "What is your pump serial number (six digits, numbers only)? " -r
    serial=$REPLY
    while [[ -z $serial ]]; do
        echo Pump serial number is required.
        read -p "What is your pump serial number (six digits, numbers only)? " -r
        serial=$REPLY
    done
    echocolor "Ok, $serial it is."
    echo

    read -p "Do you have a 512 or 712 model pump? y/[N] " -r
    if [[ $REPLY =~ ^[Yy]$ ]]; then
        pumpmodel=x12
        echocolor "Ok, you'll be using a 512 or 712 pump. Got it. "
        echo
    else
        echocolor "You're using a different model pump. Got it."
    fi

    echo "What kind of CGM would you like to configure for offline use? Options are:"
    echo "G4-upload: will use and upload BGs from a plugged in G4 receiver to Nightscout"
    echo "G4-local-only: will use BGs from a plugged in G4, but will *not* upload them"
    echo "G5: will use BGs from a plugged in G5, but will *not* upload them (the G5 app usually does that)"
    echo "G5-upload: will use and upload BGs from a plugged in G5 receiver to Nightscout"
    echo "MDT: will use and upload BGs from an Enlite sensor paired to your pump"
    echo "xdrip: will work with an xDrip receiver app on your Android phone"
    echo "Note: no matter which option you choose, CGM data will also be downloaded from NS when available."
    echo
    read -p "What kind of CGM would you like to configure?:   " -r
    CGM=$REPLY
    echocolor "Ok, $CGM it is."
    echo
    if [[ ${CGM,,} =~ "shareble" ]]; then
        read -p "What is your G4 Share Serial Number? (i.e. SM12345678) " -r
        BLE_SERIAL=$REPLY
        echo "$BLE_SERIAL? Got it."
        echo
    fi

    if grep -qa "Explorer HAT" /proc/device-tree/hat/product ; then
        echocolor "Explorer Board HAT detected. "
        ttyport=/dev/spidev0.0
    else
        read -p "Are you using an Explorer Board? [Y]/n " -r
        if [[ $REPLY =~ ^[Nn]$ ]]; then
            echo 'Are you using mmeowlink (i.e. with a TI stick)? If not, press enter. If so, paste your full port address: it looks like "/dev/ttySOMETHING" without the quotes.'
            read -p "What is your TTY port? " -r
            ttyport=$REPLY
            echocolor-n "Ok, "
            if [[ -z "$ttyport" ]]; then
                echo -n Carelink
            else
                echo -n TTY $ttyport
            fi
            echocolor " it is. "
            echo
        else
            if  getent passwd edison > /dev/null; then
                echocolor "Yay! Configuring for Edison with Explorer Board. "
                ttyport=/dev/spidev5.1
            else
                echo "Hmm, you don't seem to be using an Edison."
                read -p "What is your TTY port? (/dev/ttySOMETHING) " -r
                ttyport=$REPLY
                echocolor "Ok, we'll try TTY $ttyport then."
            fi
            echo
        fi
    fi


    if [[ ! -z "${ttyport}" ]]; then
      echo -e "\e[1mMedtronic pumps come in two types: WW (Worldwide) pumps, and NA (North America) pumps.\e[0m"
      echo "Confusingly, North America pumps may also be used outside of North America."
      echo
      echo "USA pumps have a serial number / model number that has 'NA' in it."
      echo "Non-USA pumps have a serial number / model number that 'WW' in it."
      echo
      echo "When using MMeowlink, we need to know which frequency we should use:"
      echo -e "\e[1mAre you using a USA/North American pump? If so, just hit enter. Otherwise enter WW: \e[0m"
      read -r
      radio_locale=$REPLY
      echo -n "Ok, "
      # Force uppercase, just in case the user entered ww
      radio_locale=${radio_locale^^}

      # check if user has a TI USB stick and a WorldWide pump and want's to reset the USB subsystem during mmtune if the TI USB fails
      ww_ti_usb_reset="no" # assume you don't want it by default
      if [[ $radio_locale =~ ^WW$ ]]; then
        echo "If you have a TI USB stick and a WW pump and a Raspberry PI, you might want to reset the USB subsystem if it can't be found during a mmtune process. If so, enter Y. Otherwise just hit enter (default no):"
        echo
        read -p "Do you want to reset the USB system in case the TI USB stick can't be found during a mmtune proces? " -r
        if [[ $REPLY =~ ^[Yy]$ ]]; then
          ww_ti_usb_reset="yes"
        else
          ww_ti_usb_reset="no"
        fi
      fi

      if [[ -z "${radio_locale}" ]]; then
          radio_locale='US'
      fi

      echocolor "${radio_locale} it is"
      echo
    fi

    read -p "What is your Nightscout site? (i.e. https://mynightscout.herokuapp.com)? " -r
    # remove any trailing / from NIGHTSCOUT_HOST
    NIGHTSCOUT_HOST=$(echo $REPLY | sed 's/\/$//g')
    while [[ -z $NIGHTSCOUT_HOST ]]; do
        echo Nightscout is required for interactive setup.
        read -p "What is your Nightscout site? (i.e. https://mynightscout.herokuapp.com)? " -r
        # remove any trailing / from NIGHTSCOUT_HOST
        NIGHTSCOUT_HOST=$(echo $REPLY | sed 's/\/$//g')
        echo
    done
    echocolor "Ok, $NIGHTSCOUT_HOST it is."
    echo
    if [[ ! -z $NIGHTSCOUT_HOST ]]; then
        echo "Starting with oref 0.5.0 you can use token based authentication to Nightscout. This makes it possible to deny anonymous access to your Nightscout instance. It's more secure than using your API_SECRET, but must first be configured in Nightscout."
        read -p "Do you want to use token based authentication? y/[N] " -r
        if [[ $REPLY =~ ^[Yy]$ ]]; then
            read -p "What Nightscout access token (i.e. subjectname-hashof16characters) do you want to use for this rig? " -r
            API_SECRET="token=${REPLY}"
            echocolor "Ok, $API_SECRET it is."
            echo
        else
            echocolor "Ok, you'll use API_SECRET instead."
            echo
            read -p "What is your Nightscout API_SECRET (i.e. myplaintextsecret; It should be at least 12 characters long)? " -r
            API_SECRET=$REPLY
            while [[ -z $API_SECRET ]]; do
                echo API_SECRET is required for interactive setup.
                read -p "What is your Nightscout API_SECRET (i.e. myplaintextsecret; It should be at least 12 characters long)? " -r
                API_SECRET=$REPLY
            done
            echocolor "Ok, $API_SECRET it is."
            echo
        fi
    fi

    read -p "Do you want to be able to set up BT tethering? y/[N] " -r
    if [[ $REPLY =~ ^[Yy]$ ]]; then
    read -p "What is your phone's BT MAC address (i.e. AA:BB:CC:DD:EE:FF)? " -r
        BT_MAC=$REPLY
        echo
        echocolor "Ok, $BT_MAC it is. You will need to follow directions in docs to set-up BT tether after your rig is successfully looping."
        echo
    else
        echo
        echocolor "Ok, no BT installation at this time, you can run this script again later if you change your mind."
        echo
    fi


    if [[ ! -z $BT_PEB ]]; then
        read -p "For Pancreabble enter Pebble mac id (i.e. AA:BB:CC:DD:EE:FF) hit enter to skip " -r
        BT_PEB=$REPLY
        echocolor "Ok, $BT_PEB it is."
        echo
    fi

    echo
    echo -e "\e[1mWhat value would you like to set for your max_IOB? Context: max_IOB is a safety setting\e[0m"
    echo
    echo -e "\e[3mIt limits how much insulin OpenAPS can give you in addition to your manual boluses and pre-set basal rates.\e[0m"
    echo
    echo -e 'max_IOB of 0 will make it so OpenAPS cannot provide positive IOB, and will function as "low glucose suspend" type mode.'
    echo
    echo -e "\e[4mIf you are unsure of what you would like max_IOB to be, we recommend starting with either 0 or one hour worth of basals.\e[0m"
    echo
    echo -e "\e[3mRead the docs for more tips on how to determine a max_IOB that is right for you. (You can come back and change this easily later).\e[0m"
    echo
    read -p "Type a whole number (without a decimal) [i.e. 0] and hit enter:   " -r
      if [[ $REPLY =~ [0-9] ]]; then
        max_iob="$REPLY"
        echocolor "Ok, $max_iob units will be set as your max_iob."
        echo
      else
        max_iob=0
        echocolor "Ok, your max_iob will be set to 0 for now."
        echo
      fi

    read -p "Enable autotuning of basals and ratios? [Y]/n  " -r
    if [[ $REPLY =~ ^[Nn]$ ]]; then
       echocolor "Ok, no autotune."
       echo
    else
       ENABLE+=" autotune "
       echocolor "Ok, autotune will be enabled. It will run around 4am."
       echo
    fi

    #always enabling AMA by default
    #ENABLE+=" meal "

    read -p "Do you want to enable carbsReq Pushover alerts? y/[N] " -r
    if [[ $REPLY =~ ^[Yy]$ ]]; then
        read -p "If so, what is your Pushover API Token? " -r
        PUSHOVER_TOKEN=$REPLY
        echocolor "Ok, Pushover token $PUSHOVER_TOKEN it is."
        echo

        read -p "And what is your Pushover User Key? " -r
        PUSHOVER_USER=$REPLY
        echocolor "Ok, Pushover User Key $PUSHOVER_USER it is."
        echo
    else
        echocolor "Ok, no Pushover for you."
        echo
    fi

    echo
    echo
    echo

else
   if [[ $ww_ti_usb_reset =~ ^[Yy] ]]; then
      ww_ti_usb_reset="yes"
   else
      ww_ti_usb_reset="no"
   fi
fi

echo -n "Setting up oref0 in $directory for pump $serial with $CGM CGM, "
if [[ ${CGM,,} =~ "shareble" ]]; then
    echo -n "G4 Share serial $BLE_SERIAL, "
fi
echo
echo -n "NS host $NIGHTSCOUT_HOST, "
if [[ ${pumpmodel,,} =~ "x12" ]]; then
    echo -n "x12 pump, "
fi

if [[ -z "$ttyport" ]]; then
    echo -n Carelink
else
    echo -n TTY $ttyport
fi
if [[ "$max_iob" != "0" ]]; then
    echo -n ", max_iob $max_iob";
fi
if [[ ! -z "$max_daily_safety_multiplier" ]]; then
    echo -n ", max_daily_safety_multiplier $max_daily_safety_multiplier";
fi
if [[ ! -z "$current_basal_safety_multiplier" ]]; then
    echo -n ", current_basal_safety_multiplier $current_basal_safety_multiplier";
fi
#if [[ ! -z "$bolussnooze_dia_divisor" ]]; then
    #echo -n ", bolussnooze_dia_divisor $bolussnooze_dia_divisor";
#fi
if [[ ! -z "$min_5m_carbimpact" ]]; then
    echo -n ", min_5m_carbimpact $min_5m_carbimpact";
fi
if [[ ! -z "$ENABLE" ]]; then
    echo -n ", advanced features $ENABLE";
fi
echo
echo

# This section is echoing (commenting) back the options you gave it during the interactive setup script.
# The "| tee -a /tmp/oref0-runagain.sh" part is also appending it to a file so you can run it again more easily in the future.

# create temporary file for oref0-runagain.sh
OREF0_RUNAGAIN=`mktemp /tmp/oref0-runagain.XXXXXXXXXX`
echo "#!/bin/bash" > $OREF0_RUNAGAIN
echo "# To run again with these same options, use: " | tee $OREF0_RUNAGAIN
echo -n "oref0-setup --dir=$directory --serial=$serial --cgm=$CGM" | tee -a $OREF0_RUNAGAIN
if [[ ${CGM,,} =~ "shareble" ]]; then
    echo -n " --bleserial=$BLE_SERIAL" | tee -a $OREF0_RUNAGAIN
fi
echo -n " --ns-host=$NIGHTSCOUT_HOST --api-secret=$API_SECRET" | tee -a $OREF0_RUNAGAIN
if [[ ! -z "$ttyport" ]]; then
    echo -n " --tty=$ttyport" | tee -a $OREF0_RUNAGAIN
fi
if [[ ! -z "$pumpmodel" ]]; then
    echo -n " --pumpmodel=$pumpmodel" | tee -a $OREF0_RUNAGAIN;
fi
echo -n " --max_iob=$max_iob" | tee -a $OREF0_RUNAGAIN;
if [[ ! -z "$max_daily_safety_multiplier" ]]; then
    echo -n " --max_daily_safety_multiplier=$max_daily_safety_multiplier" | tee -a $OREF0_RUNAGAIN
fi
if [[ ! -z "$current_basal_safety_multiplier" ]]; then
    echo -n " --current_basal_safety_multiplier=$current_basal_safety_multiplier" | tee -a $OREF0_RUNAGAIN
fi
#if [[ ! -z "$bolussnooze_dia_divisor" ]]; then
    #echo -n " --bolussnooze_dia_divisor=$bolussnooze_dia_divisor" | tee -a $OREF0_RUNAGAIN
#fi
if [[ ! -z "$min_5m_carbimpact" ]]; then
    echo -n " --min_5m_carbimpact=$min_5m_carbimpact" | tee -a $OREF0_RUNAGAIN
fi
if [[ ! -z "$ENABLE" ]]; then
    echo -n " --enable='$ENABLE'" | tee -a $OREF0_RUNAGAIN
fi
if [[ ! -z "$radio_locale" ]]; then
    echo -n " --radio_locale='$radio_locale'" | tee -a $OREF0_RUNAGAIN
fi
if [[ ${ww_ti_usb_reset,,} =~ "yes" ]]; then
    echo -n " --ww_ti_usb_reset='$ww_ti_usb_reset'" | tee -a $OREF0_RUNAGAIN
fi
if [[ ! -z "$BLE_MAC" ]]; then
    echo -n " --blemac='$BLE_MAC'" | tee -a $OREF0_RUNAGAIN
fi
if [[ ! -z "$BT_MAC" ]]; then
    echo -n " --btmac='$BT_MAC'" | tee -a $OREF0_RUNAGAIN
fi
if [[ ! -z "$BT_PEB" ]]; then
    echo -n " --btpeb='$BT_PEB'" | tee -a $OREF0_RUNAGAIN
fi
if [[ ! -z "$PUSHOVER_TOKEN" ]]; then
    echo -n " --pushover_token='$PUSHOVER_TOKEN'" | tee -a $OREF0_RUNAGAIN
fi
if [[ ! -z "$PUSHOVER_USER" ]]; then
    echo -n " --pushover_user='$PUSHOVER_USER'" | tee -a $OREF0_RUNAGAIN
fi
echo; echo | tee -a $OREF0_RUNAGAIN
chmod 755 $OREF0_RUNAGAIN

echocolor-n "Continue? y/[N] "
read -r
if [[ $REPLY =~ ^[Yy]$ ]]; then

    # Attempting to remove git to make install --nogit by default for existing users
    echo Removing any existing git in $directory/.git
    rm -rf $directory/.git
    echo Removed any existing git

    # TODO: delete this after openaps 0.2.1 release
    echo Checking openaps 0.2.1 installation with --nogit support
    if ! openaps --version 2>&1 | egrep "0.[2-9].[1-9]"; then
        echo Installing latest openaps w/ nogit && sudo pip install git+https://github.com/openaps/openaps.git@nogit || die "Couldn't install openaps w/ nogit"
    fi

    echo -n "Checking $directory: "
    mkdir -p $directory
    # if ( cd $directory && ls openaps.ini 2>/dev/null >/dev/null && openaps use -h >/dev/null ); then
     #   echo $directory already exists
    if openaps init $directory --nogit; then
        echo $directory initialized
    else
        die "Can't init $directory"
    fi
    cd $directory || die "Can't cd $directory"

    # Taking the oref0-runagain.sh from tmp to $directory
    mv $OREF0_RUNAGAIN ./oref0-runagain.sh

    # Make sure it is executable afterwards
    chmod +x ./oref0-runagain.sh

    mkdir -p monitor || die "Can't mkdir monitor"
    mkdir -p raw-cgm || die "Can't mkdir raw-cgm"
    mkdir -p cgm || die "Can't mkdir cgm"
    mkdir -p settings || die "Can't mkdir settings"
    mkdir -p enact || die "Can't mkdir enact"
    mkdir -p upload || die "Can't mkdir upload"
    if [[ ${CGM,,} =~ "xdrip" ]]; then
        mkdir -p xdrip || die "Can't mkdir xdrip"
    fi

    # check whether decocare-0.0.31 has been installed
    if ! ls /usr/local/lib/python2.7/dist-packages/decocare-0.0.31-py2.7.egg/ 2>/dev/null >/dev/null; then
        # install decocare with setuptools since 0.0.31 (with the 6.4U/h fix) isn't published properly to pypi
        sudo easy_install -U decocare || die "Can't easy_install decocare"
    fi

    mkdir -p $HOME/src/

    # TODO: remove this and switch back to easy_install or pip once decocare 0.1.0 is released
    if [ -d "$HOME/src/decocare/" ]; then
        echo "$HOME/src/decocare/ already exists; pulling latest 0.1.0-dev"
        (cd $HOME/src/decocare && git fetch && git checkout 0.1.0-dev && git pull) || die "Couldn't pull latest decocare 0.1.0-dev"
    else
        echo -n "Cloning decocare 0.1.0-dev: "
        (cd $HOME/src && git clone -b 0.1.0-dev git://github.com/openaps/decocare.git) || die "Couldn't clone decocare 0.1.0-dev"
    fi
    echo Installing decocare 0.1.0-dev
    cd $HOME/src/decocare
    sudo python setup.py develop || die "Couldn't install decocare 0.1.0-dev"

    if [ -d "$HOME/src/oref0/" ]; then
        echo "$HOME/src/oref0/ already exists; pulling latest"
        (cd $HOME/src/oref0 && git fetch && git pull) || die "Couldn't pull latest oref0"
    else
        echo -n "Cloning oref0: "
        (cd $HOME/src && git clone git://github.com/openaps/oref0.git) || die "Couldn't clone oref0"
    fi
    echo Checking oref0 installation
    cd $HOME/src/oref0
    if git branch | grep "* master"; then
        npm list -g oref0 | egrep oref0@0.6.[0] || (echo Installing latest oref0 package && sudo npm install -g oref0)
    else
        npm list -g oref0 | egrep oref0@0.6.[1-9] || (echo Installing latest oref0 from $HOME/src/oref0/ && cd $HOME/src/oref0/ && npm run global-install)
    fi

    echo Checking mmeowlink installation
#if openaps vendor add --path . mmeowlink.vendors.mmeowlink 2>&1 | grep "No module"; then
    pip show mmeowlink | egrep "Version: 0.11.1" || (
        echo Installing latest mmeowlink
        sudo pip install -U mmeowlink || die "Couldn't install mmeowlink"
    )
#fi

    cd $directory || die "Can't cd $directory"
    if [[ "$max_iob" == "0" && -z "$max_daily_safety_multiplier" && -z "$current_basal_safety_multiplier" && -z "$min_5m_carbimpact" ]]; then
        cp preferences.json old_preferences.json
        oref0-get-profile --exportDefaults > preferences.json || die "Could not run oref0-get-profile"
    else
        preferences_from_args=()
        if [[ "$max_iob" != "0" ]]; then
            preferences_from_args+="\"max_iob\":$max_iob "
        fi
        if [[ ! -z "$max_daily_safety_multiplier" ]]; then
            preferences_from_args+="\"max_daily_safety_multiplier\":$max_daily_safety_multiplier "
        fi
        if [[ ! -z "$current_basal_safety_multiplier" ]]; then
            preferences_from_args+="\"current_basal_safety_multiplier\":$current_basal_safety_multiplier "
        fi
        #if [[ ! -z "$bolussnooze_dia_divisor" ]]; then
            #preferences_from_args+="\"bolussnooze_dia_divisor\":$bolussnooze_dia_divisor "
        #fi
        if [[ ! -z "$min_5m_carbimpact" ]]; then
            preferences_from_args+="\"min_5m_carbimpact\":$min_5m_carbimpact "
        fi
        function join_by { local IFS="$1"; shift; echo "$*"; }
        echo "{ $(join_by , ${preferences_from_args[@]}) }" > preferences_from_args.json
        oref0-get-profile --updatePreferences preferences_from_args.json > preferences.json && rm preferences_from_args.json || die "Could not run oref0-get-profile"
    fi

    cat preferences.json

<<<<<<< HEAD
    # fix log rotate file for anyone who didn't use bootstrap
=======
    # fix log rotate file
    sed -i "s/weekly/hourly/g" /etc/logrotate.conf
>>>>>>> c776403f
    sed -i "s/daily/hourly/g" /etc/logrotate.conf
    sed -i "s/#compress/compress/g" /etc/logrotate.conf

    # enable log rotation
    sudo cp $HOME/src/oref0/logrotate.openaps /etc/logrotate.d/openaps || die "Could not cp /etc/logrotate.d/openaps"
    sudo cp $HOME/src/oref0/logrotate.rsyslog /etc/logrotate.d/rsyslog || die "Could not cp /etc/logrotate.d/rsyslog"

    test -d /var/log/openaps || sudo mkdir /var/log/openaps && sudo chown $USER /var/log/openaps || die "Could not create /var/log/openaps"

    #TODO: remove this when IPv6 works reliably
    echo 'Acquire::ForceIPv4 "true";' | sudo tee /etc/apt/apt.conf.d/99force-ipv4

    # update, upgrade, and autoclean apt-get
    echo Running apt-get update
    sudo apt-get update
    echo Running apt-get upgrade
    sudo apt-get upgrade
    echo Running apt-get autoclean
    sudo apt-get autoclean

    # configure ns
    if [[ ! -z "$NIGHTSCOUT_HOST" && ! -z "$API_SECRET" ]]; then
        echo "Removing any existing ns device: "
        ( killall -g openaps; killall -g oref0-pump-loop) 2>/dev/null; openaps device remove ns 2>/dev/null
        echo "Running nightscout autoconfigure-device-crud $NIGHTSCOUT_HOST $API_SECRET"
        nightscout autoconfigure-device-crud $NIGHTSCOUT_HOST $API_SECRET || die "Could not run nightscout autoconfigure-device-crud"
        if [[ "${API_SECRET,,}" =~ "token=" ]]; then # install requirements for token based authentication
            sudo apt-get -y install python3-pip
            sudo pip3 install requests || die "Can't add pip3 requests - error installing"
            oref0_nightscout_check || die "Error checking Nightscout permissions"
        fi
    fi

    # import template
    for type in vendor device report alias; do
        echo importing $type file
        cat $HOME/src/oref0/lib/oref0-setup/$type.json | openaps import || die "Could not import $type.json"
    done
    echo Checking for BT Mac, BT Peb or Shareble
    if [[ ! -z "$BT_PEB" || ! -z "$BT_MAC" || ${CGM,,} =~ "shareble" ]]; then
        # Install Bluez for BT Tethering
        echo Checking bluez installation
        bluetoothdversion=$(bluetoothd --version || 0)
        # use packaged bluez with Rapsbian
        if getent passwd pi > /dev/null; then
            bluetoothdminversion=5.43
        else
            bluetoothdminversion=5.48
        fi
        bluetoothdversioncompare=$(awk 'BEGIN{ print "'$bluetoothdversion'"<"'$bluetoothdminversion'" }')
        if [ "$bluetoothdversioncompare" -eq 1 ]; then
            cd $HOME/src/ && wget -c4 https://www.kernel.org/pub/linux/bluetooth/bluez-5.48.tar.gz && tar xvfz bluez-5.48.tar.gz || die "Couldn't download bluez"
            killall bluetoothd &>/dev/null #Kill current running version if its out of date and we are updating it
            cd $HOME/src/bluez-5.48 && ./configure --disable-systemd && make || die "Couldn't make bluez"
            killall bluetoothd &>/dev/null #Kill current running version if its out of date and we are updating it
            sudo make install || die "Couldn't make install bluez"
            killall bluetoothd &>/dev/null #Kill current running version if its out of date and we are updating it
            sudo cp ./src/bluetoothd /usr/local/bin/ || die "Couldn't install bluez"
            oref0-bluetoothup
        else
            echo bluez version ${bluetoothdversion} already installed
        fi
        echo Installing prerequisites and configs for local-only hotspot
        apt-get install -y hostapd dnsmasq || die "Couldn't install hostapd dnsmasq"
        ls /etc/dnsmasq.conf.bak 2>/dev/null || mv /etc/dnsmasq.conf /etc/dnsmasq.conf.bak
        cp $HOME/src/oref0/headless/dnsmasq.conf /etc/dnsmasq.conf || die "Couldn't copy dnsmasq.conf"
        ls /etc/hostapd/hostapd.conf.bak 2>/dev/null || mv /etc/hostapd/hostapd.conf /etc/hostapd/hostapd.conf.bak
        cp $HOME/src/oref0/headless/hostapd.conf /etc/hostapd/hostapd.conf || die "Couldn't copy hostapd.conf"
        sed -i.bak -e "s|DAEMON_CONF=$|DAEMON_CONF=/etc/hostapd/hostapd.conf|g" /etc/init.d/hostapd
        cp $HOME/src/oref0/headless/interfaces.ap /etc/network/ || die "Couldn't copy interfaces.ap"
        cp /etc/network/interfaces /etc/network/interfaces.client || die "Couldn't copy interfaces.client"
        #Stop automatic startup of hostapd & dnsmasq
        update-rc.d -f hostapd remove
        update-rc.d -f dnsmasq remove
        # Edit /etc/hostapd/hostapd.conf for wifi using Hostname
        sed -i.bak -e "s/ssid=OpenAPS/ssid=${HOSTNAME}/" /etc/hostapd/hostapd.conf
        # Add Commands to /etc/rc.local
        # Interrupt Kernel Messages
        if ! grep -q 'sudo dmesg -n 1' /etc/rc.local; then
          sed -i.bak -e '$ i sudo dmesg -n 1' /etc/rc.local
        fi
        # Add to /etc/rc.local to check if in hotspot mode and turn back to client mode during bootup
        if ! grep -q 'cp /etc/network/interfaces.client /etc/network/interfaces' /etc/rc.local; then
          sed -i.bak -e "$ i if [ -f /etc/network/interfaces.client ]; then\n\tif  grep -q '#wpa-' /etc/network/interfaces; then\n\t\tsudo ifdown wlan0\n\t\tsudo cp /etc/network/interfaces.client /etc/network/interfaces\n\t\tsudo ifup wlan0\n\tfi\nfi" /etc/rc.local || die "Couldn't modify /etc/rc.local"
        fi
    fi

    # add/configure devices
    if [[ ${CGM,,} =~ "g5" || ${CGM,,} =~ "g5-upload" ]]; then
        openaps use cgm config --G5
        openaps report add raw-cgm/raw-entries.json JSON cgm oref0_glucose --hours "24.0" --threshold "100" --no-raw
    elif [[ ${CGM,,} =~ "shareble" ]]; then
        echo Checking Adafruit_BluefruitLE installation
        if ! python -c "import Adafruit_BluefruitLE" 2>/dev/null; then
            if [ -d "$HOME/src/Adafruit_Python_BluefruitLE/" ]; then
                echo "$HOME/src/Adafruit_Python_BluefruitLE/ already exists; pulling latest master branch"
                (cd $HOME/src/Adafruit_Python_BluefruitLE && git fetch && git checkout wip/bewest/custom-gatt-profile && git pull) || die "Couldn't pull latest Adafruit_Python_BluefruitLE wip/bewest/custom-gatt-profile"
            else
                echo -n "Cloning Adafruit_Python_BluefruitLE wip/bewest/custom-gatt-profile: "
                # TODO: get this moved over to openaps and install with pip
                (cd $HOME/src && git clone -b wip/bewest/custom-gatt-profile https://github.com/bewest/Adafruit_Python_BluefruitLE.git) || die "Couldn't clone Adafruit_Python_BluefruitLE wip/bewest/custom-gatt-profile"
            fi
            echo Installing Adafruit_BluefruitLE && cd $HOME/src/Adafruit_Python_BluefruitLE && sudo python setup.py develop || die "Couldn't install Adafruit_BluefruitLE"
        fi
        echo Checking openxshareble installation
        if ! python -c "import openxshareble" 2>/dev/null; then
            echo Installing openxshareble && sudo pip install git+https://github.com/openaps/openxshareble.git@dev || die "Couldn't install openxshareble"
        fi
        sudo apt-get update; sudo apt-get upgrade
        sudo apt-get -y install bc jq libusb-dev libdbus-1-dev libglib2.0-dev libudev-dev libical-dev libreadline-dev python-dbus || die "Couldn't apt-get install: run 'sudo apt-get update' and try again?"
        echo Checking bluez installation
        # TODO: figure out if we need to do this for 5.44 as well
        if  bluetoothd --version | grep -q 5.37 2>/dev/null; then
            sudo cp $HOME/src/openxshareble/bluetoothd.conf /etc/dbus-1/system.d/bluetooth.conf || die "Couldn't copy bluetoothd.conf"
        fi
        # start bluetoothd in /etc/rc.local if it is missing.
        if ! grep -q '/usr/local/bin/bluetoothd &' /etc/rc.local; then
            sed -i"" 's/^exit 0/\/usr\/local\/bin\/bluetoothd \&\n\nexit 0/' /etc/rc.local
        fi
        # starting with bluez 5.48 the --experimental command line option is not needed. remove the --experimental if it still exists in /etc/rc.local. this is for rigs with version 0.6.0 or earlier
        if ! grep -q '/usr/local/bin/bluetoothd --experimental &' /etc/rc.local; then
            sed -i"" 's/^\/usr\/local\/bin\/bluetoothd --experimental \&/\/usr\/local\/bin\/bluetoothd \&/' /etc/rc.local
        fi
        if ! grep -q 'bluetooth_rfkill_event >/dev/null 2>&1 &' /etc/rc.local; then
            sed -i"" 's/^exit 0/bluetooth_rfkill_event >\/dev\/null 2>\&1 \&\n\nexit 0/' /etc/rc.local
        fi
        # comment out existing line if it exists and isn't already commented out
        sed -i"" 's/^screen -S "brcm_patchram_plus" -d -m \/usr\/local\/sbin\/bluetooth_patchram.sh/# &/' /etc/rc.local
    fi

    if [[ ${CGM,,} =~ "shareble" || ${CGM,,} =~ "g4-upload" ]]; then
        mkdir -p $directory-cgm-loop
        if ( cd $directory-cgm-loop && ls openaps.ini 2>/dev/null >/dev/null && openaps use -h >/dev/null ); then
            echo $directory-cgm-loop already exists
        elif openaps init $directory-cgm-loop --nogit; then
            echo $directory-cgm-loop initialized
        else
            die "Can't init $directory-cgm-loop"
        fi
        cd $directory-cgm-loop || die "Can't cd $directory-cgm-loop"
        mkdir -p monitor || die "Can't mkdir monitor"
        mkdir -p nightscout || die "Can't mkdir nightscout"

        openaps device remove cgm 2>/dev/null

        # configure ns
        if [[ ! -z "$NIGHTSCOUT_HOST" && ! -z "$API_SECRET" ]]; then
            echo "Removing any existing ns device: "
            ( killall -g openaps; killall -g oref0-pump-loop) 2>/dev/null; openaps device remove ns 2>/dev/null
            echo "Running nightscout autoconfigure-device-crud $NIGHTSCOUT_HOST $API_SECRET"
            nightscout autoconfigure-device-crud $NIGHTSCOUT_HOST $API_SECRET || die "Could not run nightscout autoconfigure-device-crud"
        fi

        if [[ ${CGM,,} =~ "g4-upload" ]]; then
            sudo apt-get -y install bc
            openaps device add cgm dexcom || die "Can't add CGM"
            for type in cgm-loop; do
                echo importing $type file
                cat $HOME/src/oref0/lib/oref0-setup/$type.json | openaps import || die "Could not import $type.json"
            done
        elif [[ ${CGM,,} =~ "shareble" ]]; then
            # import shareble stuff
            for type in shareble cgm-loop; do
                echo importing $type file
                cat $HOME/src/oref0/lib/oref0-setup/$type.json | openaps import || die "Could not import $type.json"
            done

            if [[ -z "$BLE_MAC" ]]; then
                read -p "Please go into your Dexcom's Share settings, forget any existing device, turn Share back on, and press Enter."
                openaps use cgm list_dexcom
                read -p "What is your G4 Share MAC address? (i.e. FE:DC:BA:98:78:54) " -r
                BLE_MAC=$REPLY
                echo "$BLE_MAC? Got it."
            fi
            echo openaps use cgm configure --serial $BLE_SERIAL --mac $BLE_MAC
            openaps use cgm configure --serial $BLE_SERIAL --mac $BLE_MAC || die "Couldn't configure Share serial and MAC"
        fi

        cd $directory || die "Can't cd $directory"
    fi

    if [[ "$ttyport" =~ "spi" ]]; then
        echo Checking kernel for spi_serial installation
        if ! python -c "import spi_serial" 2>/dev/null; then
            if uname -r 2>&1 | egrep "^4.1[0-9]"; then # kernel >= 4.10+, use pietergit version of spi_serial (does not use mraa)
                echo Installing spi_serial && sudo pip install --upgrade git+https://github.com/pietergit/spi_serial.git || die "Couldn't install pietergit/spi_serial"
            else # kernel < 4.10, use scottleibrand version of spi_serial (requires mraa)
                if [[ "$ttyport" =~ "spidev0.0" ]]; then
                    echo Installing spi_serial && sudo pip install --upgrade git+https://github.com/scottleibrand/spi_serial.git@explorer-hat || die "Couldn't install scottleibrand/spi_serial for explorer-hat"
                    sed -i.bak -e "s/#dtparam=spi=on/dtparam=spi=on/" /boot/config.txt
                else
                    echo Installing spi_serial && sudo pip install --upgrade git+https://github.com/scottleibrand/spi_serial.git || die "Couldn't install scottleibrand/spi_serial"
                fi
            fi
            #echo Installing spi_serial && sudo pip install --upgrade git+https://github.com/EnhancedRadioDevices/spi_serial || die "Couldn't install spi_serial"
        fi

        # from 0.5.0 the subg-ww-radio-parameters script will be run from oref0_init_pump_comms.py
        # this will be called when mmtune is use with a WW pump.
        # See https://github.com/oskarpearson/mmeowlink/issues/51 or https://github.com/oskarpearson/mmeowlink/wiki/Non-USA-pump-settings for details
        # use --ww_ti_usb_reset=yes if using a TI USB stick and a WW pump. This will reset the USB subsystem if the TI USB device is not found.
        # TODO: remove this workaround once https://github.com/oskarpearson/mmeowlink/issues/60 has been fixed
        if [[ ${ww_ti_usb_reset,,} =~ "yes" ]]; then
                openaps alias remove mmtune
                openaps alias add mmtune "! bash -c \"oref0_init_pump_comms.py --ww_ti_usb_reset=yes -v; find monitor/ -size +5c | grep -q mmtune && cp monitor/mmtune.json mmtune_old.json; echo {} > monitor/mmtune.json; echo -n \"mmtune: \" && openaps report invoke monitor/mmtune.json; grep -v setFreq monitor/mmtune.json | grep -A2 $(cat monitor/mmtune.json | jq -r .setFreq) | while read line; do echo -n \"$line \"; done\""
        fi
        echo Checking kernel for mraa installation
        if uname -r 2>&1 | egrep "^4.1[0-9]"; then # don't install mraa on 4.10+ kernels
            echo "Skipping mraa install for kernel 4.10+"
        else # check if mraa is installed
            if ! ldconfig -p | grep -q mraa; then # if not installed, install it
                echo Installing swig etc.
                sudo apt-get install -y libpcre3-dev git cmake python-dev swig || die "Could not install swig etc."
                # TODO: Due to mraa bug https://github.com/intel-iot-devkit/mraa/issues/771 we were not using the master branch of mraa on dev.
                # TODO: After each oref0 release, check whether there is a new stable MRAA release that is of interest for the OpenAPS community
                MRAA_RELEASE="v1.7.0" # GitHub hash 8ddbcde84e2d146bc0f9e38504d6c89c14291480
                if [ -d "$HOME/src/mraa/" ]; then
                    echo -n "$HOME/src/mraa/ already exists; "
                    #(echo "Pulling latest master branch" && cd ~/src/mraa && git fetch && git checkout master && git pull) || die "Couldn't pull latest mraa master" # used for oref0 dev
                    (echo "Updating mraa source to stable release ${MRAA_RELEASE}" && cd $HOME/src/mraa && git fetch && git checkout ${MRAA_RELEASE} && git pull) || die "Couldn't pull latest mraa ${MRAA_RELEASE} release" # used for oref0 master
                else
                    echo -n "Cloning mraa "
                    #(echo -n "master branch. " && cd ~/src && git clone -b master https://github.com/intel-iot-devkit/mraa.git) || die "Couldn't clone mraa master" # used for oref0 dev
                    (echo -n "stable release ${MRAA_RELEASE}. " && cd $HOME/src && git clone -b ${MRAA_RELEASE} https://github.com/intel-iot-devkit/mraa.git) || die "Couldn't clone mraa release ${MRAA_RELEASE}" # used for oref0 master
                fi
                # build mraa from source
                ( cd $HOME/src/ && mkdir -p mraa/build && cd $_ && cmake .. -DBUILDSWIGNODE=OFF && \
                make && sudo make install && echo && touch /tmp/reboot-required && echo mraa installed. Please reboot before using. && echo ) || die "Could not compile mraa"
                sudo bash -c "grep -q i386-linux-gnu /etc/ld.so.conf || echo /usr/local/lib/i386-linux-gnu/ >> /etc/ld.so.conf && ldconfig" || die "Could not update /etc/ld.so.conf"
            fi
        fi
    fi

    echo Checking openaps dev installation
    if ! openaps --version 2>&1 | egrep "0.[2-9].[0-9]"; then
        # TODO: switch this back to master once https://github.com/openaps/openaps/pull/116 is merged/released
        echo Installing latest openaps dev && sudo pip install git+https://github.com/openaps/openaps.git@dev || die "Couldn't install openaps"
    fi

    cd $directory || die "Can't cd $directory"
    echo "Removing any existing pump device:"
    ( killall -g openaps; killall -g oref0-pump-loop) 2>/dev/null; openaps device remove pump 2>/dev/null
    if [[ -z "$ttyport" ]]; then
        openaps device add pump medtronic $serial || die "Can't add pump"
        # carelinks can't listen for silence or mmtune, so just do a preflight check instead
        openaps alias add wait-for-silence 'report invoke monitor/temp_basal.json'
        openaps alias add wait-for-long-silence 'report invoke monitor/temp_basal.json'
        openaps alias add mmtune 'report invoke monitor/temp_basal.json'
    else
        # radio_locale requires openaps 0.2.0-dev or later
        openaps device add pump mmeowlink subg_rfspy $ttyport $serial $radio_locale || die "Can't add pump"
        openaps alias add wait-for-silence '! bash -c "(mmeowlink-any-pump-comms.py --port '$ttyport' --wait-for 1 | grep -q comms && echo -n Radio ok, || openaps mmtune) && echo -n \" Listening: \"; for i in $(seq 1 100); do echo -n .; mmeowlink-any-pump-comms.py --port '$ttyport' --wait-for 30 2>/dev/null | egrep -v subg | egrep No && break; done"'
        openaps alias add wait-for-long-silence '! bash -c "echo -n \"Listening: \"; for i in $(seq 1 200); do echo -n .; mmeowlink-any-pump-comms.py --port '$ttyport' --wait-for 45 2>/dev/null | egrep -v subg | egrep No && break; done"'
        if [[ ${radio_locale,,} =~ "ww" ]]; then
        if [ -d "$HOME/src/subg_rfspy/" ]; then
            echo "$HOME/src/subg_rfspy/ already exists; pulling latest"
            (cd $HOME/src/subg_rfspy && git fetch && git pull) || die "Couldn't pull latest subg_rfspy"
        else
            echo -n "Cloning subg_rfspy: "
            (cd $HOME/src && git clone https://github.com/ps2/subg_rfspy) || die "Couldn't clone oref0"
        fi

        # from 0.5.0 the subg-ww-radio-parameters script will be run from oref0_init_pump_comms.py
        # this will be called when mmtune is use with a WW pump.
        # See https://github.com/oskarpearson/mmeowlink/issues/51 or https://github.com/oskarpearson/mmeowlink/wiki/Non-USA-pump-settings for details
        # use --ww_ti_usb_reset=yes if using a TI USB stick and a WW pump. This will reset the USB subsystem if the TI USB device is not foundTI USB (instead of calling reset.py)

        # Hack to check if radio_locale has been set in pump.ini. This is a temporary workaround for https://github.com/oskarpearson/mmeowlink/issues/55
        # It will remove empty line at the end of pump.ini and then append radio_locale if it's not there yet
        # TODO: remove once https://github.com/openaps/openaps/pull/112 has been released in a openaps version
        grep -q radio_locale pump.ini ||  echo "$(< pump.ini)" > pump.ini ; echo "radio_locale=$radio_locale" >> pump.ini
        fi
    fi

    # Medtronic CGM
    if [[ ${CGM,,} =~ "mdt" ]]; then
        sudo pip install -U openapscontrib.glucosetools || die "Couldn't install glucosetools"
        openaps device remove cgm 2>/dev/null
        if [[ -z "$ttyport" ]]; then
            openaps device add cgm medtronic $serial || die "Can't add cgm"
        else
            openaps device add cgm mmeowlink subg_rfspy $ttyport $serial $radio_locale || die "Can't add cgm"
        fi
        for type in mdt-cgm; do
            echo importing $type file
            cat $HOME/src/oref0/lib/oref0-setup/$type.json | openaps import || die "Could not import $type.json"
        done
    fi

    sudo pip install flask || die "Can't add xdrip cgm - error installing flask"
    sudo pip install flask-restful || die "Can't add xdrip cgm - error installing flask-restful"

    # xdrip CGM (xDripAPS)
    if [[ ${CGM,,} =~ "xdrip" ]]; then
        echo xdrip selected as CGM, so configuring xDripAPS
        sudo apt-get install sqlite3 || die "Can't add xdrip cgm - error installing sqlite3"
        git clone https://github.com/colinlennon/xDripAPS.git $HOME/.xDripAPS
        mkdir -p $HOME/.xDripAPS_data
        for type in xdrip-cgm; do
            echo importing $type file
            cat $HOME/src/oref0/lib/oref0-setup/$type.json | openaps import || die "Could not import $type.json"
        done
        touch /tmp/reboot-required
    fi

    # disable IPv6
    if ! grep -q 'net.ipv6.conf.all.disable_ipv6=1' /etc/sysctl.conf; then
        sudo echo 'net.ipv6.conf.all.disable_ipv6=1' >> /etc/sysctl.conf
    fi
    if ! grep -q 'net.ipv6.conf.default.disable_ipv6=1' /etc/sysctl.conf; then
        sudo echo 'net.ipv6.conf.default.disable_ipv6=1' >> /etc/sysctl.conf
    fi
    if ! grep -q 'net.ipv6.conf.lo.disable_ipv6=1' /etc/sysctl.conf; then
        sudo echo 'net.ipv6.conf.lo.disable_ipv6=1' >> /etc/sysctl.conf
    fi
    sudo sysctl -p

    # Install EdisonVoltage
    #if [[ "$ttyport" =~ "spidev5.1" ]]; then
        if egrep -i "edison" /etc/passwd 2>/dev/null; then
            echo "Checking if EdisonVoltage is already installed"
            if [ -d "$HOME/src/EdisonVoltage/" ]; then
                echo "EdisonVoltage already installed"
            else
                echo "Installing EdisonVoltage"
                cd $HOME/src && git clone -b master git://github.com/cjo20/EdisonVoltage.git || (cd EdisonVoltage && git checkout master && git pull)
                cd $HOME/src/EdisonVoltage
                make voltage
            fi
            # Add module needed for EdisonVoltage to work on jubilinux 0.2.0
            grep iio_basincove_gpadc /etc/modules-load.d/modules.conf || echo iio_basincove_gpadc >> /etc/modules-load.d/modules.conf
        fi
        if [[ ${CGM,,} =~ "mdt" ]] || [[ ${CGM,,} =~ "xdrip" ]]; then # still need this for the old ns-loop for now
            cd $directory || die "Can't cd $directory"
            for type in edisonbattery; do
                echo importing $type file
                cat $HOME/src/oref0/lib/oref0-setup/$type.json | openaps import || die "Could not import $type.json"
            done
        fi
    #fi
    # Install Pancreabble
    echo Checking for BT Pebble Mac
    if [[ ! -z "$BT_PEB" ]]; then
        sudo apt-get -y install jq
        sudo pip install libpebble2
        sudo pip install --user git+git://github.com/mddub/pancreabble.git
        oref0-bluetoothup
        sudo rfcomm bind hci0 $BT_PEB
        for type in pancreabble; do
            echo importing $type file
            cat $HOME/src/oref0/lib/oref0-setup/$type.json | openaps import || die "Could not import $type.json"
        done
        sudo cp $HOME/src/oref0/lib/oref0-setup/pancreoptions.json $directory/pancreoptions.json
    fi
    echo Running: openaps report add enact/suggested.json text determine-basal shell monitor/iob.json monitor/temp_basal.json monitor/glucose.json settings/profile.json settings/autosens.json monitor/meal.json
    openaps report add enact/suggested.json text determine-basal shell monitor/iob.json monitor/temp_basal.json monitor/glucose.json settings/profile.json settings/autosens.json monitor/meal.json

    # configure autotune if enabled
    if [[ $ENABLE =~ autotune ]]; then
        sudo apt-get -y install jq
        cd $directory || die "Can't cd $directory"
        for type in autotune; do
            echo importing $type file
            cat $HOME/src/oref0/lib/oref0-setup/$type.json | openaps import || die "Could not import $type.json"
        done
    fi

    if [[ ${pumpmodel,,} =~ "x12" ]]; then
        echo "copying settings files for x12 pumps"
        cp $HOME/src/oref0/lib/oref0-setup/bg_targets_raw.json $directory/settings/ && cp $HOME/src/oref0/lib/oref0-setup/basal_profile.json $directory/settings/ && cp $HOME/src/oref0/lib/oref0-setup/settings.json $directory/settings/ || die "Could not copy settings files for x12 pumps"
        echo "getting ready to remove get-settings since this is an x12"
        openaps alias remove get-settings || die "Could not remove get-settings"
        echo "settings removed, getting ready to add x12 settings"
        openaps alias add get-settings "report invoke settings/model.json settings/bg_targets.json settings/insulin_sensitivities_raw.json settings/insulin_sensitivities.json settings/carb_ratios.json settings/profile.json" || die "Could not add x12 settings"
    else
        sudo apt-get -y install bc jq ntpdate bash-completion || die "Couldn't install bc etc."
        cd $directory || die "Can't cd $directory"
        for type in supermicrobolus; do
            echo importing $type file
            cat $HOME/src/oref0/lib/oref0-setup/$type.json | openaps import || die "Could not import $type.json"
        done
    fi

    echo "Adding OpenAPS log shortcuts"
    oref0-log-shortcuts

    # Append NIGHTSCOUT_HOST and API_SECRET to $HOME/.bash_profile so that openaps commands can be executed from the command line
    echo Add NIGHTSCOUT_HOST and API_SECRET to $HOME/.bash_profile
    sed --in-place '/.*NIGHTSCOUT_HOST.*/d' $HOME/.bash_profile
    (cat $HOME/.bash_profile | grep -q "NIGHTSCOUT_HOST" || echo export NIGHTSCOUT_HOST="$NIGHTSCOUT_HOST" >> $HOME/.bash_profile)
    if [[ "${API_SECRET,,}" =~ "token=" ]]; then # install requirements for token based authentication
      API_HASHED_SECRET=${API_SECRET}
    else
      API_HASHED_SECRET=$(nightscout hash-api-secret $API_SECRET)
    fi
    # Check if API_SECRET exists, if so remove all lines containing API_SECRET and add the new API_SECRET to the end of the file
    sed --in-place '/.*API_SECRET.*/d' $HOME/.bash_profile
    (cat $HOME/.profile | grep -q "API_SECRET" || echo export API_SECRET="$API_HASHED_SECRET" >> $HOME/.profile)

    # With 0.5.0 release we switched from ~/.profile to ~/.bash_profile for API_SECRET and NIGHTSCOUT_HOST, because a shell will look
    # for ~/.bash_profile, ~/.bash_login, and ~/.profile, in that order, and reads and executes commands from
    # the first one that exists and is readable. Remove API_SECRET and NIGHTSCOUT_HOST lines from ~/.profile if they exist
    sed --in-place '/.*API_SECRET.*/d' .profile
    sed --in-place '/.*NIGHTSCOUT_HOST.*/d' .profile

    # Then append the variables
    echo NIGHTSCOUT_HOST="$NIGHTSCOUT_HOST" >> $HOME/.bash_profile
    echo "export NIGHTSCOUT_HOST" >> $HOME/.bash_profile
    echo API_SECRET="${API_HASHED_SECRET}" >> $HOME/.bash_profile
    echo "export API_SECRET" >> $HOME/.bash_profile

    echo
    
    #Check to see if Explorer HAT is present, and install all necessary stuff
    if grep -a "Explorer HAT" /proc/device-tree/hat/product ; then
        echo "Looks like you're using an Explorer HAT!"
        echo "Making sure SPI is enabled..."
        sed -i.bak -e "s/#dtparam=spi=on/dtparam=spi=on/" /boot/config.txt
        echo "Enabling i2c device nodes..."
        sed -i.bak -e "s/#dtparam=i2c_arm=on/dtparam=i2c_arm=on/" /boot/config.txt
        egrep "^dtparam=i2c1=on" /boot/config.txt || echo "dtparam=i2c1=on,i2c1_baudrate=400000" >> /boot/config.txt
        echo "i2c-dev" > /etc/modules-load.d/i2c.conf
        echo "Installing socat..."
        apt-get install socat
        echo "Installing openaps-menu..."
        cd $HOME/src && git clone git://github.com/openaps/openaps-menu.git || (cd openaps-menu && git checkout master && git pull)
        cd $HOME/src/openaps-menu && sudo npm install
        cp $HOME/src/openaps-menu/openaps-menu.service /etc/systemd/system/ && systemctl enable openaps-menu
        cd $HOME/myopenaps && openaps alias remove battery-status; openaps alias add battery-status '! bash -c "sudo ~/src/openaps-menu/scripts/getvoltage.sh > monitor/edison-battery.json"'
    fi
    
    if [[ "$ttyport" =~ "spi" ]]; then
        echo Resetting spi_serial
        reset_spi_serial.py
    fi
# Commenting out the mmtune as attempt to stop the radio reboot errors that happen when re-setting up.
#    echo Attempting to communicate with pump:
#    ( killall -g openaps; killall -g oref0-pump-loop ) 2>/dev/null
#    openaps mmtune
#    echo

    read -p "Schedule openaps in cron? y/[N] " -r
    if [[ $REPLY =~ ^[Yy]$ ]]; then

        echo Saving existing crontab to $HOME/crontab.txt:
        crontab -l | tee $HOME/crontab.old.txt
        read -p "Would you like to remove your existing crontab first? y/[N] " -r
        if [[ $REPLY =~ ^[Yy]$ ]]; then
            crontab -r
        fi

        # add crontab entries
        (crontab -l; crontab -l | grep -q "NIGHTSCOUT_HOST" || echo NIGHTSCOUT_HOST=$NIGHTSCOUT_HOST) | crontab -
        (crontab -l; crontab -l | grep -q "API_SECRET=" || echo API_SECRET=$API_HASHED_SECRET) | crontab -
        (crontab -l; crontab -l | grep -q "PATH=" || echo "PATH=$PATH" ) | crontab -
        (crontab -l; crontab -l | grep -q "oref0-online $BT_MAC" || echo '* * * * * ps aux | grep -v grep | grep -q "oref0-online '$BT_MAC'" || cd '$directory' && oref0-online '$BT_MAC' 2>&1 >> /var/log/openaps/network.log' ) | crontab -
        # temporarily disable hotspot for 1m every hour to allow it to try to connect via wifi again
        (crontab -l; crontab -l | grep -q "touch /tmp/disable_hotspot" || echo '0,20,40 * * * * touch /tmp/disable_hotspot' ) | crontab -
        (crontab -l; crontab -l | grep -q "rm /tmp/disable_hotspot" || echo '1,21,41 * * * * rm /tmp/disable_hotspot' ) | crontab -
        (crontab -l; crontab -l | grep -q "sudo wpa_cli scan" || echo '* * * * * sudo wpa_cli scan') | crontab -
        (crontab -l; crontab -l | grep -q "killall -g --older-than 30m oref0" || echo '* * * * * ( killall -g --older-than 30m openaps; killall -g --older-than 30m oref0-pump-loop; killall -g --older-than 30m openaps-report )') | crontab -
        # kill pump-loop after 5 minutes of not writing to pump-loop.log
        (crontab -l; crontab -l | grep -q "killall -g --older-than 5m oref0" || echo '* * * * * find /var/log/openaps/pump-loop.log -mmin +5 | grep pump && ( killall -g --older-than 5m openaps; killall -g --older-than 5m oref0-pump-loop; killall -g --older-than 5m openaps-report )') | crontab -
        if [[ ${CGM,,} =~ "g5-upload" ]]; then
            (crontab -l; crontab -l | grep -q "oref0-upload-entries" || echo "* * * * * cd $directory && oref0-upload-entries" ) | crontab -
        fi
        if [[ ${CGM,,} =~ "shareble" || ${CGM,,} =~ "g4-upload" ]]; then
            (crontab -l; crontab -l | grep -q "cd $directory-cgm-loop && ps aux | grep -v grep | grep -q 'openaps monitor-cgm'" || echo "* * * * * cd $directory-cgm-loop && ps aux | grep -v grep | grep -q 'openaps monitor-cgm' || ( date; openaps monitor-cgm) | tee -a /var/log/openaps/cgm-loop.log; cp -up monitor/glucose-raw-merge.json $directory/cgm/glucose.json ; cp -up $directory/cgm/glucose.json $directory/monitor/glucose.json") | crontab -
        elif [[ ${CGM,,} =~ "xdrip" ]]; then
            (crontab -l; crontab -l | grep -q "cd $directory && ps aux | grep -v grep | grep -q 'monitor-xdrip'" || echo "* * * * * cd $directory && ps aux | grep -v grep | grep -q 'monitor-xdrip' || monitor-xdrip | tee -a /var/log/openaps/xdrip-loop.log") | crontab -
        (crontab -l; crontab -l | grep -q "xDripAPS.py" || echo "@reboot python $HOME/.xDripAPS/xDripAPS.py") | crontab -
        elif [[ $ENABLE =~ dexusb ]]; then
            (crontab -l; crontab -l | grep -q "@reboot .*dexusb-cgm" || echo "@reboot cd $directory && /usr/bin/python -u /usr/local/bin/oref0-dexusb-cgm-loop >> /var/log/openaps/cgm-dexusb-loop.log 2>&1" ) | crontab -
        elif ! [[ ${CGM,,} =~ "mdt" ]]; then # use nightscout for cgm
            (crontab -l; crontab -l | grep -q "cd $directory && ps aux | grep -v grep | grep -q 'openaps get-bg'" || echo "* * * * * cd $directory && ps aux | grep -v grep | grep -q 'openaps get-bg' || ( date; openaps get-bg ; cat cgm/glucose.json | jq -r  '.[] | \"\\(.sgv) \\(.dateString)\"' | head -1 ) | tee -a /var/log/openaps/cgm-loop.log") | crontab -
        fi
        if [[ ${CGM,,} =~ "xdrip" ]]; then # use old ns-loop for now
            (crontab -l; crontab -l | grep -q "cd $directory && ps aux | grep -v grep | grep -q 'openaps ns-loop'" || echo "* * * * * cd $directory && ps aux | grep -v grep | grep -q 'openaps ns-loop' || openaps ns-loop | tee -a /var/log/openaps/ns-loop.log") | crontab -
        else
            (crontab -l; crontab -l | grep -q "cd $directory && ps aux | grep -v grep | grep -q 'oref0-ns-loop'" || echo "* * * * * cd $directory && ps aux | grep -v grep | grep -q 'oref0-ns-loop' || oref0-ns-loop | tee -a /var/log/openaps/ns-loop.log") | crontab -
        fi
        (crontab -l; crontab -l | grep -q "cd $directory && ps aux | grep -v grep | grep -q 'oref0-autosens-loop' || oref0-autosens-loop 2>&1" || echo "* * * * * cd $directory && ps aux | grep -v grep | grep -q 'oref0-autosens-loop' || oref0-autosens-loop 2>&1 | tee -a /var/log/openaps/autosens-loop.log") | crontab -
        if [[ $ENABLE =~ autotune ]]; then
            # autotune nightly at 4:05am using data from NS
            (crontab -l; crontab -l | grep -q "oref0-autotune -d=$directory -n=$NIGHTSCOUT_HOST" || echo "5 4 * * * ( oref0-autotune -d=$directory -n=$NIGHTSCOUT_HOST && cat $directory/autotune/profile.json | jq . | grep -q start && cp $directory/autotune/profile.json $directory/settings/autotune.json) 2>&1 | tee -a /var/log/openaps/autotune.log") | crontab -
        fi
        if [[ "$ttyport" =~ "spi" ]]; then
            (crontab -l; crontab -l | grep -q "reset_spi_serial.py" || echo "@reboot reset_spi_serial.py") | crontab -
            (crontab -l; crontab -l | grep -q "oref0-radio-reboot" || echo "* * * * * oref0-radio-reboot") | crontab -
        fi
        (crontab -l; crontab -l | grep -q "cd $directory && ( ps aux | grep -v grep | grep bash | grep -q 'bin/oref0-pump-loop'" || echo "* * * * * cd $directory && ( ps aux | grep -v grep | grep bash | grep -q 'bin/oref0-pump-loop' || oref0-pump-loop ) 2>&1 | tee -a /var/log/openaps/pump-loop.log") | crontab -
        if [[ ! -z "$BT_PEB" ]]; then
        (crontab -l; crontab -l | grep -q "cd $directory && ( ps aux | grep -v grep | grep -q 'peb-urchin-status $BT_PEB '" || echo "* * * * * cd $directory && ( ps aux | grep -v grep | grep -q 'peb-urchin-status $BT_PEB' || peb-urchin-status $BT_PEB ) 2>&1 | tee -a /var/log/openaps/urchin-loop.log") | crontab -
        fi
        if [[ ! -z "$BT_PEB" || ! -z "$BT_MAC" ]]; then
        (crontab -l; crontab -l | grep -q "oref0-bluetoothup" || echo '* * * * * ps aux | grep -v grep | grep -q "oref0-bluetoothup" || oref0-bluetoothup >> /var/log/openaps/network.log' ) | crontab -
        fi
        #if [[ "$ttyport" =~ "spidev5.1" ]]; then
           # proper shutdown once the EdisonVoltage very low (< 3050mV; 2950 is dead)
        if egrep -i "edison" /etc/passwd 2>/dev/null; then
           (crontab -l; crontab -l | grep -q "cd $directory && sudo ~/src/EdisonVoltage/voltage" || echo "*/15 * * * * cd $directory && sudo ~/src/EdisonVoltage/voltage json batteryVoltage battery | jq .batteryVoltage | awk '{if (\$1<=3050)system(\"sudo shutdown -h now\")}'") | crontab -
           #fi
        fi
        (crontab -l; crontab -l | grep -q "cd $directory && oref0-delete-future-entries" || echo "@reboot cd $directory && oref0-delete-future-entries") | crontab -
        if [[ ! -z "$PUSHOVER_TOKEN" && ! -z "$PUSHOVER_USER" ]]; then
            (crontab -l; crontab -l | grep -q "oref0-pushover" || echo "* * * * * cd $directory && oref0-pushover $PUSHOVER_TOKEN $PUSHOVER_USER 2>&1 >> /var/log/openaps/pushover.log" ) | crontab -
        fi
        (crontab -l; crontab -l | grep -q "cd $directory && oref0-version --check-for-updates" || echo "0 * * * * cd $directory && oref0-version --check-for-updates > /tmp/oref0-updates.txt") | crontab -
        (crontab -l; crontab -l | grep -q "flask run" || echo "@reboot cd ~/src/oref0/www && export FLASK_APP=app.py && flask run -p 80 --host=0.0.0.0" | tee -a /var/log/openaps/flask.log) | crontab -
        crontab -l | tee $HOME/crontab.txt
    fi

    if [[ ${CGM,,} =~ "shareble" ]]; then
        echo
        echo "To pair your G4 Share receiver, open its Settings, select Share, Forget Device (if previously paired), then turn sharing On"
    fi

    if [[ ${pumpmodel,,} =~ "x12" ]]; then
        echo
        echo To complete your x12 pump setup, you must edit your basal_profile.json,
        echo and may want to edit your settings.json and bg_targets_raw.json as well.
        read -p "Press enter to begin editing basal_profile.json, and then press Ctrl-X when done."
        nano $directory/settings/basal_profile.json
        read -p "Press enter to begin editing settings.json, and then press Ctrl-X when done."
        nano $directory/settings/settings.json
        read -p "Press enter to begin editing bg_targets_raw.json, and then press Ctrl-X when done."
        nano $directory/settings/bg_targets_raw.json
        echo To edit your basal_profile.json again in the future, run: nano $directory/settings/basal_profile.json
        echo To edit your settings.json to set maxBasal or DIA, run: nano $directory/settings/settings.json
        echo To edit your bg_targets_raw.json to set targets, run: nano $directory/settings/bg_targets_raw.json
    fi

fi # from 'read -p "Continue? y/[N] " -r' after interactive setup is complete

if [ -e /tmp/reboot-required ]; then
  read -p "Reboot required.  Press enter to reboot or Ctrl-C to cancel"
  sudo reboot
fi<|MERGE_RESOLUTION|>--- conflicted
+++ resolved
@@ -589,12 +589,8 @@
 
     cat preferences.json
 
-<<<<<<< HEAD
-    # fix log rotate file for anyone who didn't use bootstrap
-=======
     # fix log rotate file
     sed -i "s/weekly/hourly/g" /etc/logrotate.conf
->>>>>>> c776403f
     sed -i "s/daily/hourly/g" /etc/logrotate.conf
     sed -i "s/#compress/compress/g" /etc/logrotate.conf
 
