--- conflicted
+++ resolved
@@ -863,7 +863,6 @@
         #echo Installing latest openaps dev && sudo pip install git+https://github.com/openaps/openaps.git@dev || die "Couldn't install openaps"
     #fi
 
-<<<<<<< HEAD
     # we only need spi_serial and mraa for MDT CGM, which Go doesn't support yet
     if [[ ${CGM,,} =~ "mdt" ]]; then
         cd $directory || die "Can't cd $directory"
@@ -883,25 +882,6 @@
             #openaps alias add wait-for-silence '! bash -c "(mmeowlink-any-pump-comms.py --port '$ttyport' --wait-for 1 | grep -q comms && echo -n Radio ok, || openaps mmtune) && echo -n \" Listening: \"; for i in $(seq 1 100); do echo -n .; mmeowlink-any-pump-comms.py --port '$ttyport' --wait-for 30 2>/dev/null | egrep -v subg | egrep No && break; done"'
             #openaps alias add wait-for-long-silence '! bash -c "echo -n \"Listening: \"; for i in $(seq 1 200); do echo -n .; mmeowlink-any-pump-comms.py --port '$ttyport' --wait-for 45 2>/dev/null | egrep -v subg | egrep No && break; done"'
             if [[ ${radio_locale,,} =~ "ww" ]]; then
-=======
-    cd $directory || die "Can't cd $directory"
-    echo "Removing any existing pump device:"
-    ( killall -g openaps; killall -g oref0-pump-loop) 2>/dev/null; openaps device remove pump 2>/dev/null
-    if [[ -z "$ttyport" ]]; then
-        openaps device add pump medtronic $serial || die "Can't add pump"
-        # add carelink to pump.ini
-        grep -q radio_type pump.ini || echo "radio_type=carelink" >> pump.ini
-        # carelinks can't listen for silence or mmtune, so just do a preflight check instead
-        openaps alias add wait-for-silence 'report invoke monitor/temp_basal.json'
-        openaps alias add wait-for-long-silence 'report invoke monitor/temp_basal.json'
-        openaps alias add mmtune 'report invoke monitor/temp_basal.json'
-    else
-        # radio_locale requires openaps 0.2.0-dev or later
-        openaps device add pump mmeowlink subg_rfspy $ttyport $serial $radio_locale || die "Can't add pump"
-        openaps alias add wait-for-silence '! bash -c "(mmeowlink-any-pump-comms.py --port '$ttyport' --wait-for 1 | grep -q comms && echo -n Radio ok, || openaps mmtune) && echo -n \" Listening: \"; for i in $(seq 1 100); do echo -n .; mmeowlink-any-pump-comms.py --port '$ttyport' --wait-for 30 2>/dev/null | egrep -v subg | egrep No && break; done"'
-        openaps alias add wait-for-long-silence '! bash -c "echo -n \"Listening: \"; for i in $(seq 1 200); do echo -n .; mmeowlink-any-pump-comms.py --port '$ttyport' --wait-for 45 2>/dev/null | egrep -v subg | egrep No && break; done"'
-        if [[ ${radio_locale,,} =~ "ww" ]]; then
->>>>>>> 58a972c4
             if [ -d "$HOME/src/subg_rfspy/" ]; then
                 echo "$HOME/src/subg_rfspy/ already exists; pulling latest"
                 (cd $HOME/src/subg_rfspy && git fetch && git pull) || die "Couldn't pull latest subg_rfspy"
@@ -910,22 +890,9 @@
                 (cd $HOME/src && git clone https://github.com/ps2/subg_rfspy) || die "Couldn't clone oref0"
             fi
 
-<<<<<<< HEAD
-            # from 0.5.0 the subg-ww-radio-parameters script will be run from oref0_init_pump_comms.py
-            # this will be called when mmtune is use with a WW pump.
-            # See https://github.com/oskarpearson/mmeowlink/issues/51 or https://github.com/oskarpearson/mmeowlink/wiki/Non-USA-pump-settings for details
-            # use --ww_ti_usb_reset=yes if using a TI USB stick and a WW pump. This will reset the USB subsystem if the TI USB device is not foundTI USB (instead of calling reset.py)
-
-            # Hack to check if radio_locale has been set in pump.ini. This is a temporary workaround for https://github.com/oskarpearson/mmeowlink/issues/55
-            # It will remove empty line at the end of pump.ini and then append radio_locale if it's not there yet
-            # TODO: remove once https://github.com/openaps/openaps/pull/112 has been released in a openaps version
-            grep -q radio_locale pump.ini ||  echo "$(< pump.ini)" > pump.ini ; echo "radio_locale=$radio_locale" >> pump.ini
-            fi
-=======
             # Hack to check if radio_locale has been set in pump.ini.
             # It will remove empty line at the end of pump.ini and then append radio_locale if it's not there yet
             grep -q radio_locale pump.ini ||  echo "$(< pump.ini)" > pump.ini ; echo "radio_locale=$radio_locale" >> pump.ini
->>>>>>> 58a972c4
         fi
     else
         echo '[device "pump"]' > pump.ini
@@ -1093,7 +1060,6 @@
         cd $directory && openaps alias remove battery-status; openaps alias add battery-status '! bash -c "sudo ~/src/openaps-menu/scripts/getvoltage.sh > monitor/edison-battery.json"'
     fi
 
-<<<<<<< HEAD
     # install Go for Explorer Board/HAT
     if [[ "$ttyport" =~ "spidev" ]] || [[ ${CGM,,} =~ "g4-go" ]]; then
       if $buildgofromsource; then
@@ -1169,11 +1135,6 @@
             go get -u -v github.com/ecc1/dexcom/...
         fi
         rsync -rtuv $HOME/go/bin/ /usr/local/bin/ || die "Couldn't rsync go/bin"
-=======
-    if [[ "$ttyport" =~ "spi" ]]; then
-        echo Resetting spi_serial
-        reset_spi_serial.py
->>>>>>> 58a972c4
     fi
 
     #if [[ "$ttyport" =~ "spi" ]]; then
