#!/bin/bash

# This script sets up an openaps environment to work with loop.sh,
# by defining the required devices, reports, and aliases.
#
# Released under MIT license. See the accompanying LICENSE.txt file for
# full terms and conditions
#
# THE SOFTWARE IS PROVIDED "AS IS", WITHOUT WARRANTY OF ANY KIND, EXPRESS OR
# IMPLIED, INCLUDING BUT NOT LIMITED TO THE WARRANTIES OF MERCHANTABILITY,
# FITNESS FOR A PARTICULAR PURPOSE AND NONINFRINGEMENT. IN NO EVENT SHALL THE
# AUTHORS OR COPYRIGHT HOLDERS BE LIABLE FOR ANY CLAIM, DAMAGES OR OTHER
# LIABILITY, WHETHER IN AN ACTION OF CONTRACT, TORT OR OTHERWISE, ARISING FROM,
# OUT OF OR IN CONNECTION WITH THE SOFTWARE OR THE USE OR OTHER DEALINGS IN
# THE SOFTWARE.

die() {
  echo "$@"
  exit 1
}

# defaults
max_iob=0
CGM="G4"
DIR=""
directory=""
EXTRAS=""
radio_locale="US"

for i in "$@"
do
case $i in
    -d=*|--dir=*)
    DIR="${i#*=}"
    # ~/ paths have to be expanded manually
    DIR="${DIR/#\~/$HOME}"
    directory="$(readlink -m $DIR)"
    shift # past argument=value
    ;;
    -s=*|--serial=*)
    serial="${i#*=}"
    shift # past argument=value
    ;;
    -rl=*|--radio_locale=*)
    radio_locale="${i#*=}"
    shift # past argument=value
    ;;
    -t=*|--tty=*)
    ttyport="${i#*=}"
    shift # past argument=value
    ;;
    -m=*|--max_iob=*)
    max_iob="${i#*=}"
    shift # past argument=value
    ;;
    -c=*|--cgm=*)
    CGM="${i#*=}"
    shift # past argument=value
    ;;
    -n=*|--ns-host=*)
    NIGHTSCOUT_HOST="${i#*=}"
    shift # past argument=value
    ;;
    -a=*|--api-secret=*)
    API_SECRET="${i#*=}"
    shift # past argument=value
    ;;
    -e=*|--enable=*)
    ENABLE="${i#*=}"
    shift # past argument=value
    ;;
    -b=*|--bleserial=*)
    BLE_SERIAL="${i#*=}"
    shift # past argument=value
    ;;
    -l=*|--blemac=*)
    BLE_MAC="${i#*=}"
    shift # past argument=value
    ;;
    --btmac=*)
    BT_MAC="${i#*=}"
    shift # past argument=value
    ;;
    -p=*|--btpeb=*)
    BT_PEB="${i#*=}"
    shift # past argument=value
    ;;
    *)
            # unknown option
    echo "Option ${i#*=} unknown"
    ;;
esac
done

if ! [[ ${CGM,,} =~ "g4" || ${CGM,,} =~ "g5" || ${CGM,,} =~ "mdt" || ${CGM,,} =~ "shareble" || ${CGM,,} =~ "xdrip" ]]; then
    echo "Unsupported CGM.  Please select (Dexcom) G4 (default), ShareBLE, G5, MDT or xdrip."
    echo
    DIR="" # to force a Usage prompt
fi
if ! ( git config -l | grep -q user.email ) ; then
    read -p "What email address would you like to use for git commits? " -r
    EMAIL=$REPLY
    git config --global user.email $EMAIL
fi
if ! ( git config -l | grep -q user.name ); then
    read -p "What full name would you like to use for git commits? " -r
    NAME=$REPLY
    git config --global user.name $NAME
fi
if [[ -z "$DIR" || -z "$serial" ]]; then
    echo "Usage: oref0-setup.sh <--dir=directory> <--serial=pump_serial_#> [--tty=/dev/ttySOMETHING] [--max_iob=0] [--ns-host=https://mynightscout.azurewebsites.net] [--api-secret=myplaintextsecret] [--cgm=(G4|shareble|G5|MDT|xdrip)] [--bleserial=SM123456] [--blemac=FE:DC:BA:98:76:54] [--btmac=AB:CD:EF:01:23:45] [--enable='autosens meal dexusb'] [--radio_locale=(WW|US)]"
    read -p "Start interactive setup? [Y]/n " -r
    if [[ $REPLY =~ ^[Nn]$ ]]; then
        exit
    fi
    read -p "What would you like to call your loop directory? [myopenaps] " -r
    DIR=$REPLY
    if [[ -z $DIR ]]; then DIR="myopenaps"; fi
    echo "Ok, $DIR it is."
    directory="$(readlink -m $DIR)"
    read -p "What is your pump serial number (numbers only)? " -r
    serial=$REPLY
    echo "Ok, $serial it is."
    read -p "What kind of CGM are you using? (i.e. G4, ShareBLE, G5, MDT, xdrip) " -r
    CGM=$REPLY
    echo "Ok, $CGM it is."
    if [[ ${CGM,,} =~ "shareble" ]]; then
        read -p "What is your G4 Share Serial Number? (i.e. SM12345678) " -r
        BLE_SERIAL=$REPLY
        echo "$BLE_SERIAL? Got it."
    fi
    read -p "Are you using mmeowlink? If not, press enter. If so, what TTY port (full port address, looks like "/dev/ttySOMETHING" without the quotes - you probably want to copy paste it)? " -r
    ttyport=$REPLY
    echo -n "Ok, "
    if [[ -z "$ttyport" ]]; then
        echo -n Carelink
    else
        echo -n TTY $ttyport
    fi
    echo " it is."

    if [[ ! -z "${ttyport}" ]]; then
      echo "Medtronic pumps come in two types: WW (Worldwide) pumps, and NA (North America) pumps."
      echo "Confusingly, North America pumps may also be used outside of North America."
      echo ""
      echo "USA pumps have a serial number / model number that has 'NA' in it."
      echo "Non-USA pumps have a serial number / model number that 'WW' in it."
      echo ""
      echo "When using MMeowlink, we need to know which frequency we should use:"
      read -p "Are you using a USA/North American pump? If so, just hit enter. Otherwise enter WW: " -r
      radio_locale=$REPLY
      echo -n "Ok, "
      # Force uppercase, just in case the user entered ww
      radio_locale=${radio_locale^^}

      if [[ -z "${radio_locale}" ]]; then
          radio_locale='US'
      fi

      echo "-n ${radio_locale} it is"
    fi

    echo Are you using Nightscout? If not, press enter.
    read -p "If so, what is your Nightscout host? (i.e. https://mynightscout.azurewebsites.net)? " -r
    # remove any trailing / from NIGHTSCOUT_HOST
    NIGHTSCOUT_HOST=$(echo $REPLY | sed 's/\/$//g')
    if [[ -z $NIGHTSCOUT_HOST ]]; then
        echo Ok, no Nightscout for you.
    else
        echo "Ok, $NIGHTSCOUT_HOST it is."
    fi
    if [[ ! -z $NIGHTSCOUT_HOST ]]; then
        read -p "And what is your Nightscout api secret (i.e. myplaintextsecret)? " -r
        API_SECRET=$REPLY
        echo "Ok, $API_SECRET it is."
    fi
    if [[ ! -z $BT_MAC ]]; then
       read -p "For BT Tethering enter phone mac id (i.e. AA:BB:CC:DD:EE:FF) hit enter to skip " -r
       BT_MAC=$REPLY
       echo "Ok, $BT_MAC it is."
       if [[ -z $BT_MAC ]]; then
          echo Ok, no Bluetooth for you.
          else
          echo "Ok, $BT_MAC it is."
       fi
    fi
    if [[ ! -z $BT_PEB ]]; then
       read -p "For Pancreabble enter Pebble mac id (i.e. AA:BB:CC:DD:EE:FF) hit enter to skip " -r
       BT_PEB=$REPLY
       echo "Ok, $BT_PEB it is."
    fi
    read -p "Do you need any advanced features? y/[N] " -r
    if [[ $REPLY =~ ^[Yy]$ ]]; then
        read -p "Enable automatic sensitivity adjustment? y/[N] " -r
        if [[ $REPLY =~ ^[Yy]$ ]]; then
            ENABLE+=" autosens "
        fi
        read -p "Enable autotuning of basals and ratios? y/[N] " -r
        if [[ $REPLY =~ ^[Yy]$ ]]; then
            ENABLE+=" autotune "
        fi
        read -p "Enable advanced meal assist? y/[N] " -r
        if [[ $REPLY =~ ^[Yy]$ ]]; then
            ENABLE+=" meal "
        fi
    fi
fi

echo -n "Setting up oref0 in $directory for pump $serial with $CGM CGM, "
if [[ ${CGM,,} =~ "shareble" ]]; then
    echo -n "G4 Share serial $BLE_SERIAL, "
fi
echo
echo -n "NS host $NIGHTSCOUT_HOST, "
if [[ -z "$ttyport" ]]; then
    echo -n Carelink
else
    echo -n TTY $ttyport
fi
if [[ "$max_iob" != "0" ]]; then echo -n ", max_iob $max_iob"; fi
if [[ ! -z "$ENABLE" ]]; then echo -n ", advanced features $ENABLE"; fi
echo

echo "To run again with these same options, use:"
echo -n "oref0-setup --dir=$directory --serial=$serial --cgm=$CGM"
if [[ ${CGM,,} =~ "shareble" ]]; then
    echo -n " --bleserial=$BLE_SERIAL"
fi
echo -n " --ns-host=$NIGHTSCOUT_HOST --api-secret=$API_SECRET"
if [[ ! -z "$ttyport" ]]; then
    echo -n " --tty=$ttyport"
fi
if [[ "$max_iob" -ne 0 ]]; then echo -n " --max_iob=$max_iob"; fi
if [[ ! -z "$ENABLE" ]]; then echo -n " --enable='$ENABLE'"; fi
if [[ ! -z "$radio_locale" ]]; then echo -n " --radio_locale='$radio_locale'"; fi
echo; echo

read -p "Continue? y/[N] " -r
if [[ $REPLY =~ ^[Yy]$ ]]; then

echo -n "Checking $directory: "
mkdir -p $directory
if ( cd $directory && git status 2>/dev/null >/dev/null && openaps use -h >/dev/null ); then
    echo $directory already exists
elif openaps init $directory; then
    echo $directory initialized
else
    die "Can't init $directory"
fi
cd $directory || die "Can't cd $directory"
mkdir -p monitor || die "Can't mkdir monitor"
mkdir -p raw-cgm || die "Can't mkdir raw-cgm"
mkdir -p cgm || die "Can't mkdir cgm"
mkdir -p settings || die "Can't mkdir settings"
mkdir -p enact || die "Can't mkdir enact"
mkdir -p upload || die "Can't mkdir upload"
if [[ ${CGM,,} =~ "xdrip" ]]; then
	mkdir -p xdrip || die "Can't mkdir xdrip"
fi

mkdir -p $HOME/src/
if [ -d "$HOME/src/oref0/" ]; then
    echo "$HOME/src/oref0/ already exists; pulling latest"
    (cd ~/src/oref0 && git fetch && git pull) || die "Couldn't pull latest oref0"
else
    echo -n "Cloning oref0: "
    (cd ~/src && git clone git://github.com/openaps/oref0.git) || die "Couldn't clone oref0"
fi
echo Checking oref0 installation
npm list -g oref0 | egrep oref0@0.3.[6-9] || (echo Installing latest oref0 && sudo npm install -g oref0)
#(echo Installing latest oref0 dev && cd $HOME/src/oref0/ && npm run global-install)

echo Checking mmeowlink installation
if openaps vendor add --path . mmeowlink.vendors.mmeowlink 2>&1 | grep "No module"; then
    echo Installing latest mmeowlink
    sudo pip install -U mmeowlink || die "Couldn't install mmeowlink"
fi

cd $directory || die "Can't cd $directory"
if [[ "$max_iob" -eq 0 ]]; then
    oref0-get-profile --exportDefaults > preferences.json || die "Could not run oref0-get-profile"
else
    echo "{ \"max_iob\": $max_iob }" > max_iob.json && oref0-get-profile --updatePreferences max_iob.json > preferences.json && rm max_iob.json || die "Could not run oref0-get-profile"
fi

cat preferences.json
git add preferences.json

# enable log rotation
sudo cp $HOME/src/oref0/logrotate.openaps /etc/logrotate.d/openaps || die "Could not cp /etc/logrotate.d/openaps"
sudo cp $HOME/src/oref0/logrotate.rsyslog /etc/logrotate.d/rsyslog || die "Could not cp /etc/logrotate.d/rsyslog"

test -d /var/log/openaps || sudo mkdir /var/log/openaps && sudo chown $USER /var/log/openaps || die "Could not create /var/log/openaps"

# configure ns
if [[ ! -z "$NIGHTSCOUT_HOST" && ! -z "$API_SECRET" ]]; then
    echo "Removing any existing ns device: "
    killall -g openaps 2>/dev/null; openaps device remove ns 2>/dev/null
    echo "Running nightscout autoconfigure-device-crud $NIGHTSCOUT_HOST $API_SECRET"
    nightscout autoconfigure-device-crud $NIGHTSCOUT_HOST $API_SECRET || die "Could not run nightscout autoconfigure-device-crud"
fi

# import template
for type in vendor device report alias; do
    echo importing $type file
    cat $HOME/src/oref0/lib/oref0-setup/$type.json | openaps import || die "Could not import $type.json"
done
echo Checking for BT Mac, BT Peb or Shareble
if [[ ! -z "$BT_PEB" || ! -z "$BT_MAC" || ${CGM,,} =~ "shareble" ]]; then
    # Install Bluez for BT Tethering
    echo Checking bluez installation
    if ! bluetoothd --version | grep -q 5.37 2>/dev/null; then
        cd $HOME/src/ && wget https://www.kernel.org/pub/linux/bluetooth/bluez-5.37.tar.gz && tar xvfz bluez-5.37.tar.gz || die "Couldn't download bluez"
        cd $HOME/src/bluez-5.37 && ./configure --enable-experimental --disable-systemd && \
        make && sudo make install && sudo cp ./src/bluetoothd /usr/local/bin/ || die "Couldn't make bluez"
        oref0-bluetoothup
    else
        echo bluez v 5.37 already installed
    fi
fi
# add/configure devices
if [[ ${CGM,,} =~ "g5" ]]; then
    openaps use cgm config --G5
    openaps report add raw-cgm/raw-entries.json JSON cgm oref0_glucose --hours "24.0" --threshold "100" --no-raw
elif [[ ${CGM,,} =~ "shareble" ]]; then
    echo Checking Adafruit_BluefruitLE installation
    if ! python -c "import Adafruit_BluefruitLE" 2>/dev/null; then
        if [ -d "$HOME/src/Adafruit_Python_BluefruitLE/" ]; then
            echo "$HOME/src/Adafruit_Python_BluefruitLE/ already exists; pulling latest master branch"
            (cd ~/src/Adafruit_Python_BluefruitLE && git fetch && git checkout wip/bewest/custom-gatt-profile && git pull) || die "Couldn't pull latest Adafruit_Python_BluefruitLE wip/bewest/custom-gatt-profile"
        else
            echo -n "Cloning Adafruit_Python_BluefruitLE wip/bewest/custom-gatt-profile: "
            # TODO: get this moved over to openaps and install with pip
            (cd ~/src && git clone -b wip/bewest/custom-gatt-profile https://github.com/bewest/Adafruit_Python_BluefruitLE.git) || die "Couldn't clone Adafruit_Python_BluefruitLE wip/bewest/custom-gatt-profile"
        fi
        echo Installing Adafruit_BluefruitLE && cd $HOME/src/Adafruit_Python_BluefruitLE && sudo python setup.py develop || die "Couldn't install Adafruit_BluefruitLE"
    fi
    echo Checking openxshareble installation
    if ! python -c "import openxshareble" 2>/dev/null; then
        echo Installing openxshareble && sudo pip install git+https://github.com/openaps/openxshareble.git@dev || die "Couldn't install openxshareble"
    fi
    sudo apt-get -y install bc jq libusb-dev libdbus-1-dev libglib2.0-dev libudev-dev libical-dev libreadline-dev python-dbus || die "Couldn't apt-get install: run 'sudo apt-get update' and try again?"
    echo Checking bluez installation
    if  bluetoothd --version | grep -q 5.37 2>/dev/null; then
        sudo cp $HOME/src/openxshareble/bluetoothd.conf /etc/dbus-1/system.d/bluetooth.conf || die "Couldn't copy bluetoothd.conf"
    fi
     # add two lines to /etc/rc.local if they are missing.
    if ! grep -q '/usr/local/bin/bluetoothd --experimental &' /etc/rc.local; then
        sed -i"" 's/^exit 0/\/usr\/local\/bin\/bluetoothd --experimental \&\n\nexit 0/' /etc/rc.local
    fi
    if ! grep -q 'bluetooth_rfkill_event >/dev/null 2>&1 &' /etc/rc.local; then
        sed -i"" 's/^exit 0/bluetooth_rfkill_event >\/dev\/null 2>\&1 \&\n\nexit 0/' /etc/rc.local
    fi
    # comment out existing line if it exists and isn't already commented out
    sed -i"" 's/^screen -S "brcm_patchram_plus" -d -m \/usr\/local\/sbin\/bluetooth_patchram.sh/# &/' /etc/rc.local

    mkdir -p $directory-cgm-loop
    if ( cd $directory-cgm-loop && git status 2>/dev/null >/dev/null && openaps use -h >/dev/null ); then
        echo $directory-cgm-loop already exists
    elif openaps init $directory-cgm-loop; then
        echo $directory-cgm-loop initialized
    else
        die "Can't init $directory-cgm-loop"
    fi
    cd $directory-cgm-loop || die "Can't cd $directory-cgm-loop"
    mkdir -p monitor || die "Can't mkdir monitor"
    mkdir -p nightscout || die "Can't mkdir nightscout"

    openaps device remove cgm 2>/dev/null

    # configure ns
    if [[ ! -z "$NIGHTSCOUT_HOST" && ! -z "$API_SECRET" ]]; then
        echo "Removing any existing ns device: "
        killall -g openaps 2>/dev/null; openaps device remove ns 2>/dev/null
        echo "Running nightscout autoconfigure-device-crud $NIGHTSCOUT_HOST $API_SECRET"
        nightscout autoconfigure-device-crud $NIGHTSCOUT_HOST $API_SECRET || die "Could not run nightscout autoconfigure-device-crud"
    fi

    # import cgm-loop stuff
    for type in cgm-loop; do
        echo importing $type file
        cat $HOME/src/oref0/lib/oref0-setup/$type.json | openaps import || die "Could not import $type.json"
    done

    if [[ -z "$BLE_MAC" ]]; then
        read -p "Please go into your Dexcom's Share settings, forget any existing device, turn Share back on, and press Enter."
        openaps use cgm list_dexcom
        read -p "What is your G4 Share MAC address? (i.e. FE:DC:BA:98:78:54) " -r
        BLE_MAC=$REPLY
        echo "$BLE_MAC? Got it."
    fi
    echo openaps use cgm configure --serial $BLE_SERIAL --mac $BLE_MAC
    openaps use cgm configure --serial $BLE_SERIAL --mac $BLE_MAC || die "Couldn't configure Share serial and MAC"

    cd $directory || die "Can't cd $directory"
fi
grep -q pump.ini .gitignore 2>/dev/null || echo pump.ini >> .gitignore
git add .gitignore
echo "Removing any existing pump device:"
killall -g openaps 2>/dev/null; openaps device remove pump 2>/dev/null

if [[ "$ttyport" =~ "spi" ]]; then
    echo Checking spi_serial installation
    if ! python -c "import spi_serial" 2>/dev/null; then
        echo Installing spi_serial && sudo pip install git+https://github.com/EnhancedRadioDevices/915MHzEdisonExplorer_SW.git@master || die "Couldn't install spi_serial"
    fi

    echo Checking mraa installation
    if ! ldconfig -p | grep -q mraa; then
        echo Installing swig etc.
        sudo apt-get install -y libpcre3-dev git cmake python-dev swig || die "Could not install swig etc."

        if [ -d "$HOME/src/mraa/" ]; then
            echo "$HOME/src/mraa/ already exists; pulling latest master branch"
            (cd ~/src/mraa && git fetch && git checkout master && git pull) || die "Couldn't pull latest mraa master"
        else
            echo -n "Cloning mraa master: "
            (cd ~/src && git clone -b master https://github.com/intel-iot-devkit/mraa.git) || die "Couldn't clone mraa master"
        fi
        ( cd $HOME/src/ && mkdir -p mraa/build && cd $_ && cmake .. -DBUILDSWIGNODE=OFF && \
        make && sudo make install && echo && touch /tmp/reboot-required && echo mraa installed. Please reboot before using. && echo ) || die "Could not compile mraa"
        sudo bash -c "grep -q i386-linux-gnu /etc/ld.so.conf || echo /usr/local/lib/i386-linux-gnu/ >> /etc/ld.so.conf && ldconfig" || die "Could not update /etc/ld.so.conf"
    fi

fi

echo Checking openaps dev installation
if ! openaps --version 2>&1 | egrep "0.[2-9].[0-9]"; then
    echo Installing latest openaps dev && sudo pip install git+https://github.com/openaps/openaps.git@dev || die "Couldn't install openaps"
fi

cd $directory || die "Can't cd $directory"
if [[ -z "$ttyport" ]]; then
    openaps device add pump medtronic $serial || die "Can't add pump"
    # carelinks can't listen for silence or mmtune, so just do a preflight check instead
    openaps alias add wait-for-silence 'report invoke monitor/temp_basal.json'
    openaps alias add wait-for-long-silence 'report invoke monitor/temp_basal.json'
    openaps alias add mmtune 'report invoke monitor/temp_basal.json'
else
    # radio_locale requires openaps 0.2.0-dev or later
    openaps device add pump mmeowlink subg_rfspy $ttyport $serial $radio_locale || die "Can't add pump"
    openaps alias add wait-for-silence '! bash -c "(mmeowlink-any-pump-comms.py --port '$ttyport' --wait-for 1 | grep -q comms && echo -n Radio ok, || openaps mmtune) && echo -n \" Listening: \"; for i in $(seq 1 100); do echo -n .; mmeowlink-any-pump-comms.py --port '$ttyport' --wait-for 30 2>/dev/null | egrep -v subg | egrep No && break; done"'
    openaps alias add wait-for-long-silence '! bash -c "echo -n \"Listening: \"; for i in $(seq 1 200); do echo -n .; mmeowlink-any-pump-comms.py --port '$ttyport' --wait-for 45 2>/dev/null | egrep -v subg | egrep No && break; done"'
    if [[ ${radio_locale,,} =~ "ww" ]]; then
      # add subg-ww-radio-parameters script to mmtune for WW pump. See https://github.com/oskarpearson/mmeowlink/issues/51 or https://github.com/oskarpearson/mmeowlink/wiki/Non-USA-pump-settings for details
      sed -i"" 's/^\(mmtune.*\); \(echo -n .*mmtune:\)/\1; echo -n subg-ww-radio-parameters:; \/usr\/local\/bin\/oref0-subg-ww-radio-parameters-timeout; \2/g' openaps.ini

       # Hack to check if radio_locale has been set in pump.ini. This is a temporary workaround for https://github.com/oskarpearson/mmeowlink/issues/55
       # It will remove empty line at the end of pump.ini and then append radio_locale if it's not there yet
       grep -q radio_locale pump.ini ||  echo "$(< pump.ini)" > pump.ini ; echo "radio_locale=$radio_locale" >> pump.ini
    fi
fi

# Medtronic CGM
if [[ ${CGM,,} =~ "mdt" ]]; then
    sudo pip install -U openapscontrib.glucosetools || die "Couldn't install glucosetools"
    openaps device remove cgm 2>/dev/null
    if [[ -z "$ttyport" ]]; then
        openaps device add cgm medtronic $serial || die "Can't add cgm"
    else
        openaps device add cgm mmeowlink subg_rfspy $ttyport $serial $radio_locale || die "Can't add cgm"
    fi
    for type in mdt-cgm; do
        echo importing $type file
        cat $HOME/src/oref0/lib/oref0-setup/$type.json | openaps import || die "Could not import $type.json"
    done
fi

# xdrip CGM (xDripAPS)
if [[ ${CGM,,} =~ "xdrip" ]]; then
    echo xdrip selected as CGM, so configuring xDripAPS
    sudo apt-get install sqlite3 || die "Can't add xdrip cgm - error installing sqlite3"
    sudo pip install flask || die "Can't add xdrip cgm - error installing flask"
    sudo pip install flask-restful || die "Can't add xdrip cgm - error installing flask-restful"
    git clone https://github.com/colinlennon/xDripAPS.git $HOME/.xDripAPS
    mkdir -p $HOME/.xDripAPS_data
    for type in xdrip-cgm; do
        echo importing $type file
        cat $HOME/src/oref0/lib/oref0-setup/$type.json | openaps import || die "Could not import $type.json"
    done
    touch /tmp/reboot-required
fi

# Install EdisonVoltage
if egrep -i "edison" /etc/passwd 2>/dev/null; then
   echo "Checking if EdisonVoltage is already installed"
   if [ -d "$HOME/src/EdisonVoltage/" ]; then
      echo "EdisonVoltage already installed"
   else
      echo "Installing EdisonVoltage"
      cd ~/src && git clone -b master git://github.com/cjo20/EdisonVoltage.git || (cd EdisonVoltage && git checkout master && git pull)
      cd ~/src/EdisonVoltage
      make voltage
   fi
   cd $directory || die "Can't cd $directory"
   for type in edisonbattery; do
     echo importing $type file
     cat $HOME/src/oref0/lib/oref0-setup/$type.json | openaps import || die "Could not import $type.json"
  done
fi
<<<<<<< HEAD

=======
# Install Pancreabble
echo Checking for BT Pebble Mac 
if [[ ! -z "$BT_PEB" ]]; then
   sudo pip install libpebble2
   sudo pip install --user git+git://github.com/mddub/pancreabble.git
   oref0-bluetoothup
   sudo rfcomm bind hci0 $BT_PEB
   for type in pancreabble; do
     echo importing $type file
     cat $HOME/src/oref0/lib/oref0-setup/$type.json | openaps import || die "Could not import $type.json"
  done 
  sudo cp $HOME/src/oref0/lib/oref0-setup/pancreoptions.json $directory/pancreoptions.json 
fi  
>>>>>>> 93ce8cff
# configure optional features passed to enact/suggested.json report
if [[ $ENABLE =~ autosens && $ENABLE =~ meal ]]; then
    EXTRAS="settings/autosens.json monitor/meal.json"
elif [[ $ENABLE =~ autosens ]]; then
    EXTRAS="settings/autosens.json"
elif [[ $ENABLE =~ meal ]]; then
    EXTRAS='"" monitor/meal.json'
fi
echo Running: openaps report add enact/suggested.json text determine-basal shell monitor/iob.json monitor/temp_basal.json monitor/glucose.json settings/profile.json $EXTRAS
openaps report add enact/suggested.json text determine-basal shell monitor/iob.json monitor/temp_basal.json monitor/glucose.json settings/profile.json $EXTRAS

# configure autotune if enabled
if [[ $ENABLE =~ autotune ]]; then
    sudo apt-get -y install jq
    cd $directory || die "Can't cd $directory"
    for type in autotune; do
      echo importing $type file
      cat $HOME/src/oref0/lib/oref0-setup/$type.json | openaps import || die "Could not import $type.json"
    done
fi

# Create ~/.profile so that openaps commands can be executed from the command line
# as long as we still use enivorement variables it's easy that the openaps commands work from both crontab and from a common shell
# TODO: remove API_SECRET and NIGHTSCOUT_HOST (see https://github.com/openaps/oref0/issues/299)
echo Add NIGHTSCOUT_HOST and API_SECRET to $HOME/.profile
(cat $HOME/.profile | grep -q "NIGHTSCOUT_HOST" || echo export NIGHTSCOUT_HOST="$NIGHTSCOUT_HOST") >> $HOME/.profile
(cat $HOME/.profile | grep -q "API_SECRET" || echo export API_SECRET="`nightscout hash-api-secret $API_SECRET`") >> $HOME/.profile

echo
if [[ "$ttyport" =~ "spi" ]]; then
    echo Resetting spi_serial
    reset_spi_serial.py
fi
echo Attempting to communicate with pump:
openaps mmtune
echo

read -p "Schedule openaps in cron? y/[N] " -r
if [[ $REPLY =~ ^[Yy]$ ]]; then
# add crontab entries
    (crontab -l; crontab -l | grep -q "$NIGHTSCOUT_HOST" || echo NIGHTSCOUT_HOST=$NIGHTSCOUT_HOST) | crontab -
    (crontab -l; crontab -l | grep -q "API_SECRET=" || echo API_SECRET=$(nightscout hash-api-secret $API_SECRET)) | crontab -
    (crontab -l; crontab -l | grep -q "PATH=" || echo "PATH=$PATH" ) | crontab -
    (crontab -l; crontab -l | grep -q "oref0-online $BT_MAC" || echo '* * * * * ps aux | grep -v grep | grep -q "oref0-online '$BT_MAC'" || oref0-online '$BT_MAC' >> /var/log/openaps/network.log' ) | crontab -
    (crontab -l; crontab -l | grep -q "sudo wpa_cli scan" || echo '* * * * * sudo wpa_cli scan') | crontab -
    (crontab -l; crontab -l | grep -q "killall -g --older-than" || echo '* * * * * killall -g --older-than 15m openaps') | crontab -
    # repair or reset git repository if it's corrupted or disk is full
    (crontab -l; crontab -l | grep -q "cd $directory && oref0-reset-git" || echo "* * * * * cd $directory && oref0-reset-git") | crontab -
    # truncate git history to 1000 commits if it has grown past 1500
    (crontab -l; crontab -l | grep -q "cd $directory && oref0-truncate-git-history" || echo "* * * * * cd $directory && oref0-truncate-git-history") | crontab -
    if [[ ${CGM,,} =~ "shareble" ]]; then
        (crontab -l; crontab -l | grep -q "cd $directory-cgm-loop && ps aux | grep -v grep | grep -q 'openaps monitor-cgm'" || echo "* * * * * cd $directory-cgm-loop && ps aux | grep -v grep | grep -q 'openaps monitor-cgm' || ( date; openaps monitor-cgm) | tee -a /var/log/openaps/cgm-loop.log; cp -up monitor/glucose-raw-merge.json $directory/cgm/glucose.json ; cp -up $directory/cgm/glucose.json $directory/monitor/glucose.json") | crontab -
    elif [[ ${CGM,,} =~ "xdrip" ]]; then
        (crontab -l; crontab -l | grep -q "cd $directory && ps aux | grep -v grep | grep -q 'openaps monitor-xdrip'" || echo "* * * * * cd $directory && ps aux | grep -v grep | grep -q 'openaps monitor-xdrip' || ( date; openaps monitor-xdrip) | tee -a /var/log/openaps/xdrip-loop.log; cp -up $directory/xdrip/glucose.json $directory/monitor/glucose.json") | crontab -
        (crontab -l; crontab -l | grep -q "xDripAPS.py" || echo "@reboot python $HOME/.xDripAPS/xDripAPS.py") | crontab -
    elif [[ $ENABLE =~ dexusb ]]; then
        (crontab -l; crontab -l | grep -q "@reboot .*dexusb-cgm" || echo "@reboot cd $directory && /usr/bin/python -u /usr/local/bin/oref0-dexusb-cgm-loop >> /var/log/openaps/cgm-dexusb-loop.log 2>&1" ) | crontab -
    elif ! [[ ${CGM,,} =~ "mdt" ]]; then # use nightscout for cgm
        (crontab -l; crontab -l | grep -q "cd $directory && ps aux | grep -v grep | grep -q 'openaps get-bg'" || echo "* * * * * cd $directory && ps aux | grep -v grep | grep -q 'openaps get-bg' || ( date; openaps get-bg ; cat cgm/glucose.json | json -a sgv dateString | head -1 ) | tee -a /var/log/openaps/cgm-loop.log") | crontab -
    fi
    (crontab -l; crontab -l | grep -q "cd $directory && ps aux | grep -v grep | grep -q 'openaps ns-loop'" || echo "* * * * * cd $directory && ps aux | grep -v grep | grep -q 'openaps ns-loop' || openaps ns-loop | tee -a /var/log/openaps/ns-loop.log") | crontab -
    if [[ $ENABLE =~ autosens ]]; then
        (crontab -l; crontab -l | grep -q "cd $directory && ps aux | grep -v grep | grep -q 'openaps autosens'" || echo "* * * * * cd $directory && ps aux | grep -v grep | grep -q 'openaps autosens' || openaps autosens | tee -a /var/log/openaps/autosens-loop.log") | crontab -
    fi
    if [[ $ENABLE =~ autotune ]]; then
        # autotune nightly at 12:05am using data from NS
        (crontab -l; crontab -l | grep -q "oref0-autotune -d=$directory -n=$NIGHTSCOUT_HOST" || echo "5 0 * * * ( oref0-autotune -d=$directory -n=$NIGHTSCOUT_HOST && cat $directory/autotune/profile.json | json | grep -q start && cp $directory/autotune/profile.json $directory/settings/autotune.json) 2>&1 | tee -a /var/log/openaps/autotune.log") | crontab -
    fi
    if [[ "$ttyport" =~ "spi" ]]; then
        (crontab -l; crontab -l | grep -q "reset_spi_serial.py" || echo "@reboot reset_spi_serial.py") | crontab -
    fi
    (crontab -l; crontab -l | grep -q "cd $directory && ( ps aux | grep -v grep | grep -q 'openaps pump-loop'" || echo "* * * * * cd $directory && ( ps aux | grep -v grep | grep -q 'openaps pump-loop' || openaps pump-loop ) 2>&1 | tee -a /var/log/openaps/pump-loop.log") | crontab -
<<<<<<< HEAD
=======
    if [[ ! -z "$BT_PEB" ]]; then
       (crontab -l; crontab -l | grep -q "cd $directory && ( ps aux | grep -v grep | grep -q 'peb-urchin-status $BT_PEB && openaps urchin-loop'" || echo "* * * * * cd $directory && ( ps aux | grep -v grep | grep -q 'peb-urchin-status $BT_PEB && openaps urchin-loop' || peb-urchin-status $BT_PEB && openaps urchin-loop ) 2>&1 | tee -a /var/log/openaps/urchin-loop.log") | crontab -
    fi
    if [[ ! -z "$BT_PEB" || ! -z "$BT_MAC" ]]; then
       (crontab -l; crontab -l | grep -q "oref0-bluetoothup $BT_MAC" || echo '* * * * * ps aux | grep -v grep | grep -q "oref0-bluetoothup '$BT_MAC'" || oref0-bluetoothup '$BT_MAC' >> /var/log/openaps/network.log' ) | crontab -
    fi
>>>>>>> 93ce8cff
    crontab -l
fi

if [[ ${CGM,,} =~ "shareble" ]]; then
    echo
    echo "To pair your G4 Share receiver, open its Setttings, select Share, Forget Device (if previously paired), then turn sharing On"
fi


fi # from 'read -p "Continue? y/[N] " -r' after interactive setup is complete

if [ -e /tmp/reboot-required ]; then
  read -p "Reboot required.  Press enter to reboot or Ctrl-C to cancel"
  sudo reboot
fi<|MERGE_RESOLUTION|>--- conflicted
+++ resolved
@@ -498,9 +498,6 @@
      cat $HOME/src/oref0/lib/oref0-setup/$type.json | openaps import || die "Could not import $type.json"
   done
 fi
-<<<<<<< HEAD
-
-=======
 # Install Pancreabble
 echo Checking for BT Pebble Mac 
 if [[ ! -z "$BT_PEB" ]]; then
@@ -514,7 +511,6 @@
   done 
   sudo cp $HOME/src/oref0/lib/oref0-setup/pancreoptions.json $directory/pancreoptions.json 
 fi  
->>>>>>> 93ce8cff
 # configure optional features passed to enact/suggested.json report
 if [[ $ENABLE =~ autosens && $ENABLE =~ meal ]]; then
     EXTRAS="settings/autosens.json monitor/meal.json"
@@ -587,15 +583,12 @@
         (crontab -l; crontab -l | grep -q "reset_spi_serial.py" || echo "@reboot reset_spi_serial.py") | crontab -
     fi
     (crontab -l; crontab -l | grep -q "cd $directory && ( ps aux | grep -v grep | grep -q 'openaps pump-loop'" || echo "* * * * * cd $directory && ( ps aux | grep -v grep | grep -q 'openaps pump-loop' || openaps pump-loop ) 2>&1 | tee -a /var/log/openaps/pump-loop.log") | crontab -
-<<<<<<< HEAD
-=======
     if [[ ! -z "$BT_PEB" ]]; then
        (crontab -l; crontab -l | grep -q "cd $directory && ( ps aux | grep -v grep | grep -q 'peb-urchin-status $BT_PEB && openaps urchin-loop'" || echo "* * * * * cd $directory && ( ps aux | grep -v grep | grep -q 'peb-urchin-status $BT_PEB && openaps urchin-loop' || peb-urchin-status $BT_PEB && openaps urchin-loop ) 2>&1 | tee -a /var/log/openaps/urchin-loop.log") | crontab -
     fi
     if [[ ! -z "$BT_PEB" || ! -z "$BT_MAC" ]]; then
        (crontab -l; crontab -l | grep -q "oref0-bluetoothup $BT_MAC" || echo '* * * * * ps aux | grep -v grep | grep -q "oref0-bluetoothup '$BT_MAC'" || oref0-bluetoothup '$BT_MAC' >> /var/log/openaps/network.log' ) | crontab -
     fi
->>>>>>> 93ce8cff
     crontab -l
 fi
 
