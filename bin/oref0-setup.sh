#!/bin/bash

# This script sets up an openaps environment by defining the required devices,
# reports, and aliases, and optionally enabling it in cron,
# plus editing other user-entered configuration settings.
# Released under MIT license. See the accompanying LICENSE.txt file for
# full terms and conditions
#
# THE SOFTWARE IS PROVIDED "AS IS", WITHOUT WARRANTY OF ANY KIND, EXPRESS OR
# IMPLIED, INCLUDING BUT NOT LIMITED TO THE WARRANTIES OF MERCHANTABILITY,
# FITNESS FOR A PARTICULAR PURPOSE AND NONINFRINGEMENT. IN NO EVENT SHALL THE
# AUTHORS OR COPYRIGHT HOLDERS BE LIABLE FOR ANY CLAIM, DAMAGES OR OTHER
# LIABILITY, WHETHER IN AN ACTION OF CONTRACT, TORT OR OTHERWISE, ARISING FROM,
# OUT OF OR IN CONNECTION WITH THE SOFTWARE OR THE USE OR OTHER DEALINGS IN
# THE SOFTWARE.

die() {
  echo "$@"
  exit 1
}

# defaults
max_iob=0 # max_IOB will default to zero if not set in setup script
CGM="G4-upload"
DIR=""
directory=""
EXTRAS=""
radio_locale="US"

#this makes the confirmation echo text a color when you use echocolor instead of echo
function echocolor() { # $1 = string
    COLOR='\033[1;34m'
    NC='\033[0m'
    printf "${COLOR}$1${NC}\n"
}

function echocolor-n() { # $1 = string
    COLOR='\033[1;34m'
    NC='\033[0m'
    printf "${COLOR}$1${NC}"
}

for i in "$@"
do
case $i in
    -d=*|--dir=*)
    DIR="${i#*=}"
    # ~/ paths have to be expanded manually
    DIR="${DIR/#\~/$HOME}"
    directory="$(readlink -m $DIR)"
    shift # past argument=value
    ;;
    -s=*|--serial=*)
    serial="${i#*=}"
    shift # past argument=value
    ;;
    -rl=*|--radio_locale=*)
    radio_locale="${i#*=}"
    shift # past argument=value
    ;;
    -pm=*|--pumpmodel=*)
    pumpmodel="${i#*=}"
    shift # past argument=value
    ;;
    -t=*|--tty=*)
    ttyport="${i#*=}"
    shift # past argument=value
    ;;
    -m=*|--max_iob=*)
    max_iob="${i#*=}"
    shift # past argument=value
    ;;
    -mdsm=*|--max_daily_safety_multiplier=*)
    max_daily_safety_multiplier="${i#*=}"
    shift # past argument=value
    ;;
    -cbsm=*|--current_basal_safety_multiplier=*)
    current_basal_safety_multiplier="${i#*=}"
    shift # past argument=value
    ;;
    #-bdd=*|--bolussnooze_dia_divisor=*)
    #bolussnooze_dia_divisor="${i#*=}"
    #shift # past argument=value
    #;;
    -m5c=*|--min_5m_carbimpact=*)
    min_5m_carbimpact="${i#*=}"
    shift # past argument=value
    ;;
    -c=*|--cgm=*)
    CGM="${i#*=}"
    shift # past argument=value
    ;;
    -n=*|--ns-host=*)
    NIGHTSCOUT_HOST=$(echo ${i#*=} | sed 's/\/$//g')
    shift # past argument=value
    ;;
    -a=*|--api-secret=*)
    API_SECRET="${i#*=}"
    shift # past argument=value
    ;;
    -e=*|--enable=*)
    ENABLE="${i#*=}"
    shift # past argument=value
    ;;
    -b=*|--bleserial=*)
    BLE_SERIAL="${i#*=}"
    shift # past argument=value
    ;;
    -l=*|--blemac=*)
    BLE_MAC="${i#*=}"
    shift # past argument=value
    ;;
    --btmac=*)
    BT_MAC="${i#*=}"
    shift # past argument=value
    ;;
    -p=*|--btpeb=*)
    BT_PEB="${i#*=}"
    shift # past argument=value
    ;;
    --ww_ti_usb_reset=*) # use reset if pump device disappears with TI USB and WW-pump
    ww_ti_usb_reset="${i#*=}"
    shift # past argument=value
    ;;
    -pt=*|--pushover_token=*)
    PUSHOVER_TOKEN="${i#*=}"
    shift # past argument=value
    ;;
    -pu=*|--pushover_user=*)
    PUSHOVER_USER="${i#*=}"
    shift # past argument=value
    ;;
    *)
            # unknown option
    echo "Option ${i#*=} unknown"
    ;;
esac
done

if ! [[ ${CGM,,} =~ "g4-upload" || ${CGM,,} =~ "g5" || ${CGM,,} =~ "g5-upload" || ${CGM,,} =~ "mdt" || ${CGM,,} =~ "shareble" || ${CGM,,} =~ "xdrip" || ${CGM,,} =~ "g4-local" ]]; then
    echo "Unsupported CGM.  Please select (Dexcom) G4-upload (default), G4-local-only, G5, G5-upload, MDT or xdrip."
    echo
    DIR="" # to force a Usage prompt
fi
if [[ -z "$DIR" || -z "$serial" ]]; then
    echo "Usage: oref0-setup.sh <--dir=directory> <--serial=pump_serial_#> [--tty=/dev/ttySOMETHING] [--max_iob=0] [--ns-host=https://mynightscout.herokuapp.com] [--api-secret=[myplaintextapisecret|token=subjectname-plaintexthashsecret] [--cgm=(G4-upload|G4-local-only|shareble|G5|MDT|xdrip)] [--bleserial=SM123456] [--blemac=FE:DC:BA:98:76:54] [--btmac=AB:CD:EF:01:23:45] [--enable='autotune'] [--radio_locale=(WW|US)] [--ww_ti_usb_reset=(yes|no)]"
    echo
    read -p "Start interactive setup? [Y]/n " -r
    if [[ $REPLY =~ ^[Nn]$ ]]; then
        exit
    fi
    echo
    if [[ -z $DIR ]]; then
        DIR="myopenaps"
    fi
    directory="$(readlink -m $DIR)"
    echo

    read -p "What is your pump serial number (six digits, numbers only)? " -r
    serial=$REPLY
    while [[ -z $serial ]]; do
        echo Pump serial number is required.
        read -p "What is your pump serial number (six digits, numbers only)? " -r
        serial=$REPLY
    done
    echocolor "Ok, $serial it is."
    echo

    read -p "Do you have a 512 or 712 model pump? y/[N] " -r
    if [[ $REPLY =~ ^[Yy]$ ]]; then
        pumpmodel=x12
        echocolor "Ok, you'll be using a 512 or 712 pump. Got it. "
        echo
    else
        echocolor "You're using a different model pump. Got it."
    fi

    echo "What kind of CGM would you like to configure for offline use? Options are:"
    echo "G4-upload: will use and upload BGs from a plugged in G4 receiver to Nightscout"
    echo "G4-local-only: will use BGs from a plugged in G4, but will *not* upload them"
    echo "G5: will use BGs from a plugged in G5, but will *not* upload them (the G5 app usually does that)"
    echo "G5-upload: will use and upload BGs from a plugged in G5 receiver to Nightscout"
    echo "MDT: will use and upload BGs from an Enlite sensor paired to your pump"
    echo "xdrip: will work with an xDrip receiver app on your Android phone"
    echo "Note: no matter which option you choose, CGM data will also be downloaded from NS when available."
    echo
    read -p "What kind of CGM would you like to configure?:   " -r
    CGM=$REPLY
    echocolor "Ok, $CGM it is."
    echo
    if [[ ${CGM,,} =~ "shareble" ]]; then
        read -p "What is your G4 Share Serial Number? (i.e. SM12345678) " -r
        BLE_SERIAL=$REPLY
        echo "$BLE_SERIAL? Got it."
        echo
    fi

    if grep -qa "Explorer HAT" /proc/device-tree/hat/product ; then
        echocolor "Explorer Board HAT detected. "
        ttyport=/dev/spidev0.0
    else
        read -p "Are you using an Explorer Board? [Y]/n " -r
        if [[ $REPLY =~ ^[Nn]$ ]]; then
            echo 'Are you using mmeowlink (i.e. with a TI stick)? If not, press enter. If so, paste your full port address: it looks like "/dev/ttySOMETHING" without the quotes.'
            read -p "What is your TTY port? " -r
            ttyport=$REPLY
            echocolor-n "Ok, "
            if [[ -z "$ttyport" ]]; then
                echo -n Carelink
            else
                echo -n TTY $ttyport
            fi
            echocolor " it is. "
            echo
        else
            if  getent passwd edison > /dev/null; then
                echocolor "Yay! Configuring for Edison with Explorer Board. "
                ttyport=/dev/spidev5.1
            else
                echo "Hmm, you don't seem to be using an Edison."
                read -p "What is your TTY port? (/dev/ttySOMETHING) " -r
                ttyport=$REPLY
                echocolor "Ok, we'll try TTY $ttyport then."
            fi
            echo
        fi
    fi


    if [[ ! -z "${ttyport}" ]]; then
      echo -e "\e[1mMedtronic pumps come in two types: WW (Worldwide) pumps, and NA (North America) pumps.\e[0m"
      echo "Confusingly, North America pumps may also be used outside of North America."
      echo
      echo "USA pumps have a serial number / model number that has 'NA' in it."
      echo "Non-USA pumps have a serial number / model number that 'WW' in it."
      echo
      echo "When using MMeowlink, we need to know which frequency we should use:"
      echo -e "\e[1mAre you using a USA/North American pump? If so, just hit enter. Otherwise enter WW: \e[0m"
      read -r
      radio_locale=$REPLY
      echo -n "Ok, "
      # Force uppercase, just in case the user entered ww
      radio_locale=${radio_locale^^}

      # check if user has a TI USB stick and a WorldWide pump and want's to reset the USB subsystem during mmtune if the TI USB fails
      ww_ti_usb_reset="no" # assume you don't want it by default
      if [[ $radio_locale =~ ^WW$ ]]; then
        echo "If you have a TI USB stick and a WW pump and a Raspberry PI, you might want to reset the USB subsystem if it can't be found during a mmtune process. If so, enter Y. Otherwise just hit enter (default no):"
        echo
        read -p "Do you want to reset the USB system in case the TI USB stick can't be found during a mmtune proces? " -r
        if [[ $REPLY =~ ^[Yy]$ ]]; then
          ww_ti_usb_reset="yes"
        else
          ww_ti_usb_reset="no"
        fi
      fi

      if [[ -z "${radio_locale}" ]]; then
          radio_locale='US'
      fi

      echocolor "${radio_locale} it is"
      echo
    fi

    read -p "What is your Nightscout site? (i.e. https://mynightscout.herokuapp.com)? " -r
    # remove any trailing / from NIGHTSCOUT_HOST
    NIGHTSCOUT_HOST=$(echo $REPLY | sed 's/\/$//g')
    while [[ -z $NIGHTSCOUT_HOST ]]; do
        echo Nightscout is required for interactive setup.
        read -p "What is your Nightscout site? (i.e. https://mynightscout.herokuapp.com)? " -r
        # remove any trailing / from NIGHTSCOUT_HOST
        NIGHTSCOUT_HOST=$(echo $REPLY | sed 's/\/$//g')
        echo
    done
    echocolor "Ok, $NIGHTSCOUT_HOST it is."
    echo
    if [[ ! -z $NIGHTSCOUT_HOST ]]; then
        echo "Starting with oref 0.5.0 you can use token based authentication to Nightscout. This makes it possible to deny anonymous access to your Nightscout instance. It's more secure than using your API_SECRET, but must first be configured in Nightscout."
        read -p "Do you want to use token based authentication? y/[N] " -r
        if [[ $REPLY =~ ^[Yy]$ ]]; then
            read -p "What Nightscout access token (i.e. subjectname-hashof16characters) do you want to use for this rig? " -r
            API_SECRET="token=${REPLY}"
            echocolor "Ok, $API_SECRET it is."
            echo
        else
            echocolor "Ok, you'll use API_SECRET instead."
            echo
            read -p "What is your Nightscout API_SECRET (i.e. myplaintextsecret; It should be at least 12 characters long)? " -r
            API_SECRET=$REPLY
            while [[ -z $API_SECRET ]]; do
                echo API_SECRET is required for interactive setup.
                read -p "What is your Nightscout API_SECRET (i.e. myplaintextsecret; It should be at least 12 characters long)? " -r
                API_SECRET=$REPLY
            done
            echocolor "Ok, $API_SECRET it is."
            echo
        fi
    fi

    read -p "Do you want to be able to set up BT tethering? y/[N] " -r
    if [[ $REPLY =~ ^[Yy]$ ]]; then
    read -p "What is your phone's BT MAC address (i.e. AA:BB:CC:DD:EE:FF)? " -r
        BT_MAC=$REPLY
        echo
        echocolor "Ok, $BT_MAC it is. You will need to follow directions in docs to set-up BT tether after your rig is successfully looping."
        echo
    else
        echo
        echocolor "Ok, no BT installation at this time, you can run this script again later if you change your mind."
        echo
    fi


    if [[ ! -z $BT_PEB ]]; then
        read -p "For Pancreabble enter Pebble mac id (i.e. AA:BB:CC:DD:EE:FF) hit enter to skip " -r
        BT_PEB=$REPLY
        echocolor "Ok, $BT_PEB it is."
        echo
    fi

    echo
    echo -e "\e[1mWhat value would you like to set for your max_IOB? Context: max_IOB is a safety setting\e[0m"
    echo
    echo -e "\e[3mIt limits how much insulin OpenAPS can give you in addition to your manual boluses and pre-set basal rates.\e[0m"
    echo
    echo -e 'max_IOB of 0 will make it so OpenAPS cannot provide positive IOB, and will function as "low glucose suspend" type mode.'
    echo
    echo -e "\e[4mIf you are unsure of what you would like max_IOB to be, we recommend starting with either 0 or one hour worth of basals.\e[0m"
    echo
    echo -e "\e[3mRead the docs for more tips on how to determine a max_IOB that is right for you. (You can come back and change this easily later).\e[0m"
    echo
    read -p "Type a whole number (without a decimal) [i.e. 0] and hit enter:   " -r
      if [[ $REPLY =~ [0-9] ]]; then
        max_iob="$REPLY"
        echocolor "Ok, $max_iob units will be set as your max_iob."
        echo
      else
        max_iob=0
        echocolor "Ok, your max_iob will be set to 0 for now."
        echo
      fi

    read -p "Enable autotuning of basals and ratios? [Y]/n  " -r
    if [[ $REPLY =~ ^[Nn]$ ]]; then
       echocolor "Ok, no autotune."
       echo
    else
       ENABLE+=" autotune "
       echocolor "Ok, autotune will be enabled. It will run around 4am."
       echo
    fi

    #always enabling AMA by default
    #ENABLE+=" meal "

    read -p "Do you want to enable carbsReq Pushover alerts? y/[N] " -r
    if [[ $REPLY =~ ^[Yy]$ ]]; then
        read -p "If so, what is your Pushover API Token? " -r
        PUSHOVER_TOKEN=$REPLY
        echocolor "Ok, Pushover token $PUSHOVER_TOKEN it is."
        echo

        read -p "And what is your Pushover User Key? " -r
        PUSHOVER_USER=$REPLY
        echocolor "Ok, Pushover User Key $PUSHOVER_USER it is."
        echo
    else
        echocolor "Ok, no Pushover for you."
        echo
    fi

    echo
    echo
    echo

else
   if [[ $ww_ti_usb_reset =~ ^[Yy] ]]; then
      ww_ti_usb_reset="yes"
   else
      ww_ti_usb_reset="no"
   fi
fi

echo -n "Setting up oref0 in $directory for pump $serial with $CGM CGM, "
if [[ ${CGM,,} =~ "shareble" ]]; then
    echo -n "G4 Share serial $BLE_SERIAL, "
fi
echo
echo -n "NS host $NIGHTSCOUT_HOST, "
if [[ ${pumpmodel,,} =~ "x12" ]]; then
    echo -n "x12 pump, "
fi

if [[ -z "$ttyport" ]]; then
    echo -n Carelink
else
    echo -n TTY $ttyport
fi
if [[ "$max_iob" != "0" ]]; then
    echo -n ", max_iob $max_iob";
fi
if [[ ! -z "$max_daily_safety_multiplier" ]]; then
    echo -n ", max_daily_safety_multiplier $max_daily_safety_multiplier";
fi
if [[ ! -z "$current_basal_safety_multiplier" ]]; then
    echo -n ", current_basal_safety_multiplier $current_basal_safety_multiplier";
fi
#if [[ ! -z "$bolussnooze_dia_divisor" ]]; then
    #echo -n ", bolussnooze_dia_divisor $bolussnooze_dia_divisor";
#fi
if [[ ! -z "$min_5m_carbimpact" ]]; then
    echo -n ", min_5m_carbimpact $min_5m_carbimpact";
fi
if [[ ! -z "$ENABLE" ]]; then
    echo -n ", advanced features $ENABLE";
fi
echo
echo

# This section is echoing (commenting) back the options you gave it during the interactive setup script.
# The "| tee -a /tmp/oref0-runagain.sh" part is also appending it to a file so you can run it again more easily in the future.

# create temporary file for oref0-runagain.sh
OREF0_RUNAGAIN=`mktemp /tmp/oref0-runagain.XXXXXXXXXX`
echo "#!/bin/bash" > $OREF0_RUNAGAIN
echo "# To run again with these same options, use: " | tee $OREF0_RUNAGAIN
echo -n "oref0-setup --dir=$directory --serial=$serial --cgm=$CGM" | tee -a $OREF0_RUNAGAIN
if [[ ${CGM,,} =~ "shareble" ]]; then
    echo -n " --bleserial=$BLE_SERIAL" | tee -a $OREF0_RUNAGAIN
fi
echo -n " --ns-host=$NIGHTSCOUT_HOST --api-secret=$API_SECRET" | tee -a $OREF0_RUNAGAIN
if [[ ! -z "$ttyport" ]]; then
    echo -n " --tty=$ttyport" | tee -a $OREF0_RUNAGAIN
fi
if [[ ! -z "$pumpmodel" ]]; then
    echo -n " --pumpmodel=$pumpmodel" | tee -a $OREF0_RUNAGAIN;
fi
echo -n " --max_iob=$max_iob" | tee -a $OREF0_RUNAGAIN;
if [[ ! -z "$max_daily_safety_multiplier" ]]; then
    echo -n " --max_daily_safety_multiplier=$max_daily_safety_multiplier" | tee -a $OREF0_RUNAGAIN
fi
if [[ ! -z "$current_basal_safety_multiplier" ]]; then
    echo -n " --current_basal_safety_multiplier=$current_basal_safety_multiplier" | tee -a $OREF0_RUNAGAIN
fi
#if [[ ! -z "$bolussnooze_dia_divisor" ]]; then
    #echo -n " --bolussnooze_dia_divisor=$bolussnooze_dia_divisor" | tee -a $OREF0_RUNAGAIN
#fi
if [[ ! -z "$min_5m_carbimpact" ]]; then
    echo -n " --min_5m_carbimpact=$min_5m_carbimpact" | tee -a $OREF0_RUNAGAIN
fi
if [[ ! -z "$ENABLE" ]]; then
    echo -n " --enable='$ENABLE'" | tee -a $OREF0_RUNAGAIN
fi
if [[ ! -z "$radio_locale" ]]; then
    echo -n " --radio_locale='$radio_locale'" | tee -a $OREF0_RUNAGAIN
fi
if [[ ${ww_ti_usb_reset,,} =~ "yes" ]]; then
    echo -n " --ww_ti_usb_reset='$ww_ti_usb_reset'" | tee -a $OREF0_RUNAGAIN
fi
if [[ ! -z "$BLE_MAC" ]]; then
    echo -n " --blemac='$BLE_MAC'" | tee -a $OREF0_RUNAGAIN
fi
if [[ ! -z "$BT_MAC" ]]; then
    echo -n " --btmac='$BT_MAC'" | tee -a $OREF0_RUNAGAIN
fi
if [[ ! -z "$BT_PEB" ]]; then
    echo -n " --btpeb='$BT_PEB'" | tee -a $OREF0_RUNAGAIN
fi
if [[ ! -z "$PUSHOVER_TOKEN" ]]; then
    echo -n " --pushover_token='$PUSHOVER_TOKEN'" | tee -a $OREF0_RUNAGAIN
fi
if [[ ! -z "$PUSHOVER_USER" ]]; then
    echo -n " --pushover_user='$PUSHOVER_USER'" | tee -a $OREF0_RUNAGAIN
fi
echo; echo | tee -a $OREF0_RUNAGAIN
chmod 755 $OREF0_RUNAGAIN

echocolor-n "Continue? y/[N] "
read -r
if [[ $REPLY =~ ^[Yy]$ ]]; then

    # Attempting to remove git to make install --nogit by default for existing users
    echo Removing any existing git
    rm -rf ~/myopenaps/.git
    echo Removed any existing git

    # TODO: delete this after openaps 0.2.1 release
    echo Checking openaps 0.2.1 installation with --nogit support
    if ! openaps --version 2>&1 | egrep "0.[2-9].[1-9]"; then
        echo Installing latest openaps w/ nogit && sudo pip install git+https://github.com/openaps/openaps.git@nogit || die "Couldn't install openaps w/ nogit"
    fi

    echo -n "Checking $directory: "
    mkdir -p $directory
    # if ( cd $directory && ls openaps.ini 2>/dev/null >/dev/null && openaps use -h >/dev/null ); then
     #   echo $directory already exists
    if openaps init $directory --nogit; then
        echo $directory initialized
    else
        die "Can't init $directory"
    fi
    cd $directory || die "Can't cd $directory"

    # Taking the oref0-runagain.sh from tmp to $directory
    mv $OREF0_RUNAGAIN ./oref0-runagain.sh

    # Make sure it is executable afterwards
    chmod +x ./oref0-runagain.sh

    mkdir -p monitor || die "Can't mkdir monitor"
    mkdir -p raw-cgm || die "Can't mkdir raw-cgm"
    mkdir -p cgm || die "Can't mkdir cgm"
    mkdir -p settings || die "Can't mkdir settings"
    mkdir -p enact || die "Can't mkdir enact"
    mkdir -p upload || die "Can't mkdir upload"
    if [[ ${CGM,,} =~ "xdrip" ]]; then
        mkdir -p xdrip || die "Can't mkdir xdrip"
    fi

    # check whether decocare-0.0.31 has been installed
    if ! ls /usr/local/lib/python2.7/dist-packages/decocare-0.0.31-py2.7.egg/ 2>/dev/null >/dev/null; then
        # install decocare with setuptools since 0.0.31 (with the 6.4U/h fix) isn't published properly to pypi
        sudo easy_install -U decocare || die "Can't easy_install decocare"
    fi

    mkdir -p $HOME/src/

    # TODO: remove this and switch back to easy_install or pip once decocare 0.1.0 is released
    if [ -d "$HOME/src/decocare/" ]; then
        echo "$HOME/src/decocare/ already exists; pulling latest 0.1.0-dev"
        (cd $HOME/src/decocare && git fetch && git checkout 0.1.0-dev && git pull) || die "Couldn't pull latest decocare 0.1.0-dev"
    else
        echo -n "Cloning decocare 0.1.0-dev: "
        (cd $HOME/src && git clone -b 0.1.0-dev git://github.com/openaps/decocare.git) || die "Couldn't clone decocare 0.1.0-dev"
    fi
    echo Installing decocare 0.1.0-dev
    cd $HOME/src/decocare
    sudo python setup.py develop || die "Couldn't install decocare 0.1.0-dev"

    if [ -d "$HOME/src/oref0/" ]; then
        echo "$HOME/src/oref0/ already exists; pulling latest"
        (cd $HOME/src/oref0 && git fetch && git pull) || die "Couldn't pull latest oref0"
    else
        echo -n "Cloning oref0: "
        (cd $HOME/src && git clone git://github.com/openaps/oref0.git) || die "Couldn't clone oref0"
    fi
    echo Checking oref0 installation
    cd $HOME/src/oref0
    if git branch | grep "* master"; then
        npm list -g oref0 | egrep oref0@0.6.[0] || (echo Installing latest oref0 package && sudo npm install -g oref0)
    else
        npm list -g oref0 | egrep oref0@0.6.[1-9] || (echo Installing latest oref0 from $HOME/src/oref0/ && cd $HOME/src/oref0/ && npm run global-install)
    fi

    echo Checking mmeowlink installation
#if openaps vendor add --path . mmeowlink.vendors.mmeowlink 2>&1 | grep "No module"; then
    pip show mmeowlink | egrep "Version: 0.11.1" || (
        echo Installing latest mmeowlink
        sudo pip install -U mmeowlink || die "Couldn't install mmeowlink"
    )
#fi

    cd $directory || die "Can't cd $directory"
    if [[ "$max_iob" == "0" && -z "$max_daily_safety_multiplier" && -z "$current_basal_safety_multiplier" && -z "$min_5m_carbimpact" ]]; then
        cp preferences.json old_preferences.json
        oref0-get-profile --exportDefaults > preferences.json || die "Could not run oref0-get-profile"
    else
        preferences_from_args=()
        if [[ "$max_iob" != "0" ]]; then
            preferences_from_args+="\"max_iob\":$max_iob "
        fi
        if [[ ! -z "$max_daily_safety_multiplier" ]]; then
            preferences_from_args+="\"max_daily_safety_multiplier\":$max_daily_safety_multiplier "
        fi
        if [[ ! -z "$current_basal_safety_multiplier" ]]; then
            preferences_from_args+="\"current_basal_safety_multiplier\":$current_basal_safety_multiplier "
        fi
        #if [[ ! -z "$bolussnooze_dia_divisor" ]]; then
            #preferences_from_args+="\"bolussnooze_dia_divisor\":$bolussnooze_dia_divisor "
        #fi
        if [[ ! -z "$min_5m_carbimpact" ]]; then
            preferences_from_args+="\"min_5m_carbimpact\":$min_5m_carbimpact "
        fi
        function join_by { local IFS="$1"; shift; echo "$*"; }
        echo "{ $(join_by , ${preferences_from_args[@]}) }" > preferences_from_args.json
        oref0-get-profile --updatePreferences preferences_from_args.json > preferences.json && rm preferences_from_args.json || die "Could not run oref0-get-profile"
    fi

    cat preferences.json

    # enable log rotation
    sudo cp $HOME/src/oref0/logrotate.openaps /etc/logrotate.d/openaps || die "Could not cp /etc/logrotate.d/openaps"
    sudo cp $HOME/src/oref0/logrotate.rsyslog /etc/logrotate.d/rsyslog || die "Could not cp /etc/logrotate.d/rsyslog"

    test -d /var/log/openaps || sudo mkdir /var/log/openaps && sudo chown $USER /var/log/openaps || die "Could not create /var/log/openaps"

    #TODO: remove this when IPv6 works reliably
    echo 'Acquire::ForceIPv4 "true";' | sudo tee /etc/apt/apt.conf.d/99force-ipv4

    # update, upgrade, and autoclean apt-get
    echo Running apt-get update
    sudo apt-get update
    echo Running apt-get upgrade
    sudo apt-get upgrade
    echo Running apt-get autoclean
    sudo apt-get autoclean

    # configure ns
    if [[ ! -z "$NIGHTSCOUT_HOST" && ! -z "$API_SECRET" ]]; then
        echo "Removing any existing ns device: "
        ( killall -g openaps; killall -g oref0-pump-loop) 2>/dev/null; openaps device remove ns 2>/dev/null
        echo "Running nightscout autoconfigure-device-crud $NIGHTSCOUT_HOST $API_SECRET"
        nightscout autoconfigure-device-crud $NIGHTSCOUT_HOST $API_SECRET || die "Could not run nightscout autoconfigure-device-crud"
        if [[ "${API_SECRET,,}" =~ "token=" ]]; then # install requirements for token based authentication
            sudo apt-get -y install python3-pip
            sudo pip3 install requests || die "Can't add pip3 requests - error installing"
            oref0_nightscout_check || die "Error checking Nightscout permissions"
        fi
    fi

    # import template
    for type in vendor device report alias; do
        echo importing $type file
        cat $HOME/src/oref0/lib/oref0-setup/$type.json | openaps import || die "Could not import $type.json"
    done
    echo Checking for BT Mac, BT Peb or Shareble
    if [[ ! -z "$BT_PEB" || ! -z "$BT_MAC" || ${CGM,,} =~ "shareble" ]]; then
        # Install Bluez for BT Tethering
        echo Checking bluez installation
        bluetoothdversion=$(bluetoothd --version || 0)
        # use packaged bluez with Rapsbian
        if getent passwd pi > /dev/null; then
            bluetoothdminversion=5.43
        else
            bluetoothdminversion=5.48
        fi
        bluetoothdversioncompare=$(awk 'BEGIN{ print "'$bluetoothdversion'"<"'$bluetoothdminversion'" }')
        if [ "$bluetoothdversioncompare" -eq 1 ]; then
            cd $HOME/src/ && wget -4 https://www.kernel.org/pub/linux/bluetooth/bluez-5.48.tar.gz && tar xvfz bluez-5.48.tar.gz || die "Couldn't download bluez"
            killall bluetoothd &>/dev/null #Kill current running version if its out of date and we are updating it
            cd $HOME/src/bluez-5.48 && ./configure --disable-systemd && make || die "Couldn't make bluez"
            killall bluetoothd &>/dev/null #Kill current running version if its out of date and we are updating it
            sudo make install || die "Couldn't make install bluez"
            killall bluetoothd &>/dev/null #Kill current running version if its out of date and we are updating it
            sudo cp ./src/bluetoothd /usr/local/bin/ || die "Couldn't install bluez"
            oref0-bluetoothup
        else
            echo bluez version ${bluetoothdversion} already installed
        fi
        echo Installing prerequisites and configs for local-only hotspot
        apt-get install -y hostapd dnsmasq || die "Couldn't install hostapd dnsmasq"
        ls /etc/dnsmasq.conf.bak 2>/dev/null || mv /etc/dnsmasq.conf /etc/dnsmasq.conf.bak
        cp $HOME/src/oref0/headless/dnsmasq.conf /etc/dnsmasq.conf || die "Couldn't copy dnsmasq.conf"
        ls /etc/hostapd/hostapd.conf.bak 2>/dev/null || mv /etc/hostapd/hostapd.conf /etc/hostapd/hostapd.conf.bak
        cp $HOME/src/oref0/headless/hostapd.conf /etc/hostapd/hostapd.conf || die "Couldn't copy hostapd.conf"
        sed -i.bak -e "s|DAEMON_CONF=$|DAEMON_CONF=/etc/hostapd/hostapd.conf|g" /etc/init.d/hostapd
        cp $HOME/src/oref0/headless/interfaces.ap /etc/network/ || die "Couldn't copy interfaces.ap"
        cp /etc/network/interfaces /etc/network/interfaces.client || die "Couldn't copy interfaces.client"
        #Stop automatic startup of hostapd & dnsmasq
        update-rc.d -f hostapd remove
        update-rc.d -f dnsmasq remove
        # Edit /etc/hostapd/hostapd.conf for wifi using Hostname
        sed -i.bak -e "s/ssid=OpenAPS/ssid=${HOSTNAME}/" /etc/hostapd/hostapd.conf
        # Add Commands to /etc/rc.local
        # Interrupt Kernel Messages
        if ! grep -q 'sudo dmesg -n 1' /etc/rc.local; then
          sed -i.bak -e '$ i sudo dmesg -n 1' /etc/rc.local
        fi
        # Add to /etc/rc.local to check if in hotspot mode and turn back to client mode during bootup
        if ! grep -q 'cp /etc/network/interfaces.client /etc/network/interfaces' /etc/rc.local; then
          sed -i.bak -e "$ i if [ -f /etc/network/interfaces.client ]; then\n\tif  grep -q '#wpa-' /etc/network/interfaces; then\n\t\tsudo ifdown wlan0\n\t\tsudo cp /etc/network/interfaces.client /etc/network/interfaces\n\t\tsudo ifup wlan0\n\tfi\nfi" /etc/rc.local || die "Couldn't modify /etc/rc.local"
        fi
    fi

    # add/configure devices
    if [[ ${CGM,,} =~ "g5" || ${CGM,,} =~ "g5-upload" ]]; then
        openaps use cgm config --G5
        openaps report add raw-cgm/raw-entries.json JSON cgm oref0_glucose --hours "24.0" --threshold "100" --no-raw
    elif [[ ${CGM,,} =~ "shareble" ]]; then
        echo Checking Adafruit_BluefruitLE installation
        if ! python -c "import Adafruit_BluefruitLE" 2>/dev/null; then
            if [ -d "$HOME/src/Adafruit_Python_BluefruitLE/" ]; then
                echo "$HOME/src/Adafruit_Python_BluefruitLE/ already exists; pulling latest master branch"
                (cd $HOME/src/Adafruit_Python_BluefruitLE && git fetch && git checkout wip/bewest/custom-gatt-profile && git pull) || die "Couldn't pull latest Adafruit_Python_BluefruitLE wip/bewest/custom-gatt-profile"
            else
                echo -n "Cloning Adafruit_Python_BluefruitLE wip/bewest/custom-gatt-profile: "
                # TODO: get this moved over to openaps and install with pip
                (cd $HOME/src && git clone -b wip/bewest/custom-gatt-profile https://github.com/bewest/Adafruit_Python_BluefruitLE.git) || die "Couldn't clone Adafruit_Python_BluefruitLE wip/bewest/custom-gatt-profile"
            fi
            echo Installing Adafruit_BluefruitLE && cd $HOME/src/Adafruit_Python_BluefruitLE && sudo python setup.py develop || die "Couldn't install Adafruit_BluefruitLE"
        fi
        echo Checking openxshareble installation
        if ! python -c "import openxshareble" 2>/dev/null; then
            echo Installing openxshareble && sudo pip install git+https://github.com/openaps/openxshareble.git@dev || die "Couldn't install openxshareble"
        fi
        sudo apt-get update; sudo apt-get upgrade
        sudo apt-get -y install bc jq libusb-dev libdbus-1-dev libglib2.0-dev libudev-dev libical-dev libreadline-dev python-dbus || die "Couldn't apt-get install: run 'sudo apt-get update' and try again?"
        echo Checking bluez installation
        # TODO: figure out if we need to do this for 5.44 as well
        if  bluetoothd --version | grep -q 5.37 2>/dev/null; then
            sudo cp $HOME/src/openxshareble/bluetoothd.conf /etc/dbus-1/system.d/bluetooth.conf || die "Couldn't copy bluetoothd.conf"
        fi
        # start bluetoothd in /etc/rc.local if it is missing.
        if ! grep -q '/usr/local/bin/bluetoothd &' /etc/rc.local; then
            sed -i"" 's/^exit 0/\/usr\/local\/bin\/bluetoothd \&\n\nexit 0/' /etc/rc.local
        fi
        # starting with bluez 5.48 the --experimental command line option is not needed. remove the --experimental if it still exists in /etc/rc.local. this is for rigs with version 0.6.0 or earlier
        if ! grep -q '/usr/local/bin/bluetoothd --experimental &' /etc/rc.local; then
            sed -i"" 's/^\/usr\/local\/bin\/bluetoothd --experimental \&/\/usr\/local\/bin\/bluetoothd \&/' /etc/rc.local
        fi
        if ! grep -q 'bluetooth_rfkill_event >/dev/null 2>&1 &' /etc/rc.local; then
            sed -i"" 's/^exit 0/bluetooth_rfkill_event >\/dev\/null 2>\&1 \&\n\nexit 0/' /etc/rc.local
        fi
        # comment out existing line if it exists and isn't already commented out
        sed -i"" 's/^screen -S "brcm_patchram_plus" -d -m \/usr\/local\/sbin\/bluetooth_patchram.sh/# &/' /etc/rc.local
    fi

    if [[ ${CGM,,} =~ "shareble" || ${CGM,,} =~ "g4-upload" ]]; then
        mkdir -p $directory-cgm-loop
        if ( cd $directory-cgm-loop && ls openaps.ini 2>/dev/null >/dev/null && openaps use -h >/dev/null ); then
            echo $directory-cgm-loop already exists
        elif openaps init $directory-cgm-loop --nogit; then
            echo $directory-cgm-loop initialized
        else
            die "Can't init $directory-cgm-loop"
        fi
        cd $directory-cgm-loop || die "Can't cd $directory-cgm-loop"
        mkdir -p monitor || die "Can't mkdir monitor"
        mkdir -p nightscout || die "Can't mkdir nightscout"

        openaps device remove cgm 2>/dev/null

        # configure ns
        if [[ ! -z "$NIGHTSCOUT_HOST" && ! -z "$API_SECRET" ]]; then
            echo "Removing any existing ns device: "
            ( killall -g openaps; killall -g oref0-pump-loop) 2>/dev/null; openaps device remove ns 2>/dev/null
            echo "Running nightscout autoconfigure-device-crud $NIGHTSCOUT_HOST $API_SECRET"
            nightscout autoconfigure-device-crud $NIGHTSCOUT_HOST $API_SECRET || die "Could not run nightscout autoconfigure-device-crud"
        fi

        if [[ ${CGM,,} =~ "g4-upload" ]]; then
            sudo apt-get -y install bc
            openaps device add cgm dexcom || die "Can't add CGM"
            for type in cgm-loop; do
                echo importing $type file
                cat $HOME/src/oref0/lib/oref0-setup/$type.json | openaps import || die "Could not import $type.json"
            done
        elif [[ ${CGM,,} =~ "shareble" ]]; then
            # import shareble stuff
            for type in shareble cgm-loop; do
                echo importing $type file
                cat $HOME/src/oref0/lib/oref0-setup/$type.json | openaps import || die "Could not import $type.json"
            done

            if [[ -z "$BLE_MAC" ]]; then
                read -p "Please go into your Dexcom's Share settings, forget any existing device, turn Share back on, and press Enter."
                openaps use cgm list_dexcom
                read -p "What is your G4 Share MAC address? (i.e. FE:DC:BA:98:78:54) " -r
                BLE_MAC=$REPLY
                echo "$BLE_MAC? Got it."
            fi
            echo openaps use cgm configure --serial $BLE_SERIAL --mac $BLE_MAC
            openaps use cgm configure --serial $BLE_SERIAL --mac $BLE_MAC || die "Couldn't configure Share serial and MAC"
        fi

        cd $directory || die "Can't cd $directory"
    fi

    if [[ "$ttyport" =~ "spi" ]]; then
        echo Checking kernel for spi_serial installation
        if ! python -c "import spi_serial" 2>/dev/null; then
            if uname -r 2>&1 | egrep "^4.1[0-9]"; then # kernel >= 4.10+, use pietergit version of spi_serial (does not use mraa)
                echo Installing spi_serial && sudo pip install --upgrade git+https://github.com/pietergit/spi_serial.git || die "Couldn't install pietergit/spi_serial"
            else # kernel < 4.10, use scottleibrand version of spi_serial (requires mraa)
                if [[ "$ttyport" =~ "spidev0.0" ]]; then
                    echo Installing spi_serial && sudo pip install --upgrade git+https://github.com/scottleibrand/spi_serial.git@explorer-hat || die "Couldn't install scottleibrand/spi_serial for explorer-hat"
                    sed -i.bak -e "s/#dtparam=spi=on/dtparam=spi=on/" /boot/config.txt
                else
                    echo Installing spi_serial && sudo pip install --upgrade git+https://github.com/scottleibrand/spi_serial.git || die "Couldn't install scottleibrand/spi_serial"
                fi
            fi
            #echo Installing spi_serial && sudo pip install --upgrade git+https://github.com/EnhancedRadioDevices/spi_serial || die "Couldn't install spi_serial"
        fi

        # from 0.5.0 the subg-ww-radio-parameters script will be run from oref0_init_pump_comms.py
        # this will be called when mmtune is use with a WW pump.
        # See https://github.com/oskarpearson/mmeowlink/issues/51 or https://github.com/oskarpearson/mmeowlink/wiki/Non-USA-pump-settings for details
        # use --ww_ti_usb_reset=yes if using a TI USB stick and a WW pump. This will reset the USB subsystem if the TI USB device is not found.
        # TODO: remove this workaround once https://github.com/oskarpearson/mmeowlink/issues/60 has been fixed
        if [[ ${ww_ti_usb_reset,,} =~ "yes" ]]; then
                openaps alias remove mmtune
                openaps alias add mmtune "! bash -c \"oref0_init_pump_comms.py --ww_ti_usb_reset=yes -v; find monitor/ -size +5c | grep -q mmtune && cp monitor/mmtune.json mmtune_old.json; echo {} > monitor/mmtune.json; echo -n \"mmtune: \" && openaps report invoke monitor/mmtune.json; grep -v setFreq monitor/mmtune.json | grep -A2 $(cat monitor/mmtune.json | jq -r .setFreq) | while read line; do echo -n \"$line \"; done\""
        fi
        echo Checking kernel for mraa installation
        if uname -r 2>&1 | egrep "^4.1[0-9]"; then # don't install mraa on 4.10+ kernels
            echo "Skipping mraa install for kernel 4.10+"
        else # check if mraa is installed
            if ! ldconfig -p | grep -q mraa; then # if not installed, install it
                echo Installing swig etc.
                sudo apt-get install -y libpcre3-dev git cmake python-dev swig || die "Could not install swig etc."
                # TODO: Due to mraa bug https://github.com/intel-iot-devkit/mraa/issues/771 we were not using the master branch of mraa on dev.
                # TODO: After each oref0 release, check whether there is a new stable MRAA release that is of interest for the OpenAPS community
                MRAA_RELEASE="v1.7.0" # GitHub hash 8ddbcde84e2d146bc0f9e38504d6c89c14291480
                if [ -d "$HOME/src/mraa/" ]; then
                    echo -n "$HOME/src/mraa/ already exists; "
                    #(echo "Pulling latest master branch" && cd ~/src/mraa && git fetch && git checkout master && git pull) || die "Couldn't pull latest mraa master" # used for oref0 dev
                    (echo "Updating mraa source to stable release ${MRAA_RELEASE}" && cd $HOME/src/mraa && git fetch && git checkout ${MRAA_RELEASE} && git pull) || die "Couldn't pull latest mraa ${MRAA_RELEASE} release" # used for oref0 master
                else
                    echo -n "Cloning mraa "
                    #(echo -n "master branch. " && cd ~/src && git clone -b master https://github.com/intel-iot-devkit/mraa.git) || die "Couldn't clone mraa master" # used for oref0 dev
                    (echo -n "stable release ${MRAA_RELEASE}. " && cd $HOME/src && git clone -b ${MRAA_RELEASE} https://github.com/intel-iot-devkit/mraa.git) || die "Couldn't clone mraa release ${MRAA_RELEASE}" # used for oref0 master
                fi
                # build mraa from source
                ( cd $HOME/src/ && mkdir -p mraa/build && cd $_ && cmake .. -DBUILDSWIGNODE=OFF && \
                make && sudo make install && echo && touch /tmp/reboot-required && echo mraa installed. Please reboot before using. && echo ) || die "Could not compile mraa"
                sudo bash -c "grep -q i386-linux-gnu /etc/ld.so.conf || echo /usr/local/lib/i386-linux-gnu/ >> /etc/ld.so.conf && ldconfig" || die "Could not update /etc/ld.so.conf"
            fi
        fi
    fi

    echo Checking openaps dev installation
    if ! openaps --version 2>&1 | egrep "0.[2-9].[0-9]"; then
        # TODO: switch this back to master once https://github.com/openaps/openaps/pull/116 is merged/released
        echo Installing latest openaps dev && sudo pip install git+https://github.com/openaps/openaps.git@dev || die "Couldn't install openaps"
    fi

    cd $directory || die "Can't cd $directory"
    echo "Removing any existing pump device:"
    ( killall -g openaps; killall -g oref0-pump-loop) 2>/dev/null; openaps device remove pump 2>/dev/null
    if [[ -z "$ttyport" ]]; then
        openaps device add pump medtronic $serial || die "Can't add pump"
        # carelinks can't listen for silence or mmtune, so just do a preflight check instead
        openaps alias add wait-for-silence 'report invoke monitor/temp_basal.json'
        openaps alias add wait-for-long-silence 'report invoke monitor/temp_basal.json'
        openaps alias add mmtune 'report invoke monitor/temp_basal.json'
    else
        # radio_locale requires openaps 0.2.0-dev or later
        openaps device add pump mmeowlink subg_rfspy $ttyport $serial $radio_locale || die "Can't add pump"
        openaps alias add wait-for-silence '! bash -c "(mmeowlink-any-pump-comms.py --port '$ttyport' --wait-for 1 | grep -q comms && echo -n Radio ok, || openaps mmtune) && echo -n \" Listening: \"; for i in $(seq 1 100); do echo -n .; mmeowlink-any-pump-comms.py --port '$ttyport' --wait-for 30 2>/dev/null | egrep -v subg | egrep No && break; done"'
        openaps alias add wait-for-long-silence '! bash -c "echo -n \"Listening: \"; for i in $(seq 1 200); do echo -n .; mmeowlink-any-pump-comms.py --port '$ttyport' --wait-for 45 2>/dev/null | egrep -v subg | egrep No && break; done"'
        if [[ ${radio_locale,,} =~ "ww" ]]; then
        if [ -d "$HOME/src/subg_rfspy/" ]; then
            echo "$HOME/src/subg_rfspy/ already exists; pulling latest"
            (cd $HOME/src/subg_rfspy && git fetch && git pull) || die "Couldn't pull latest subg_rfspy"
        else
            echo -n "Cloning subg_rfspy: "
            (cd $HOME/src && git clone https://github.com/ps2/subg_rfspy) || die "Couldn't clone oref0"
        fi

        # from 0.5.0 the subg-ww-radio-parameters script will be run from oref0_init_pump_comms.py
        # this will be called when mmtune is use with a WW pump.
        # See https://github.com/oskarpearson/mmeowlink/issues/51 or https://github.com/oskarpearson/mmeowlink/wiki/Non-USA-pump-settings for details
        # use --ww_ti_usb_reset=yes if using a TI USB stick and a WW pump. This will reset the USB subsystem if the TI USB device is not foundTI USB (instead of calling reset.py)

        # Hack to check if radio_locale has been set in pump.ini. This is a temporary workaround for https://github.com/oskarpearson/mmeowlink/issues/55
        # It will remove empty line at the end of pump.ini and then append radio_locale if it's not there yet
        # TODO: remove once https://github.com/openaps/openaps/pull/112 has been released in a openaps version
        grep -q radio_locale pump.ini ||  echo "$(< pump.ini)" > pump.ini ; echo "radio_locale=$radio_locale" >> pump.ini
        fi
    fi

    # Medtronic CGM
    if [[ ${CGM,,} =~ "mdt" ]]; then
        sudo pip install -U openapscontrib.glucosetools || die "Couldn't install glucosetools"
        openaps device remove cgm 2>/dev/null
        if [[ -z "$ttyport" ]]; then
            openaps device add cgm medtronic $serial || die "Can't add cgm"
        else
            openaps device add cgm mmeowlink subg_rfspy $ttyport $serial $radio_locale || die "Can't add cgm"
        fi
        for type in mdt-cgm; do
            echo importing $type file
            cat $HOME/src/oref0/lib/oref0-setup/$type.json | openaps import || die "Could not import $type.json"
        done
    fi

    sudo pip install flask || die "Can't add xdrip cgm - error installing flask"
    sudo pip install flask-restful || die "Can't add xdrip cgm - error installing flask-restful"

    # xdrip CGM (xDripAPS)
    if [[ ${CGM,,} =~ "xdrip" ]]; then
        echo xdrip selected as CGM, so configuring xDripAPS
        sudo apt-get install sqlite3 || die "Can't add xdrip cgm - error installing sqlite3"
        git clone https://github.com/colinlennon/xDripAPS.git $HOME/.xDripAPS
        mkdir -p $HOME/.xDripAPS_data
        for type in xdrip-cgm; do
            echo importing $type file
            cat $HOME/src/oref0/lib/oref0-setup/$type.json | openaps import || die "Could not import $type.json"
        done
        touch /tmp/reboot-required
    fi

    # disable IPv6
    if ! grep -q 'net.ipv6.conf.all.disable_ipv6=1' /etc/sysctl.conf; then
        sudo echo 'net.ipv6.conf.all.disable_ipv6=1' >> /etc/sysctl.conf
    fi
    if ! grep -q 'net.ipv6.conf.default.disable_ipv6=1' /etc/sysctl.conf; then
        sudo echo 'net.ipv6.conf.default.disable_ipv6=1' >> /etc/sysctl.conf
    fi
    if ! grep -q 'net.ipv6.conf.lo.disable_ipv6=1' /etc/sysctl.conf; then
        sudo echo 'net.ipv6.conf.lo.disable_ipv6=1' >> /etc/sysctl.conf
    fi
    sudo sysctl -p

    # Install EdisonVoltage
    #if [[ "$ttyport" =~ "spidev5.1" ]]; then
        if egrep -i "edison" /etc/passwd 2>/dev/null; then
            echo "Checking if EdisonVoltage is already installed"
            if [ -d "$HOME/src/EdisonVoltage/" ]; then
                echo "EdisonVoltage already installed"
            else
                echo "Installing EdisonVoltage"
                cd $HOME/src && git clone -b master git://github.com/cjo20/EdisonVoltage.git || (cd EdisonVoltage && git checkout master && git pull)
                cd $HOME/src/EdisonVoltage
                make voltage
            fi
            # Add module needed for EdisonVoltage to work on jubilinux 0.2.0
            grep iio_basincove_gpadc /etc/modules-load.d/modules.conf || echo iio_basincove_gpadc >> /etc/modules-load.d/modules.conf
        fi
        if [[ ${CGM,,} =~ "mdt" ]] || [[ ${CGM,,} =~ "xdrip" ]]; then # still need this for the old ns-loop for now
            cd $directory || die "Can't cd $directory"
            for type in edisonbattery; do
                echo importing $type file
                cat $HOME/src/oref0/lib/oref0-setup/$type.json | openaps import || die "Could not import $type.json"
            done
        fi
    #fi
    # Install Pancreabble
    echo Checking for BT Pebble Mac
    if [[ ! -z "$BT_PEB" ]]; then
        sudo apt-get -y install jq
        sudo pip install libpebble2
        sudo pip install --user git+git://github.com/mddub/pancreabble.git
        oref0-bluetoothup
        sudo rfcomm bind hci0 $BT_PEB
        for type in pancreabble; do
            echo importing $type file
            cat $HOME/src/oref0/lib/oref0-setup/$type.json | openaps import || die "Could not import $type.json"
        done
        sudo cp $HOME/src/oref0/lib/oref0-setup/pancreoptions.json $directory/pancreoptions.json
    fi
    echo Running: openaps report add enact/suggested.json text determine-basal shell monitor/iob.json monitor/temp_basal.json monitor/glucose.json settings/profile.json settings/autosens.json monitor/meal.json
    openaps report add enact/suggested.json text determine-basal shell monitor/iob.json monitor/temp_basal.json monitor/glucose.json settings/profile.json settings/autosens.json monitor/meal.json

    # configure autotune if enabled
    if [[ $ENABLE =~ autotune ]]; then
        sudo apt-get -y install jq
        cd $directory || die "Can't cd $directory"
        for type in autotune; do
            echo importing $type file
            cat $HOME/src/oref0/lib/oref0-setup/$type.json | openaps import || die "Could not import $type.json"
        done
    fi

    if [[ ${pumpmodel,,} =~ "x12" ]]; then
        echo "copying settings files for x12 pumps"
        cp $HOME/src/oref0/lib/oref0-setup/bg_targets_raw.json $directory/settings/ && cp $HOME/src/oref0/lib/oref0-setup/basal_profile.json $directory/settings/ && cp $HOME/src/oref0/lib/oref0-setup/settings.json $directory/settings/ || die "Could not copy settings files for x12 pumps"
        echo "getting ready to remove get-settings since this is an x12"
        openaps alias remove get-settings || die "Could not remove get-settings"
        echo "settings removed, getting ready to add x12 settings"
        openaps alias add get-settings "report invoke settings/model.json settings/bg_targets.json settings/insulin_sensitivities_raw.json settings/insulin_sensitivities.json settings/carb_ratios.json settings/profile.json" || die "Could not add x12 settings"
    else
        sudo apt-get -y install bc jq ntpdate bash-completion || die "Couldn't install bc etc."
        cd $directory || die "Can't cd $directory"
        for type in supermicrobolus; do
            echo importing $type file
            cat $HOME/src/oref0/lib/oref0-setup/$type.json | openaps import || die "Could not import $type.json"
        done
    fi

    echo "Adding OpenAPS log shortcuts"
    oref0-log-shortcuts

    # Append NIGHTSCOUT_HOST and API_SECRET to $HOME/.bash_profile so that openaps commands can be executed from the command line
    echo Add NIGHTSCOUT_HOST and API_SECRET to $HOME/.bash_profile
    sed --in-place '/.*NIGHTSCOUT_HOST.*/d' $HOME/.bash_profile
    (cat $HOME/.bash_profile | grep -q "NIGHTSCOUT_HOST" || echo export NIGHTSCOUT_HOST="$NIGHTSCOUT_HOST" >> $HOME/.bash_profile)
    if [[ "${API_SECRET,,}" =~ "token=" ]]; then # install requirements for token based authentication
      API_HASHED_SECRET=${API_SECRET}
    else
      API_HASHED_SECRET=$(nightscout hash-api-secret $API_SECRET)
    fi
    # Check if API_SECRET exists, if so remove all lines containing API_SECRET and add the new API_SECRET to the end of the file
    sed --in-place '/.*API_SECRET.*/d' $HOME/.bash_profile
    (cat $HOME/.profile | grep -q "API_SECRET" || echo export API_SECRET="$API_HASHED_SECRET" >> $HOME/.profile)

    # With 0.5.0 release we switched from ~/.profile to ~/.bash_profile for API_SECRET and NIGHTSCOUT_HOST, because a shell will look
    # for ~/.bash_profile, ~/.bash_login, and ~/.profile, in that order, and reads and executes commands from
    # the first one that exists and is readable. Remove API_SECRET and NIGHTSCOUT_HOST lines from ~/.profile if they exist
    sed --in-place '/.*API_SECRET.*/d' .profile
    sed --in-place '/.*NIGHTSCOUT_HOST.*/d' .profile

    # Then append the variables
    echo NIGHTSCOUT_HOST="$NIGHTSCOUT_HOST" >> $HOME/.bash_profile
    echo "export NIGHTSCOUT_HOST" >> $HOME/.bash_profile
    echo API_SECRET="${API_HASHED_SECRET}" >> $HOME/.bash_profile
    echo "export API_SECRET" >> $HOME/.bash_profile

    echo
    
    #Check to see if Explorer HAT is present, and install all necessary stuff
    if grep -a "Explorer HAT" /proc/device-tree/hat/product ; then
        echo "Looks like you're using an Explorer HAT!"
        echo "Making sure SPI is enabled..."
        sed -i.bak -e "s/#dtparam=spi=on/dtparam=spi=on/" /boot/config.txt
        echo "Enabling i2c device nodes..."
        sed -i.bak -e "s/#dtparam=i2c_arm=on/dtparam=i2c_arm=on/" /boot/config.txt
        egrep "^dtparam=i2c1=on" /boot/config.txt || echo "dtparam=i2c1=on,i2c1_baudrate=400000" >> /boot/config.txt
        echo "i2c-dev" > /etc/modules-load.d/i2c.conf
        echo "Installing socat..."
        apt-get install socat
        echo "Installing openaps-menu..."
        cd $HOME/src && git clone git://github.com/openaps/openaps-menu.git || (cd openaps-menu && git checkout master && git pull)
        cd $HOME/src/openaps-menu && sudo npm install
        cp $HOME/src/openaps-menu/openaps-menu.service /etc/systemd/system/ && systemctl enable openaps-menu
<<<<<<< HEAD
        cd $HOME/myopenaps && openaps alias remove battery-status; openaps alias add battery-status '! bash -c "sudo ~/src/openaps-menu/scripts/getvoltage.sh > monitor/edison-battery.json"'
=======
     #This part works, but really needs a more concise rewrite.
        echo "Installing Golang..."
        cd /tmp && wget https://storage.googleapis.com/golang/go1.9.2.linux-armv6l.tar.gz && tar -C /usr/local -xzvf /tmp/go1.9.2.linux-armv6l.tar.gz
        echo 'GOROOT=/usr/local/go' >> $HOME/.bash_profile
        echo 'export GOROOT' >> $HOME/.bash_profile
        echo 'GOPATH=$HOME/go' >> $HOME/.bash_profile
        echo 'export GOPATH' >> $HOME/.bash_profile
        echo 'PATH=$PATH:/usr/local/go/bin:$GOROOT/bin:$GOPATH/bin' >> $HOME/.bash_profile
        echo 'export PATH' >> $HOME/.bash_profile
        mkdir $HOME/go
        source /root/.bash_profile
        go get -v github.com/ecc1/cc111x
        go get -v github.com/ecc1/medtronic
        cd $HOME/go/src/github.com/ecc1/medtronic/cmd
        cd mdt && go install -tags cc111x
        cd ../mmtune && go install -tags cc111x
        cd ../pumphistory && go install -tags cc111x
        cd ../listen && go install -tags cc111x
        cd $HOME/go/bin && cp * /usr/local/bin
        mv /usr/local/bin/mmtune /usr/local/bin/Go-mmtune
        cp $HOME/go/src/github.com/ecc1/medtronic/cmd/pumphistory/openaps.jq $HOME/myopenaps/
        #Necessary to "bootstrap" Go commands...
        if [[ $radio_locale =~ ^WW$ ]]; then
          echo 868400000 > $HOME/myopenaps/monitor/medtronic_frequency.ini
        else
          echo 916550000 > $HOME/myopenaps/monitor/medtronic_frequency.ini
        fi
>>>>>>> 35030aa0
    fi
    
    if [[ "$ttyport" =~ "spi" ]]; then
        echo Resetting spi_serial
        reset_spi_serial.py
    fi
# Commenting out the mmtune as attempt to stop the radio reboot errors that happen when re-setting up.
#    echo Attempting to communicate with pump:
#    ( killall -g openaps; killall -g oref0-pump-loop ) 2>/dev/null
#    openaps mmtune
#    echo

    read -p "Schedule openaps in cron? y/[N] " -r
    if [[ $REPLY =~ ^[Yy]$ ]]; then

        echo Saving existing crontab to $HOME/crontab.txt:
        crontab -l | tee $HOME/crontab.old.txt
        read -p "Would you like to remove your existing crontab first? y/[N] " -r
        if [[ $REPLY =~ ^[Yy]$ ]]; then
            crontab -r
        fi

        # add crontab entries
        (crontab -l; crontab -l | grep -q "NIGHTSCOUT_HOST" || echo NIGHTSCOUT_HOST=$NIGHTSCOUT_HOST) | crontab -
        (crontab -l; crontab -l | grep -q "API_SECRET=" || echo API_SECRET=$API_HASHED_SECRET) | crontab -
        (crontab -l; crontab -l | grep -q "PATH=" || echo "PATH=$PATH" ) | crontab -
        (crontab -l; crontab -l | grep -q "oref0-online $BT_MAC" || echo '* * * * * ps aux | grep -v grep | grep -q "oref0-online '$BT_MAC'" || cd '$directory' && oref0-online '$BT_MAC' 2>&1 >> /var/log/openaps/network.log' ) | crontab -
        # temporarily disable hotspot for 1m every hour to allow it to try to connect via wifi again
        (crontab -l; crontab -l | grep -q "touch /tmp/disable_hotspot" || echo '0,20,40 * * * * touch /tmp/disable_hotspot' ) | crontab -
        (crontab -l; crontab -l | grep -q "rm /tmp/disable_hotspot" || echo '1,21,41 * * * * rm /tmp/disable_hotspot' ) | crontab -
        (crontab -l; crontab -l | grep -q "sudo wpa_cli scan" || echo '* * * * * sudo wpa_cli scan') | crontab -
        (crontab -l; crontab -l | grep -q "killall -g --older-than 30m oref0" || echo '* * * * * ( killall -g --older-than 30m openaps; killall -g --older-than 30m oref0-pump-loop; killall -g --older-than 30m openaps-report )') | crontab -
        # kill pump-loop after 5 minutes of not writing to pump-loop.log
        (crontab -l; crontab -l | grep -q "killall -g --older-than 5m oref0" || echo '* * * * * find /var/log/openaps/pump-loop.log -mmin +5 | grep pump && ( killall -g --older-than 5m openaps; killall -g --older-than 5m oref0-pump-loop; killall -g --older-than 5m openaps-report )') | crontab -
        if [[ ${CGM,,} =~ "g5-upload" ]]; then
            (crontab -l; crontab -l | grep -q "oref0-upload-entries" || echo "* * * * * cd $directory && oref0-upload-entries" ) | crontab -
        fi
        if [[ ${CGM,,} =~ "shareble" || ${CGM,,} =~ "g4-upload" ]]; then
            (crontab -l; crontab -l | grep -q "cd $directory-cgm-loop && ps aux | grep -v grep | grep -q 'openaps monitor-cgm'" || echo "* * * * * cd $directory-cgm-loop && ps aux | grep -v grep | grep -q 'openaps monitor-cgm' || ( date; openaps monitor-cgm) | tee -a /var/log/openaps/cgm-loop.log; cp -up monitor/glucose-raw-merge.json $directory/cgm/glucose.json ; cp -up $directory/cgm/glucose.json $directory/monitor/glucose.json") | crontab -
        elif [[ ${CGM,,} =~ "xdrip" ]]; then
            (crontab -l; crontab -l | grep -q "cd $directory && ps aux | grep -v grep | grep -q 'monitor-xdrip'" || echo "* * * * * cd $directory && ps aux | grep -v grep | grep -q 'monitor-xdrip' || monitor-xdrip | tee -a /var/log/openaps/xdrip-loop.log") | crontab -
        (crontab -l; crontab -l | grep -q "xDripAPS.py" || echo "@reboot python $HOME/.xDripAPS/xDripAPS.py") | crontab -
        elif [[ $ENABLE =~ dexusb ]]; then
            (crontab -l; crontab -l | grep -q "@reboot .*dexusb-cgm" || echo "@reboot cd $directory && /usr/bin/python -u /usr/local/bin/oref0-dexusb-cgm-loop >> /var/log/openaps/cgm-dexusb-loop.log 2>&1" ) | crontab -
        elif ! [[ ${CGM,,} =~ "mdt" ]]; then # use nightscout for cgm
            (crontab -l; crontab -l | grep -q "cd $directory && ps aux | grep -v grep | grep -q 'openaps get-bg'" || echo "* * * * * cd $directory && ps aux | grep -v grep | grep -q 'openaps get-bg' || ( date; openaps get-bg ; cat cgm/glucose.json | jq -r  '.[] | \"\\(.sgv) \\(.dateString)\"' | head -1 ) | tee -a /var/log/openaps/cgm-loop.log") | crontab -
        fi
        if [[ ${CGM,,} =~ "xdrip" ]]; then # use old ns-loop for now
            (crontab -l; crontab -l | grep -q "cd $directory && ps aux | grep -v grep | grep -q 'openaps ns-loop'" || echo "* * * * * cd $directory && ps aux | grep -v grep | grep -q 'openaps ns-loop' || openaps ns-loop | tee -a /var/log/openaps/ns-loop.log") | crontab -
        else
            (crontab -l; crontab -l | grep -q "cd $directory && ps aux | grep -v grep | grep -q 'oref0-ns-loop'" || echo "* * * * * cd $directory && ps aux | grep -v grep | grep -q 'oref0-ns-loop' || oref0-ns-loop | tee -a /var/log/openaps/ns-loop.log") | crontab -
        fi
        (crontab -l; crontab -l | grep -q "cd $directory && ps aux | grep -v grep | grep -q 'oref0-autosens-loop' || oref0-autosens-loop 2>&1" || echo "* * * * * cd $directory && ps aux | grep -v grep | grep -q 'oref0-autosens-loop' || oref0-autosens-loop 2>&1 | tee -a /var/log/openaps/autosens-loop.log") | crontab -
        if [[ $ENABLE =~ autotune ]]; then
            # autotune nightly at 4:05am using data from NS
            (crontab -l; crontab -l | grep -q "oref0-autotune -d=$directory -n=$NIGHTSCOUT_HOST" || echo "5 4 * * * ( oref0-autotune -d=$directory -n=$NIGHTSCOUT_HOST && cat $directory/autotune/profile.json | jq . | grep -q start && cp $directory/autotune/profile.json $directory/settings/autotune.json) 2>&1 | tee -a /var/log/openaps/autotune.log") | crontab -
        fi
        (crontab -l; crontab -l | grep -q "cd $directory && ( ps aux | grep -v grep | grep bash | grep -q 'bin/oref0-pump-loop'" || echo "* * * * * cd $directory && ( ps aux | grep -v grep | grep bash | grep -q 'bin/oref0-pump-loop' || oref0-pump-loop ) 2>&1 | tee -a /var/log/openaps/pump-loop.log") | crontab -
        if [[ ! -z "$BT_PEB" ]]; then
        (crontab -l; crontab -l | grep -q "cd $directory && ( ps aux | grep -v grep | grep -q 'peb-urchin-status $BT_PEB '" || echo "* * * * * cd $directory && ( ps aux | grep -v grep | grep -q 'peb-urchin-status $BT_PEB' || peb-urchin-status $BT_PEB ) 2>&1 | tee -a /var/log/openaps/urchin-loop.log") | crontab -
        fi
        if [[ ! -z "$BT_PEB" || ! -z "$BT_MAC" ]]; then
        (crontab -l; crontab -l | grep -q "oref0-bluetoothup" || echo '* * * * * ps aux | grep -v grep | grep -q "oref0-bluetoothup" || oref0-bluetoothup >> /var/log/openaps/network.log' ) | crontab -
        fi
        #if [[ "$ttyport" =~ "spidev5.1" ]]; then
           # proper shutdown once the EdisonVoltage very low (< 3050mV; 2950 is dead)
        if egrep -i "edison" /etc/passwd 2>/dev/null; then
           (crontab -l; crontab -l | grep -q "cd $directory && sudo ~/src/EdisonVoltage/voltage" || echo "*/15 * * * * cd $directory && sudo ~/src/EdisonVoltage/voltage json batteryVoltage battery | jq .batteryVoltage | awk '{if (\$1<=3050)system(\"sudo shutdown -h now\")}'") | crontab -
           #fi
        fi
        (crontab -l; crontab -l | grep -q "cd $directory && oref0-delete-future-entries" || echo "@reboot cd $directory && oref0-delete-future-entries") | crontab -
        if [[ ! -z "$PUSHOVER_TOKEN" && ! -z "$PUSHOVER_USER" ]]; then
            (crontab -l; crontab -l | grep -q "oref0-pushover" || echo "* * * * * cd $directory && oref0-pushover $PUSHOVER_TOKEN $PUSHOVER_USER 2>&1 >> /var/log/openaps/pushover.log" ) | crontab -
        fi
        (crontab -l; crontab -l | grep -q "cd $directory && oref0-version --check-for-updates" || echo "0 * * * * cd $directory && oref0-version --check-for-updates > /tmp/oref0-updates.txt") | crontab -
        (crontab -l; crontab -l | grep -q "flask run" || echo "@reboot cd ~/src/oref0/www && export FLASK_APP=app.py && flask run -p 80 --host=0.0.0.0" | tee -a /var/log/openaps/flask.log) | crontab -
        crontab -l | tee $HOME/crontab.txt
    fi

    if [[ ${CGM,,} =~ "shareble" ]]; then
        echo
        echo "To pair your G4 Share receiver, open its Settings, select Share, Forget Device (if previously paired), then turn sharing On"
    fi

    if [[ ${pumpmodel,,} =~ "x12" ]]; then
        echo
        echo To complete your x12 pump setup, you must edit your basal_profile.json,
        echo and may want to edit your settings.json and bg_targets_raw.json as well.
        read -p "Press enter to begin editing basal_profile.json, and then press Ctrl-X when done."
        nano $directory/settings/basal_profile.json
        read -p "Press enter to begin editing settings.json, and then press Ctrl-X when done."
        nano $directory/settings/settings.json
        read -p "Press enter to begin editing bg_targets_raw.json, and then press Ctrl-X when done."
        nano $directory/settings/bg_targets_raw.json
        echo To edit your basal_profile.json again in the future, run: nano $directory/settings/basal_profile.json
        echo To edit your settings.json to set maxBasal or DIA, run: nano $directory/settings/settings.json
        echo To edit your bg_targets_raw.json to set targets, run: nano $directory/settings/bg_targets_raw.json
    fi

fi # from 'read -p "Continue? y/[N] " -r' after interactive setup is complete

if [ -e /tmp/reboot-required ]; then
  read -p "Reboot required.  Press enter to reboot or Ctrl-C to cancel"
  sudo reboot
fi<|MERGE_RESOLUTION|>--- conflicted
+++ resolved
@@ -1014,9 +1014,7 @@
         cd $HOME/src && git clone git://github.com/openaps/openaps-menu.git || (cd openaps-menu && git checkout master && git pull)
         cd $HOME/src/openaps-menu && sudo npm install
         cp $HOME/src/openaps-menu/openaps-menu.service /etc/systemd/system/ && systemctl enable openaps-menu
-<<<<<<< HEAD
         cd $HOME/myopenaps && openaps alias remove battery-status; openaps alias add battery-status '! bash -c "sudo ~/src/openaps-menu/scripts/getvoltage.sh > monitor/edison-battery.json"'
-=======
      #This part works, but really needs a more concise rewrite.
         echo "Installing Golang..."
         cd /tmp && wget https://storage.googleapis.com/golang/go1.9.2.linux-armv6l.tar.gz && tar -C /usr/local -xzvf /tmp/go1.9.2.linux-armv6l.tar.gz
@@ -1044,7 +1042,6 @@
         else
           echo 916550000 > $HOME/myopenaps/monitor/medtronic_frequency.ini
         fi
->>>>>>> 35030aa0
     fi
     
     if [[ "$ttyport" =~ "spi" ]]; then
