#!/bin/bash

# This script sets up an openaps environment by defining the required devices,
# reports, and aliases, and optionally enabling it in cron.
#
# Released under MIT license. See the accompanying LICENSE.txt file for
# full terms and conditions
#
# THE SOFTWARE IS PROVIDED "AS IS", WITHOUT WARRANTY OF ANY KIND, EXPRESS OR
# IMPLIED, INCLUDING BUT NOT LIMITED TO THE WARRANTIES OF MERCHANTABILITY,
# FITNESS FOR A PARTICULAR PURPOSE AND NONINFRINGEMENT. IN NO EVENT SHALL THE
# AUTHORS OR COPYRIGHT HOLDERS BE LIABLE FOR ANY CLAIM, DAMAGES OR OTHER
# LIABILITY, WHETHER IN AN ACTION OF CONTRACT, TORT OR OTHERWISE, ARISING FROM,
# OUT OF OR IN CONNECTION WITH THE SOFTWARE OR THE USE OR OTHER DEALINGS IN
# THE SOFTWARE.

die() {
  echo "$@"
  exit 1
}

# defaults
max_iob=0
CGM="G4"
DIR=""
directory=""
EXTRAS=""
radio_locale="US"

for i in "$@"
do
case $i in
    -d=*|--dir=*)
    DIR="${i#*=}"
    # ~/ paths have to be expanded manually
    DIR="${DIR/#\~/$HOME}"
    directory="$(readlink -m $DIR)"
    shift # past argument=value
    ;;
    -s=*|--serial=*)
    serial="${i#*=}"
    shift # past argument=value
    ;;
    -rl=*|--radio_locale=*)
    radio_locale="${i#*=}"
    shift # past argument=value
    ;;
    -t=*|--tty=*)
    ttyport="${i#*=}"
    shift # past argument=value
    ;;
    -m=*|--max_iob=*)
    max_iob="${i#*=}"
    shift # past argument=value
    ;;
    -mdsm=*|--max_daily_safety_multiplier=*)
    max_daily_safety_multiplier="${i#*=}"
    shift # past argument=value
    ;;
    -cbsm=*|--current_basal_safety_multiplier=*)
    current_basal_safety_multiplier="${i#*=}"
    shift # past argument=value
    ;;
    -bdd=*|--bolussnooze_dia_divisor=*)
    bolussnooze_dia_divisor="${i#*=}"
    shift # past argument=value
    ;;
    -m5c=*|--min_5m_carbimpact=*)
    min_5m_carbimpact="${i#*=}"
    shift # past argument=value
    ;;
    -c=*|--cgm=*)
    CGM="${i#*=}"
    shift # past argument=value
    ;;
    -n=*|--ns-host=*)
    NIGHTSCOUT_HOST=$(echo ${i#*=} | sed 's/\/$//g')
    shift # past argument=value
    ;;
    -a=*|--api-secret=*)
    API_SECRET="${i#*=}"
    shift # past argument=value
    ;;
    -e=*|--enable=*)
    ENABLE="${i#*=}"
    shift # past argument=value
    ;;
    -b=*|--bleserial=*)
    BLE_SERIAL="${i#*=}"
    shift # past argument=value
    ;;
    -l=*|--blemac=*)
    BLE_MAC="${i#*=}"
    shift # past argument=value
    ;;
    --btmac=*)
    BT_MAC="${i#*=}"
    shift # past argument=value
    ;;
    -p=*|--btpeb=*)
    BT_PEB="${i#*=}"
    shift # past argument=value
    ;;
    --ww_ti_usb_reset=*) # use reset if pump device disappears with TI USB and WW-pump
    WW_TI_USB_RESET="${i#*=}"
    shift # past argument=value
    ;;
    *)
            # unknown option
    echo "Option ${i#*=} unknown"
    ;;
esac
done

if ! [[ ${CGM,,} =~ "g4" || ${CGM,,} =~ "g5" || ${CGM,,} =~ "mdt" || ${CGM,,} =~ "shareble" || ${CGM,,} =~ "xdrip" ]]; then
    echo "Unsupported CGM.  Please select (Dexcom) G4 (default), ShareBLE, G4-raw, G5, MDT or xdrip."
    echo
    DIR="" # to force a Usage prompt
fi
if ! ( git config -l | grep -q user.email ) ; then
    read -p "What email address would you like to use for git commits? " -r
    EMAIL=$REPLY
    git config --global user.email $EMAIL
fi
if ! ( git config -l | grep -q user.name ); then
    read -p "What full name would you like to use for git commits? " -r
    NAME=$REPLY
    git config --global user.name $NAME
fi
if [[ -z "$DIR" || -z "$serial" ]]; then
    echo "Usage: oref0-setup.sh <--dir=directory> <--serial=pump_serial_#> [--tty=/dev/ttySOMETHING] [--max_iob=0] [--ns-host=https://mynightscout.azurewebsites.net] [--api-secret=myplaintextsecret] [--cgm=(G4|shareble|G4-raw|G5|MDT|xdrip)] [--bleserial=SM123456] [--blemac=FE:DC:BA:98:76:54] [--btmac=AB:CD:EF:01:23:45] [--enable='autosens meal dexusb'] [--radio_locale=(WW|US)] [--ww_ti_usb_reset=(yes|no)]"
    read -p "Start interactive setup? [Y]/n " -r
    if [[ $REPLY =~ ^[Nn]$ ]]; then
        exit
    fi
    read -p "What would you like to call your loop directory? [myopenaps] " -r
    DIR=$REPLY
    if [[ -z $DIR ]]; then DIR="myopenaps"; fi
    echo "Ok, $DIR it is."
    directory="$(readlink -m $DIR)"
    read -p "What is your pump serial number (numbers only)? " -r
    serial=$REPLY
    echo "Ok, $serial it is."
    read -p "What kind of CGM are you using? (i.e. G4, ShareBLE, G4-raw, G5, MDT, xdrip) " -r
    CGM=$REPLY
    echo "Ok, $CGM it is."
    if [[ ${CGM,,} =~ "shareble" ]]; then
        read -p "What is your G4 Share Serial Number? (i.e. SM12345678) " -r
        BLE_SERIAL=$REPLY
        echo "$BLE_SERIAL? Got it."
    fi


    read -p "Are you using an Explorer Board? y/[N] " -r
    if [[ $REPLY =~ ^[Yy]$ ]]; then
        ttyport=/dev/spidev5.1
    echo "Ok, yay for Explorer Board! "
    else
        read -p 'Are you using mmeowlink (i.e. with a TI stick)? If not, press enter. If so, what TTY port (full port address, looks like "/dev/ttySOMETHING" without the quotes - you probably want to copy paste it)? ' -r
        ttyport=$REPLY
        echo -n "Ok, "
        if [[ -z "$ttyport" ]]; then
            echo -n Carelink
        else
            echo -n TTY $ttyport
        fi
        echo " it is. "
    fi


    if [[ ! -z "${ttyport}" ]]; then
      echo "Medtronic pumps come in two types: WW (Worldwide) pumps, and NA (North America) pumps."
      echo "Confusingly, North America pumps may also be used outside of North America."
      echo ""
      echo "USA pumps have a serial number / model number that has 'NA' in it."
      echo "Non-USA pumps have a serial number / model number that 'WW' in it."
      echo ""
      echo "When using MMeowlink, we need to know which frequency we should use:"
      read -p "Are you using a USA/North American pump? If so, just hit enter. Otherwise enter WW: " -r
      radio_locale=$REPLY
      echo -n "Ok, "
      # Force uppercase, just in case the user entered ww
      radio_locale=${radio_locale^^}

      # check if user has a TI USB stick and a WorldWide pump and want's to reset the USB subsystem during mmtune if the TI USB fails
      ww_ti_usb_reset="no" # assume you don't want it by default
      if [[ $radio_locale =~ ^WW$ ]]; then
        echo "If you have a TI USB stick and a WW pump and a Raspberry PI, you might want to reset the USB subsystem if it can't be found during a mmtune process"
        read -p "Do you want to reset the USB system in case the TI USB stick can't be found during a mmtune proces? Use y if so. Otherwise just hit enter (default no): " -r
        if [[ $REPLY =~ ^[Yy]$ ]]; then
          ww_ti_usb_reset="yes"
        else
          ww_ti_usb_reset="no" 
        fi
      fi

      if [[ -z "${radio_locale}" ]]; then
          radio_locale='US'
      fi

      echo "-n ${radio_locale} it is"
    fi

    echo Are you using Nightscout? If not, press enter.
    read -p "If so, what is your Nightscout host? (i.e. https://mynightscout.azurewebsites.net)? " -r
    # remove any trailing / from NIGHTSCOUT_HOST
    NIGHTSCOUT_HOST=$(echo $REPLY | sed 's/\/$//g')
    if [[ -z $NIGHTSCOUT_HOST ]]; then
        echo Ok, no Nightscout for you.
    else
        echo "Ok, $NIGHTSCOUT_HOST it is."
    fi
    if [[ ! -z $NIGHTSCOUT_HOST ]]; then
        read -p "And what is your Nightscout api secret (i.e. myplaintextsecret)? " -r
        API_SECRET=$REPLY
        echo "Ok, $API_SECRET it is."
    fi
    if [[ ! -z $BT_MAC ]]; then
       read -p "For BT Tethering enter phone Bluetooth MAC address (i.e. AA:BB:CC:DD:EE:FF) hit enter to skip " -r
       BT_MAC=$REPLY
       echo "Ok, $BT_MAC it is."
       if [[ -z $BT_MAC ]]; then
          echo Ok, no Bluetooth for you.
          else
          echo "Ok, $BT_MAC it is."
       fi
    fi
    if [[ ! -z $BT_PEB ]]; then
       read -p "For Pancreabble enter Pebble mac id (i.e. AA:BB:CC:DD:EE:FF) hit enter to skip " -r
       BT_PEB=$REPLY
       echo "Ok, $BT_PEB it is."
    fi
    read -p "Do you need any advanced features? y/[N] " -r
    if [[ $REPLY =~ ^[Yy]$ ]]; then
        read -p "Enable automatic sensitivity adjustment? y/[N] " -r
        if [[ $REPLY =~ ^[Yy]$ ]]; then
            ENABLE+=" autosens "
        fi
        read -p "Enable autotuning of basals and ratios? y/[N] " -r
        if [[ $REPLY =~ ^[Yy]$ ]]; then
            ENABLE+=" autotune "
        fi
        read -p "Enable advanced meal assist? y/[N] " -r
        if [[ $REPLY =~ ^[Yy]$ ]]; then
            ENABLE+=" meal "
        fi
    fi
else 
   if [[ $ww_ti_usb_reset =~ ^[Yy] ]]; then
      ww_ti_usb_reset="yes"
   else
      ww_ti_usb_reset="no"
   fi
fi

echo -n "Setting up oref0 in $directory for pump $serial with $CGM CGM, "
if [[ ${CGM,,} =~ "shareble" ]]; then
    echo -n "G4 Share serial $BLE_SERIAL, "
fi
echo
echo -n "NS host $NIGHTSCOUT_HOST, "
if [[ -z "$ttyport" ]]; then
    echo -n Carelink
else
    echo -n TTY $ttyport
fi
if [[ "$max_iob" != "0" ]]; then echo -n ", max_iob $max_iob"; fi
if [[ ! -z "$max_daily_safety_multiplier" ]]; then
    echo -n ", max_daily_safety_multiplier $max_daily_safety_multiplier";
fi
if [[ ! -z "$current_basal_safety_multiplier" ]]; then
    echo -n ", current_basal_safety_multiplier $current_basal_safety_multiplier";
fi
if [[ ! -z "$bolussnooze_dia_divisor" ]]; then
    echo -n ", bolussnooze_dia_divisor $bolussnooze_dia_divisor";
fi
if [[ ! -z "$min_5m_carbimpact" ]]; then
    echo -n ", min_5m_carbimpact $min_5m_carbimpact";
fi
if [[ ! -z "$ENABLE" ]]; then echo -n ", advanced features $ENABLE"; fi
echo

# This section is echoing (commenting) back the options you gave it during the interactive setup script.
# The "| tee -a /tmp/oref0-runagain.sh" part is also appending it to a file so you can run it again more easily in the future.

echo "# To run again with these same options, use:" | tee /tmp/oref0-runagain.sh
echo -n "oref0-setup --dir=$directory --serial=$serial --cgm=$CGM" | tee -a /tmp/oref0-runagain.sh
if [[ ${CGM,,} =~ "shareble" ]]; then
    echo -n " --bleserial=$BLE_SERIAL" | tee -a /tmp/oref0-runagain.sh
fi
echo -n " --ns-host=$NIGHTSCOUT_HOST --api-secret=$API_SECRET" | tee -a /tmp/oref0-runagain.sh
if [[ ! -z "$ttyport" ]]; then
    echo -n " --tty=$ttyport" | tee -a /tmp/oref0-runagain.sh
fi
if [[ "$max_iob" -ne 0 ]]; then echo -n " --max_iob=$max_iob" | tee -a /tmp/oref0-runagain.sh; fi
if [[ ! -z "$max_daily_safety_multiplier" ]]; then
    echo -n " --max_daily_safety_multiplier=$max_daily_safety_multiplier" | tee -a /tmp/oref0-runagain.sh
fi
if [[ ! -z "$current_basal_safety_multiplier" ]]; then
    echo -n " --current_basal_safety_multiplier=$current_basal_safety_multiplier" | tee -a /tmp/oref0-runagain.sh
fi
if [[ ! -z "$bolussnooze_dia_divisor" ]]; then
    echo -n " --bolussnooze_dia_divisor=$bolussnooze_dia_divisor" | tee -a /tmp/oref0-runagain.sh
fi
if [[ ! -z "$min_5m_carbimpact" ]]; then
    echo -n " --min_5m_carbimpact=$min_5m_carbimpact" | tee -a /tmp/oref0-runagain.sh
fi
if [[ ! -z "$ENABLE" ]]; then echo -n " --enable='$ENABLE'" | tee -a /tmp/oref0-runagain.sh; fi
if [[ ! -z "$radio_locale" ]]; then echo -n " --radio_locale='$radio_locale'" | tee -a /tmp/oref0-runagain.sh; fi
if [[ $ww_ti_usb_reset =~ ^[Yy]$ ]]; then echo -n " --ww_ti_usb_reset='$ww_ti_usb_reset'" | tee -a /tmp/oref0-runagain.sh; fi
if [[ ! -z "$BLE_MAC" ]]; then echo -n " --blemac='$BLE_MAC'" | tee -a /tmp/oref0-runagain.sh; fi
if [[ ! -z "$BT_MAC" ]]; then echo -n " --btmac='$BT_MAC'" | tee -a /tmp/oref0-runagain.sh; fi
if [[ ! -z "$BT_PEB" ]]; then echo -n " --btpeb='$BT_PEB'" | tee -a /tmp/oref0-runagain.sh; fi
echo; echo | tee -a /tmp/oref0-runagain.sh

read -p "Continue? y/[N] " -r
if [[ $REPLY =~ ^[Yy]$ ]]; then

echo -n "Checking $directory: "
mkdir -p $directory
if ( cd $directory && git status 2>/dev/null >/dev/null && openaps use -h >/dev/null ); then
    echo $directory already exists
elif openaps init $directory; then
    echo $directory initialized
else
    die "Can't init $directory"
fi
cd $directory || die "Can't cd $directory"

# Taking the oref0-runagain.sh from tmp to $directory
mv /tmp/oref0-runagain.sh ./

mkdir -p monitor || die "Can't mkdir monitor"
mkdir -p raw-cgm || die "Can't mkdir raw-cgm"
mkdir -p cgm || die "Can't mkdir cgm"
mkdir -p settings || die "Can't mkdir settings"
mkdir -p enact || die "Can't mkdir enact"
mkdir -p upload || die "Can't mkdir upload"
if [[ ${CGM,,} =~ "xdrip" ]]; then
	mkdir -p xdrip || die "Can't mkdir xdrip"
fi

mkdir -p $HOME/src/
if [ -d "$HOME/src/oref0/" ]; then
    echo "$HOME/src/oref0/ already exists; pulling latest"
    (cd $HOME/src/oref0 && git fetch && git pull) || die "Couldn't pull latest oref0"
else
    echo -n "Cloning oref0: "
    (cd $HOME/src && git clone git://github.com/openaps/oref0.git) || die "Couldn't clone oref0"
fi
echo Checking oref0 installation
if git branch | grep "* master"; then
    npm list -g oref0 | egrep oref0@0.4.[2-9] || (echo Installing latest oref0 package && sudo npm install -g oref0)
else
    npm list -g oref0 | egrep oref0@0.5.[0-9] || (echo Installing latest oref0 from $HOME/src/oref0/ && cd $HOME/src/oref0/ && npm run global-install)
fi

echo Checking mmeowlink installation
#if openaps vendor add --path . mmeowlink.vendors.mmeowlink 2>&1 | grep "No module"; then
pip show mmeowlink | egrep "Version: 0.11." || (
    echo Installing latest mmeowlink
    sudo pip install -U mmeowlink || die "Couldn't install mmeowlink"
)
#fi

cd $directory || die "Can't cd $directory"
if [[ "$max_iob" -eq 0 && -z "$max_daily_safety_multiplier" && -z "&current_basal_safety_multiplier" && -z "$bolussnooze_dia_divisor" && -z "$min_5m_carbimpact" ]]; then
    oref0-get-profile --exportDefaults > preferences.json || die "Could not run oref0-get-profile"
else
    preferences_from_args=()
    if [[ $max_iob -ne 0 ]]; then
	preferences_from_args+="\"max_iob\":$max_iob "
    fi
    if [[ ! -z "$max_daily_safety_multiplier" ]]; then
        preferences_from_args+="\"max_daily_safety_multiplier\":$max_daily_safety_multiplier "
    fi
    if [[ ! -z "$current_basal_safety_multiplier" ]]; then
        preferences_from_args+="\"current_basal_safety_multiplier\":$current_basal_safety_multiplier "
    fi
    if [[ ! -z "$bolussnooze_dia_divisor" ]]; then
        preferences_from_args+="\"bolussnooze_dia_divisor\":$bolussnooze_dia_divisor "
    fi
    if [[ ! -z "$min_5m_carbimpact" ]]; then
        preferences_from_args+="\"min_5m_carbimpact\":$min_5m_carbimpact "
    fi
    function join_by { local IFS="$1"; shift; echo "$*"; }
    echo "{ $(join_by , ${preferences_from_args[@]}) }" > preferences_from_args.json
    oref0-get-profile --updatePreferences preferences_from_args.json > preferences.json && rm preferences_from_args.json || die "Could not run oref0-get-profile"
fi

cat preferences.json
git add preferences.json

# enable log rotation
sudo cp $HOME/src/oref0/logrotate.openaps /etc/logrotate.d/openaps || die "Could not cp /etc/logrotate.d/openaps"
sudo cp $HOME/src/oref0/logrotate.rsyslog /etc/logrotate.d/rsyslog || die "Could not cp /etc/logrotate.d/rsyslog"

test -d /var/log/openaps || sudo mkdir /var/log/openaps && sudo chown $USER /var/log/openaps || die "Could not create /var/log/openaps"

# configure ns
if [[ ! -z "$NIGHTSCOUT_HOST" && ! -z "$API_SECRET" ]]; then
    echo "Removing any existing ns device: "
    ( killall -g openaps; killall -g oref0-pump-loop) 2>/dev/null; openaps device remove ns 2>/dev/null
    echo "Running nightscout autoconfigure-device-crud $NIGHTSCOUT_HOST $API_SECRET"
    nightscout autoconfigure-device-crud $NIGHTSCOUT_HOST $API_SECRET || die "Could not run nightscout autoconfigure-device-crud"
fi

# import template
for type in vendor device report alias; do
    echo importing $type file
    cat $HOME/src/oref0/lib/oref0-setup/$type.json | openaps import || die "Could not import $type.json"
done
echo Checking for BT Mac, BT Peb or Shareble
if [[ ! -z "$BT_PEB" || ! -z "$BT_MAC" || ${CGM,,} =~ "shareble" ]]; then
    # Install Bluez for BT Tethering
    echo Checking bluez installation
    if ! bluetoothd --version | grep -q 5.37 2>/dev/null; then
        cd $HOME/src/ && wget https://www.kernel.org/pub/linux/bluetooth/bluez-5.37.tar.gz && tar xvfz bluez-5.37.tar.gz || die "Couldn't download bluez"
        cd $HOME/src/bluez-5.37 && ./configure --enable-experimental --disable-systemd && \
        make && sudo make install && sudo cp ./src/bluetoothd /usr/local/bin/ || die "Couldn't make bluez"
        oref0-bluetoothup
    else
        echo bluez v 5.37 already installed
    fi
fi
# add/configure devices
if [[ ${CGM,,} =~ "g5" ]]; then
    openaps use cgm config --G5
    openaps report add raw-cgm/raw-entries.json JSON cgm oref0_glucose --hours "24.0" --threshold "100" --no-raw
elif [[ ${CGM,,} =~ "shareble" ]]; then
    echo Checking Adafruit_BluefruitLE installation
    if ! python -c "import Adafruit_BluefruitLE" 2>/dev/null; then
        if [ -d "$HOME/src/Adafruit_Python_BluefruitLE/" ]; then
            echo "$HOME/src/Adafruit_Python_BluefruitLE/ already exists; pulling latest master branch"
            (cd $HOME/src/Adafruit_Python_BluefruitLE && git fetch && git checkout wip/bewest/custom-gatt-profile && git pull) || die "Couldn't pull latest Adafruit_Python_BluefruitLE wip/bewest/custom-gatt-profile"
        else
            echo -n "Cloning Adafruit_Python_BluefruitLE wip/bewest/custom-gatt-profile: "
            # TODO: get this moved over to openaps and install with pip
            (cd $HOME/src && git clone -b wip/bewest/custom-gatt-profile https://github.com/bewest/Adafruit_Python_BluefruitLE.git) || die "Couldn't clone Adafruit_Python_BluefruitLE wip/bewest/custom-gatt-profile"
        fi
        echo Installing Adafruit_BluefruitLE && cd $HOME/src/Adafruit_Python_BluefruitLE && sudo python setup.py develop || die "Couldn't install Adafruit_BluefruitLE"
    fi
    echo Checking openxshareble installation
    if ! python -c "import openxshareble" 2>/dev/null; then
        echo Installing openxshareble && sudo pip install git+https://github.com/openaps/openxshareble.git@dev || die "Couldn't install openxshareble"
    fi
    sudo apt-get -y install bc jq libusb-dev libdbus-1-dev libglib2.0-dev libudev-dev libical-dev libreadline-dev python-dbus || die "Couldn't apt-get install: run 'sudo apt-get update' and try again?"
    echo Checking bluez installation
    if  bluetoothd --version | grep -q 5.37 2>/dev/null; then
        sudo cp $HOME/src/openxshareble/bluetoothd.conf /etc/dbus-1/system.d/bluetooth.conf || die "Couldn't copy bluetoothd.conf"
    fi
     # add two lines to /etc/rc.local if they are missing.
    if ! grep -q '/usr/local/bin/bluetoothd --experimental &' /etc/rc.local; then
        sed -i"" 's/^exit 0/\/usr\/local\/bin\/bluetoothd --experimental \&\n\nexit 0/' /etc/rc.local
    fi
    if ! grep -q 'bluetooth_rfkill_event >/dev/null 2>&1 &' /etc/rc.local; then
        sed -i"" 's/^exit 0/bluetooth_rfkill_event >\/dev\/null 2>\&1 \&\n\nexit 0/' /etc/rc.local
    fi
    # comment out existing line if it exists and isn't already commented out
    sed -i"" 's/^screen -S "brcm_patchram_plus" -d -m \/usr\/local\/sbin\/bluetooth_patchram.sh/# &/' /etc/rc.local
fi
if [[ ${CGM,,} =~ "shareble" || ${CGM,,} =~ "g4-raw" ]]; then
    mkdir -p $directory-cgm-loop
    if ( cd $directory-cgm-loop && git status 2>/dev/null >/dev/null && openaps use -h >/dev/null ); then
        echo $directory-cgm-loop already exists
    elif openaps init $directory-cgm-loop; then
        echo $directory-cgm-loop initialized
    else
        die "Can't init $directory-cgm-loop"
    fi
    cd $directory-cgm-loop || die "Can't cd $directory-cgm-loop"
    mkdir -p monitor || die "Can't mkdir monitor"
    mkdir -p nightscout || die "Can't mkdir nightscout"

    openaps device remove cgm 2>/dev/null

    # configure ns
    if [[ ! -z "$NIGHTSCOUT_HOST" && ! -z "$API_SECRET" ]]; then
        echo "Removing any existing ns device: "
        ( killall -g openaps; killall -g oref0-pump-loop) 2>/dev/null; openaps device remove ns 2>/dev/null
        echo "Running nightscout autoconfigure-device-crud $NIGHTSCOUT_HOST $API_SECRET"
        nightscout autoconfigure-device-crud $NIGHTSCOUT_HOST $API_SECRET || die "Could not run nightscout autoconfigure-device-crud"
    fi

    if [[ ${CGM,,} =~ "g4-raw" ]]; then
        sudo apt-get -y install bc
        openaps device add cgm dexcom || die "Can't add CGM"
        for type in cgm-loop; do
            echo importing $type file
            cat $HOME/src/oref0/lib/oref0-setup/$type.json | openaps import || die "Could not import $type.json"
        done
    elif [[ ${CGM,,} =~ "shareble" ]]; then
        # import shareble stuff
        for type in shareble cgm-loop; do
            echo importing $type file
            cat $HOME/src/oref0/lib/oref0-setup/$type.json | openaps import || die "Could not import $type.json"
        done

        if [[ -z "$BLE_MAC" ]]; then
            read -p "Please go into your Dexcom's Share settings, forget any existing device, turn Share back on, and press Enter."
            openaps use cgm list_dexcom
            read -p "What is your G4 Share MAC address? (i.e. FE:DC:BA:98:78:54) " -r
            BLE_MAC=$REPLY
            echo "$BLE_MAC? Got it."
        fi
        echo openaps use cgm configure --serial $BLE_SERIAL --mac $BLE_MAC
        openaps use cgm configure --serial $BLE_SERIAL --mac $BLE_MAC || die "Couldn't configure Share serial and MAC"
    fi

    cd $directory || die "Can't cd $directory"
fi
grep -q pump.ini .gitignore 2>/dev/null || echo pump.ini >> .gitignore
git add .gitignore

if [[ "$ttyport" =~ "spi" ]]; then
    echo Checking kernel for spi_serial installation
    if ! python -c "import spi_serial" 2>/dev/null; then
        if uname -r 2>&1 | egrep "^4.1[0-9]"; then # kernel >= 4.10+, use pietergit version of spi_serial (does not use mraa)
           echo Installing spi_serial && sudo pip install --upgrade git+https://github.com/pietergit/spi_serial.git || die "Couldn't install pietergit/spi_serial"
        else # kernel < 4.10, use scottleibrand version of spi_serial (requires mraa)
           echo Installing spi_serial && sudo pip install --upgrade git+https://github.com/scottleibrand/spi_serial.git || die "Couldn't install scottleibrand/spi_serial"           
        fi
        #echo Installing spi_serial && sudo pip install --upgrade git+https://github.com/EnhancedRadioDevices/spi_serial || die "Couldn't install spi_serial"
    fi

    echo Checking kernel for mraa installation
    if uname -r 2>&1 | egrep "^4.1[0-9]"; then # don't install mraa on 4.10+ kernels
       echo "Skipping mraa install for kernel 4.10+"
    else # check if mraa is installed
      if ! ldconfig -p | grep -q mraa; then # if not installed, install it
          echo Installing swig etc.
          sudo apt-get install -y libpcre3-dev git cmake python-dev swig || die "Could not install swig etc."
          if [ -d "$HOME/src/mraa/" ]; then
              echo "$HOME/src/mraa/ already exists; pulling latest master branch"
              (cd $HOME/src/mraa && git fetch && git checkout master && git pull) || die "Couldn't pull latest mraa master"
          else
              echo -n "Cloning mraa master: "
              (cd $HOME/src && git clone -b master https://github.com/intel-iot-devkit/mraa.git) || die "Couldn't clone mraa master"
          fi
          ( cd $HOME/src/ && mkdir -p mraa/build && cd $_ && cmake .. -DBUILDSWIGNODE=OFF && \
          make && sudo make install && echo && touch /tmp/reboot-required && echo mraa installed. Please reboot before using. && echo ) || die "Could not compile mraa"
          sudo bash -c "grep -q i386-linux-gnu /etc/ld.so.conf || echo /usr/local/lib/i386-linux-gnu/ >> /etc/ld.so.conf && ldconfig" || die "Could not update /etc/ld.so.conf"
      fi
    fi 

fi

echo Checking openaps dev installation
if ! openaps --version 2>&1 | egrep "0.[2-9].[0-9]"; then
    # TODO: switch this back to master once https://github.com/openaps/openaps/pull/116 is merged/released
    echo Installing latest openaps dev && sudo pip install git+https://github.com/openaps/openaps.git@dev || die "Couldn't install openaps"
fi

cd $directory || die "Can't cd $directory"
echo "Removing any existing pump device:"
( killall -g openaps; killall -g oref0-pump-loop) 2>/dev/null; openaps device remove pump 2>/dev/null
if [[ -z "$ttyport" ]]; then
    openaps device add pump medtronic $serial || die "Can't add pump"
    # carelinks can't listen for silence or mmtune, so just do a preflight check instead
    openaps alias add wait-for-silence 'report invoke monitor/temp_basal.json'
    openaps alias add wait-for-long-silence 'report invoke monitor/temp_basal.json'
    openaps alias add mmtune 'report invoke monitor/temp_basal.json'
else
    # radio_locale requires openaps 0.2.0-dev or later
    openaps device add pump mmeowlink subg_rfspy $ttyport $serial $radio_locale || die "Can't add pump"
    openaps alias add wait-for-silence '! bash -c "(mmeowlink-any-pump-comms.py --port '$ttyport' --wait-for 1 | grep -q comms && echo -n Radio ok, || openaps mmtune) && echo -n \" Listening: \"; for i in $(seq 1 100); do echo -n .; mmeowlink-any-pump-comms.py --port '$ttyport' --wait-for 30 2>/dev/null | egrep -v subg | egrep No && break; done"'
    openaps alias add wait-for-long-silence '! bash -c "echo -n \"Listening: \"; for i in $(seq 1 200); do echo -n .; mmeowlink-any-pump-comms.py --port '$ttyport' --wait-for 45 2>/dev/null | egrep -v subg | egrep No && break; done"'
    if [[ ${radio_locale,,} =~ "ww" ]]; then
      if [ -d "$HOME/src/subg_rfspy/" ]; then
        echo "$HOME/src/subg_rfspy/ already exists; pulling latest"
        (cd $HOME/src/subg_rfspy && git fetch && git pull) || die "Couldn't pull latest subg_rfspy"
      else
        echo -n "Cloning subg_rfspy: "
        (cd $HOME/src && git clone https://github.com/ps2/subg_rfspy) || die "Couldn't clone oref0"
      fi

      # add subg-ww-radio-parameters script to mmtune alias for WW pump. See https://github.com/oskarpearson/mmeowlink/issues/51 or https://github.com/oskarpearson/mmeowlink/wiki/Non-USA-pump-settings for details
      # use --ww_ti_usb_reset=yes if using a TI USB stick and a WW pump
      #TODO: change alias sed -i"" 's/^\(mmtune.*\); \(echo -n .*mmtune:\)/\1; echo -n subg-ww-radio-parameters:; oref0-subg-ww-radio-parameters.py '$ww_ti_usb_reset' -v ; \2/g' openaps.ini

       # Hack to check if radio_locale has been set in pump.ini. This is a temporary workaround for https://github.com/oskarpearson/mmeowlink/issues/55
       # It will remove empty line at the end of pump.ini and then append radio_locale if it's not there yet
       grep -q radio_locale pump.ini ||  echo "$(< pump.ini)" > pump.ini ; echo "radio_locale=$radio_locale" >> pump.ini
    fi
fi

# Medtronic CGM
if [[ ${CGM,,} =~ "mdt" ]]; then
    sudo pip install -U openapscontrib.glucosetools || die "Couldn't install glucosetools"
    openaps device remove cgm 2>/dev/null
    if [[ -z "$ttyport" ]]; then
        openaps device add cgm medtronic $serial || die "Can't add cgm"
    else
        openaps device add cgm mmeowlink subg_rfspy $ttyport $serial $radio_locale || die "Can't add cgm"
    fi
    for type in mdt-cgm; do
        echo importing $type file
        cat $HOME/src/oref0/lib/oref0-setup/$type.json | openaps import || die "Could not import $type.json"
    done
fi

# xdrip CGM (xDripAPS)
if [[ ${CGM,,} =~ "xdrip" ]]; then
    echo xdrip selected as CGM, so configuring xDripAPS
    sudo apt-get install sqlite3 || die "Can't add xdrip cgm - error installing sqlite3"
    sudo pip install flask || die "Can't add xdrip cgm - error installing flask"
    sudo pip install flask-restful || die "Can't add xdrip cgm - error installing flask-restful"
    git clone https://github.com/colinlennon/xDripAPS.git $HOME/.xDripAPS
    mkdir -p $HOME/.xDripAPS_data
    for type in xdrip-cgm; do
        echo importing $type file
        cat $HOME/src/oref0/lib/oref0-setup/$type.json | openaps import || die "Could not import $type.json"
    done
    touch /tmp/reboot-required
fi

# Install EdisonVoltage
if egrep -i "edison" /etc/passwd 2>/dev/null; then
   echo "Checking if EdisonVoltage is already installed"
   if [ -d "$HOME/src/EdisonVoltage/" ]; then
      echo "EdisonVoltage already installed"
   else
      echo "Installing EdisonVoltage"
      cd $HOME/src && git clone -b master git://github.com/cjo20/EdisonVoltage.git || (cd EdisonVoltage && git checkout master && git pull)
      cd $HOME/src/EdisonVoltage
      make voltage
   fi
   cd $directory || die "Can't cd $directory"
   for type in edisonbattery; do
     echo importing $type file
     cat $HOME/src/oref0/lib/oref0-setup/$type.json | openaps import || die "Could not import $type.json"
  done
fi
# Install Pancreabble
echo Checking for BT Pebble Mac 
if [[ ! -z "$BT_PEB" ]]; then
   sudo apt-get -y install jq
   sudo pip install libpebble2
   sudo pip install --user git+git://github.com/mddub/pancreabble.git
   oref0-bluetoothup
   sudo rfcomm bind hci0 $BT_PEB
   for type in pancreabble; do
     echo importing $type file
     cat $HOME/src/oref0/lib/oref0-setup/$type.json | openaps import || die "Could not import $type.json"
  done 
  sudo cp $HOME/src/oref0/lib/oref0-setup/pancreoptions.json $directory/pancreoptions.json 
fi  
# configure optional features passed to enact/suggested.json report
if [[ $ENABLE =~ autosens && $ENABLE =~ meal ]]; then
    EXTRAS="settings/autosens.json monitor/meal.json"
elif [[ $ENABLE =~ autosens ]]; then
    EXTRAS="settings/autosens.json"
elif [[ $ENABLE =~ meal ]]; then
    EXTRAS='"" monitor/meal.json'
fi
echo Running: openaps report add enact/suggested.json text determine-basal shell monitor/iob.json monitor/temp_basal.json monitor/glucose.json settings/profile.json $EXTRAS
openaps report add enact/suggested.json text determine-basal shell monitor/iob.json monitor/temp_basal.json monitor/glucose.json settings/profile.json $EXTRAS

# configure autotune if enabled
if [[ $ENABLE =~ autotune ]]; then
    sudo apt-get -y install jq
    cd $directory || die "Can't cd $directory"
    for type in autotune; do
      echo importing $type file
      cat $HOME/src/oref0/lib/oref0-setup/$type.json | openaps import || die "Could not import $type.json"
    done
fi

# configure supermicrobolus if enabled
# WARNING: supermicrobolus mode is not yet documented or ready for general testing
# It should only be tested with a disconnected pump not administering insulin.
# If you aren't sure what you're doing, *DO NOT* enable this.
# If you ignore this warning, it *WILL* administer extra post-meal insulin, which may cause low blood sugar.
if [[ $ENABLE =~ microbolus ]]; then
    sudo apt-get -y install bc
    cd $directory || die "Can't cd $directory"
    for type in supermicrobolus; do
      echo importing $type file
      cat $HOME/src/oref0/lib/oref0-setup/$type.json | openaps import || die "Could not import $type.json"
    done
fi

# Create ~/.profile so that openaps commands can be executed from the command line
# as long as we still use enivorement variables it's easy that the openaps commands work from both crontab and from a common shell
# TODO: remove API_SECRET and NIGHTSCOUT_HOST (see https://github.com/openaps/oref0/issues/299)
echo Add NIGHTSCOUT_HOST and API_SECRET to $HOME/.profile
(cat $HOME/.profile | grep -q "NIGHTSCOUT_HOST" || echo export NIGHTSCOUT_HOST="$NIGHTSCOUT_HOST") >> $HOME/.profile
(cat $HOME/.profile | grep -q "API_SECRET" || echo export API_SECRET="`nightscout hash-api-secret $API_SECRET`") >> $HOME/.profile

echo
if [[ "$ttyport" =~ "spi" ]]; then
    echo Resetting spi_serial
    reset_spi_serial.py
fi
echo Attempting to communicate with pump:
( killall -g openaps; killall -g oref0-pump-loop)
openaps mmtune
echo

read -p "Schedule openaps in cron? y/[N] " -r
if [[ $REPLY =~ ^[Yy]$ ]]; then

    echo Saving existing crontab to $HOME/crontab.txt:
    crontab -l | tee $HOME/crontab.old.txt
    read -p "Would you like to remove your existing crontab first? y/[N] " -r
    if [[ $REPLY =~ ^[Yy]$ ]]; then
        crontab -r
    fi

# add crontab entries
    (crontab -l; crontab -l | grep -q "$NIGHTSCOUT_HOST" || echo NIGHTSCOUT_HOST=$NIGHTSCOUT_HOST) | crontab -
    (crontab -l; crontab -l | grep -q "API_SECRET=" || echo API_SECRET=$(nightscout hash-api-secret $API_SECRET)) | crontab -
    (crontab -l; crontab -l | grep -q "PATH=" || echo "PATH=$PATH" ) | crontab -
    (crontab -l; crontab -l | grep -q "oref0-online $BT_MAC" || echo '* * * * * ps aux | grep -v grep | grep -q "oref0-online '$BT_MAC'" || oref0-online '$BT_MAC' >> /var/log/openaps/network.log' ) | crontab -
    (crontab -l; crontab -l | grep -q "sudo wpa_cli scan" || echo '* * * * * sudo wpa_cli scan') | crontab -
    (crontab -l; crontab -l | grep -q "killall -g --older-than 15m oref0" || echo '* * * * * ( killall -g --older-than 15m openaps; killall -g --older-than 15m oref0-pump-loop; killall -g --older-than 15m openaps-report )') | crontab -
    # repair or reset git repository if it's corrupted or disk is full
    (crontab -l; crontab -l | grep -q "cd $directory && oref0-reset-git" || echo "* * * * * cd $directory && oref0-reset-git") | crontab -
    # truncate git history to 1000 commits if it has grown past 1500
<<<<<<< HEAD
    (crontab -l; crontab -l | grep -q "cd $directory && oref0-truncate-git-history" || echo "* * * * * cd $directory && oref0-truncate-git-history") | crontab -
    if [[ ${CGM,,} =~ "shareble" || ${CGM,,} =~ "g4-raw" ]]; then
=======
    (crontab -l; crontab -l | grep -q "oref0-truncate-git-history" || echo "* * * * * cd $directory && ps aux | grep -v grep | grep -q oref0-truncate-git-history || oref0-truncate-git-history") | crontab -
    if [[ ${CGM,,} =~ "shareble" || ${CGM,,} =~ "g4-upload" ]]; then
>>>>>>> 97241b96
        # repair or reset cgm-loop git repository if it's corrupted or disk is full
        (crontab -l; crontab -l | grep -q "cd $directory-cgm-loop && oref0-reset-git" || echo "* * * * * cd $directory-cgm-loop && oref0-reset-git") | crontab -
        # truncate cgm-loop git history to 1000 commits if it has grown past 1500
        (crontab -l; crontab -l | grep -q "cd $directory-cgm-loop && oref0-truncate-git-history" || echo "* * * * * cd $directory-cgm-loop && oref0-truncate-git-history") | crontab -
        (crontab -l; crontab -l | grep -q "cd $directory-cgm-loop && ps aux | grep -v grep | grep -q 'openaps monitor-cgm'" || echo "* * * * * cd $directory-cgm-loop && ps aux | grep -v grep | grep -q 'openaps monitor-cgm' || ( date; openaps monitor-cgm) | tee -a /var/log/openaps/cgm-loop.log; cp -up monitor/glucose-raw-merge.json $directory/cgm/glucose.json ; cp -up $directory/cgm/glucose.json $directory/monitor/glucose.json") | crontab -
    elif [[ ${CGM,,} =~ "xdrip" ]]; then
        (crontab -l; crontab -l | grep -q "cd $directory && ps aux | grep -v grep | grep -q 'openaps monitor-xdrip'" || echo "* * * * * cd $directory && ps aux | grep -v grep | grep -q 'openaps monitor-xdrip' || ( date; openaps monitor-xdrip) | tee -a /var/log/openaps/xdrip-loop.log; cp -up $directory/xdrip/glucose.json $directory/monitor/glucose.json") | crontab -
        (crontab -l; crontab -l | grep -q "xDripAPS.py" || echo "@reboot python $HOME/.xDripAPS/xDripAPS.py") | crontab -
    elif [[ $ENABLE =~ dexusb ]]; then
        (crontab -l; crontab -l | grep -q "@reboot .*dexusb-cgm" || echo "@reboot cd $directory && /usr/bin/python -u /usr/local/bin/oref0-dexusb-cgm-loop >> /var/log/openaps/cgm-dexusb-loop.log 2>&1" ) | crontab -
    elif ! [[ ${CGM,,} =~ "mdt" ]]; then # use nightscout for cgm
        (crontab -l; crontab -l | grep -q "cd $directory && ps aux | grep -v grep | grep -q 'openaps get-bg'" || echo "* * * * * cd $directory && ps aux | grep -v grep | grep -q 'openaps get-bg' || ( date; openaps get-bg ; cat cgm/glucose.json | json -a sgv dateString | head -1 ) | tee -a /var/log/openaps/cgm-loop.log") | crontab -
    fi
    (crontab -l; crontab -l | grep -q "cd $directory && ps aux | grep -v grep | grep -q 'openaps ns-loop'" || echo "* * * * * cd $directory && ps aux | grep -v grep | grep -q 'openaps ns-loop' || openaps ns-loop | tee -a /var/log/openaps/ns-loop.log") | crontab -
    if [[ $ENABLE =~ autosens ]]; then
        (crontab -l; crontab -l | grep -q "cd $directory && ps aux | grep -v grep | grep -q 'openaps autosens'" || echo "* * * * * cd $directory && ps aux | grep -v grep | grep -q 'openaps autosens' || openaps autosens | tee -a /var/log/openaps/autosens-loop.log") | crontab -
    fi
    if [[ $ENABLE =~ autotune ]]; then
        # autotune nightly at 12:05am using data from NS
        (crontab -l; crontab -l | grep -q "oref0-autotune -d=$directory -n=$NIGHTSCOUT_HOST" || echo "5 0 * * * ( oref0-autotune -d=$directory -n=$NIGHTSCOUT_HOST && cat $directory/autotune/profile.json | json | grep -q start && cp $directory/autotune/profile.json $directory/settings/autotune.json) 2>&1 | tee -a /var/log/openaps/autotune.log") | crontab -
    fi
    if [[ "$ttyport" =~ "spi" ]]; then
        (crontab -l; crontab -l | grep -q "reset_spi_serial.py" || echo "@reboot reset_spi_serial.py") | crontab -
        (crontab -l; crontab -l | grep -q "oref0-radio-reboot" || echo "* * * * * oref0-radio-reboot") | crontab -
    fi
    if [[ $ENABLE =~ microbolus ]]; then
        (crontab -l; crontab -l | grep -q "cd $directory && ( ps aux | grep -v grep | grep -q 'bin/oref0-pump-loop'" || echo "* * * * * cd $directory && ( ps aux | grep -v grep | grep -q 'bin/oref0-pump-loop' || oref0-pump-loop --microbolus ) 2>&1 | tee -a /var/log/openaps/pump-loop.log") | crontab -
    else
        (crontab -l; crontab -l | grep -q "cd $directory && ( ps aux | grep -v grep | grep -q 'openaps pump-loop'" || echo "* * * * * cd $directory && ( ps aux | grep -v grep | grep -q 'openaps pump-loop' || openaps pump-loop ) 2>&1 | tee -a /var/log/openaps/pump-loop.log") | crontab -
    fi
    if [[ ! -z "$BT_PEB" ]]; then
       (crontab -l; crontab -l | grep -q "cd $directory && ( ps aux | grep -v grep | grep -q 'peb-urchin-status $BT_PEB '" || echo "* * * * * cd $directory && ( ps aux | grep -v grep | grep -q 'peb-urchin-status $BT_PEB' || peb-urchin-status $BT_PEB ) 2>&1 | tee -a /var/log/openaps/urchin-loop.log") | crontab -
    fi
    if [[ ! -z "$BT_PEB" || ! -z "$BT_MAC" ]]; then
       (crontab -l; crontab -l | grep -q "oref0-bluetoothup" || echo '* * * * * ps aux | grep -v grep | grep -q "oref0-bluetoothup" || oref0-bluetoothup >> /var/log/openaps/network.log' ) | crontab -
    fi
    crontab -l | tee $HOME/crontab.txt
fi

if [[ ${CGM,,} =~ "shareble" ]]; then
    echo
    echo "To pair your G4 Share receiver, open its Setttings, select Share, Forget Device (if previously paired), then turn sharing On"
fi


fi # from 'read -p "Continue? y/[N] " -r' after interactive setup is complete

if [ -e /tmp/reboot-required ]; then
  read -p "Reboot required.  Press enter to reboot or Ctrl-C to cancel"
  sudo reboot
fi<|MERGE_RESOLUTION|>--- conflicted
+++ resolved
@@ -717,13 +717,8 @@
     # repair or reset git repository if it's corrupted or disk is full
     (crontab -l; crontab -l | grep -q "cd $directory && oref0-reset-git" || echo "* * * * * cd $directory && oref0-reset-git") | crontab -
     # truncate git history to 1000 commits if it has grown past 1500
-<<<<<<< HEAD
     (crontab -l; crontab -l | grep -q "cd $directory && oref0-truncate-git-history" || echo "* * * * * cd $directory && oref0-truncate-git-history") | crontab -
-    if [[ ${CGM,,} =~ "shareble" || ${CGM,,} =~ "g4-raw" ]]; then
-=======
-    (crontab -l; crontab -l | grep -q "oref0-truncate-git-history" || echo "* * * * * cd $directory && ps aux | grep -v grep | grep -q oref0-truncate-git-history || oref0-truncate-git-history") | crontab -
     if [[ ${CGM,,} =~ "shareble" || ${CGM,,} =~ "g4-upload" ]]; then
->>>>>>> 97241b96
         # repair or reset cgm-loop git repository if it's corrupted or disk is full
         (crontab -l; crontab -l | grep -q "cd $directory-cgm-loop && oref0-reset-git" || echo "* * * * * cd $directory-cgm-loop && oref0-reset-git") | crontab -
         # truncate cgm-loop git history to 1000 commits if it has grown past 1500
