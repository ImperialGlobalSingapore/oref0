#!/bin/bash

# This script sets up an openaps environment by defining the required devices,
# reports, and aliases, and optionally enabling it in cron,
# plus editing other user-entered configuration settings.
# Released under MIT license. See the accompanying LICENSE.txt file for
# full terms and conditions
#
# THE SOFTWARE IS PROVIDED "AS IS", WITHOUT WARRANTY OF ANY KIND, EXPRESS OR
# IMPLIED, INCLUDING BUT NOT LIMITED TO THE WARRANTIES OF MERCHANTABILITY,
# FITNESS FOR A PARTICULAR PURPOSE AND NONINFRINGEMENT. IN NO EVENT SHALL THE
# AUTHORS OR COPYRIGHT HOLDERS BE LIABLE FOR ANY CLAIM, DAMAGES OR OTHER
# LIABILITY, WHETHER IN AN ACTION OF CONTRACT, TORT OR OTHERWISE, ARISING FROM,
# OUT OF OR IN CONNECTION WITH THE SOFTWARE OR THE USE OR OTHER DEALINGS IN
# THE SOFTWARE.

source $(dirname $0)/oref0-bash-common-functions.sh || (echo "ERROR: Failed to run oref0-bash-common-functions.sh. Is oref0-setup.sh in the right directory?"; exit 1)

# TODO: deprecate g4-upload and g4-local-only
usage "$@" <<EOT
Usage: $self <--dir=directory> <--serial=pump_serial_#> [--tty=/dev/ttySOMETHING] [--max_iob=0] [--ns-host=https://mynightscout.herokuapp.com] [--api-secret=[myplaintextapisecret|token=subjectname-plaintexthashsecret] [--cgm=(G4-upload|G4-local-only|G4-go|G5|MDT|xdrip)] [--bleserial=SM123456] [--blemac=FE:DC:BA:98:76:54] [--btmac=AB:CD:EF:01:23:45] [--enable='autotune'] [--radio_locale=(WW|US)] [--ww_ti_usb_reset=(yes|no)]
EOT

# defaults
max_iob=0 # max_IOB will default to zero if not set in setup script
CGM="G4-go"
DIR=""
directory=""
EXTRAS=""
radio_locale="US"
buildgofromsource=false
<<<<<<< HEAD
ecc1medtronicversion="latest"
ecc1dexcomversion="latest"
=======
radiotags="cc111x"

>>>>>>> 81dc01ac

# Echo text, but in bright-blue. Used for confirmation echo text. This takes
# the same arguments as echo, including the -n option.
function echocolor() {
    echo -e -n "\e[1;34m"
    echo "$@"
    echo -e -n "\e[0m"
}


for i in "$@"; do
case $i in
    -d=*|--dir=*)
    DIR="${i#*=}"
    # ~/ paths have to be expanded manually
    DIR="${DIR/#\~/$HOME}"
    directory="$(readlink -m $DIR)"
    ;;
    -s=*|--serial=*)
    serial="${i#*=}"
    ;;
    -rl=*|--radio_locale=*)
    radio_locale="${i#*=}"
    ;;
    -pm=*|--pumpmodel=*)
    pumpmodel="${i#*=}"
    ;;
    -t=*|--tty=*)
    ttyport="${i#*=}"
    ;;
    -m=*|--max_iob=*)
    max_iob="${i#*=}"
    ;;
    -mdsm=*|--max_daily_safety_multiplier=*)
    max_daily_safety_multiplier="${i#*=}"
    ;;
    -cbsm=*|--current_basal_safety_multiplier=*)
    current_basal_safety_multiplier="${i#*=}"
    ;;
    #-bdd=*|--bolussnooze_dia_divisor=*)
    #bolussnooze_dia_divisor="${i#*=}"
    #;;
    -m5c=*|--min_5m_carbimpact=*)
    min_5m_carbimpact="${i#*=}"
    ;;
    -c=*|--cgm=*)
    CGM="${i#*=}"
    ;;
    -n=*|--ns-host=*)
    NIGHTSCOUT_HOST=$(echo ${i#*=} | sed 's/\/$//g')
    ;;
    -a=*|--api-secret=*)
    API_SECRET="${i#*=}"
    ;;
    -e=*|--enable=*)
    ENABLE="${i#*=}"
    ;;
    -b=*|--bleserial=*)
    BLE_SERIAL="${i#*=}"
    ;;
    -l=*|--blemac=*)
    BLE_MAC="${i#*=}"
    ;;
    --btmac=*)
    BT_MAC="${i#*=}"
    ;;
    -p=*|--btpeb=*)
    BT_PEB="${i#*=}"
    ;;
    --ww_ti_usb_reset=*) # use reset if pump device disappears with TI USB and WW-pump
    ww_ti_usb_reset="${i#*=}"
    ;;
    -pt=*|--pushover_token=*)
    PUSHOVER_TOKEN="${i#*=}"
    ;;
    -pu=*|--pushover_user=*)
    PUSHOVER_USER="${i#*=}"
    ;;
    -npm=*|--npm_install=*)
    npm_option="${i#*=}"
    shift
	;;
    *)
    # unknown option
    echo "Option ${i#*=} unknown"
    ;;
esac
done

function validate_cgm ()
{
    # Conver to lowercase
    local selection="${1,,}"
    
    # Compare against list of supported CGMs
    # TODO: deprecate g4-upload and g4-local-only
    if ! [[ $selection =~ "g4-upload" || $selection =~ "g5" || $selection =~ "g5-upload" || $selection =~ "mdt" || $selection =~ "g4-go" || $selection =~ "xdrip" || $selection =~ "g4-local" ]]; then
        echo "Unsupported CGM.  Please select (Dexcom) G4-go (default), G4-upload, G4-local-only, G5, G5-upload, MDT or xdrip."
        echo
        return 1
    fi
}

function validate_g4share_serial ()
{
    if [[ -z "$1" ]]; then
        echo Dexcom G4 Share serial not provided: continuing
        return 1
    else
        #TODO: actually validate the DEXCOM_CGM_ID if provided
        return 0
    fi
}

function validate_ttyport ()
{
    true #TODO
}

function validate_pump_serial ()
{
    if [[ -z "$1" ]]; then
        echo Pump serial number is required.
        return 1
    fi
}

function validate_nightscout_host ()
{
    if [[ -z "$1" ]]; then
        echo Nightscout is required for interactive setup.
        return 1
    fi
}

function validate_nightscout_token ()
{
    true #TODO
}

function validate_api_secret ()
{
    if [[ -z "$1" ]]; then
        echo API_SECRET is required for interactive setup.
        return 1
    fi
}

function validate_bt_mac ()
{
    true #TODO
}

function validate_bt_peb ()
{
    true #TODO
}

function validate_max_iob ()
{
    true #TODO
}

function validate_pushover_token ()
{
    true #TODO
}

function validate_pushover_user ()
{
    true #TODO
}

function validate_ble_mac ()
{
    true #TODO
}


# Usage: do_openaps_import <file.json>
# Import aliases, devices, and reports from a JSON file into OpenAPS. What this
# means in practice is adding entries top openaps.ini, and creating other ini
# files for devices in the myopenaps directory.
function do_openaps_import ()
{
    cd $directory || die "Can't cd $directory"
    echo "Importing $1"
    cat "$1" |openaps import ||die "Could not import $1"
}

function remove_all_openaps_aliases ()
{
    local ALIASES="$(openaps alias show |cut -f 1 -d ' ')"
    for ALIAS in ALIASES; do
        openaps alias remove "$ALIAS" >/dev/null 2>&1
    done
}

# Usage: add_to_crontab <duplicate-detect-key> <schedule> <command>
# Checks cron for a line containing duplicate-detect-key. If there is no such
# line, appends the given command with the given schedule to crontab.
function add_to_crontab () {
    (crontab -l; crontab -l |grep -q "$1" || echo "$2" "$3") | crontab -
}

if ! validate_cgm "${CGM}"; then
    DIR="" # to force a Usage prompt
fi
if [[ -z "$DIR" || -z "$serial" ]]; then
    print_usage
    if ! prompt_yn "Start interactive setup?" Y; then
        exit
    fi
    echo
    if [[ -z $DIR ]]; then
        DIR="$HOME/myopenaps"
    fi
    directory="$(readlink -m $DIR)"
    echo

    prompt_and_validate serial "What is your pump serial number (six digits, numbers only)?" validate_pump_serial
    echocolor "Ok, $serial it is."
    echo

    if prompt_yn "Do you have a 512 or 712 model pump?" N; then
        pumpmodel=x12
        echocolor "Ok, you'll be using a 512 or 712 pump. Got it. "
        echo
    else
        echocolor "You're using a different model pump. Got it."
    fi

    echo "What kind of CGM would you like to configure for offline use? Options are:"
    echo "G4-Go: will use and upload BGs from a plugged in or BLE-paired G4 receiver to Nightscout"
    # TODO: deprecate g4-upload and G4-local-only
    echo "G4-upload: will use and upload BGs from a plugged in G4 receiver to Nightscout"
    echo "G4-local-only: will use BGs from a plugged in G4, but will *not* upload them"
    echo "G5: will use BGs from a plugged in G5, but will *not* upload them (the G5 app usually does that)"
    echo "G5-upload: will use and upload BGs from a plugged in G5 receiver to Nightscout"
    echo "MDT: will use and upload BGs from an Enlite sensor paired to your pump"
    echo "xdrip: will work with an xDrip receiver app on your Android phone"
    echo "Note: no matter which option you choose, CGM data will also be downloaded from NS when available."
    echo
    prompt_and_validate CGM "What kind of CGM would you like to configure?:" validate_cgm
    echocolor "Ok, $CGM it is."
    echo
    if [[ ${CGM,,} =~ "g4-go" ]]; then
        prompt_and_validate BLE_SERIAL "If your G4 has Share, what is your G4 Share Serial Number? (i.e. SM12345678)" validate_g4share_serial
        BLE_SERIAL=$REPLY
        echo "$BLE_SERIAL? Got it."
        echo
    fi

    if grep -qa "Explorer HAT" /proc/device-tree/hat/product &>/dev/null ; then
        echocolor "Explorer Board HAT detected. "
        ttyport=/dev/spidev0.0
    else
        if ! prompt_yn "Are you using an Explorer Board?" Y; then
            if ! prompt_yn "Are you using an Explorer HAT?" Y; then
                echo 'Are you using mmeowlink (i.e. with a TI stick)? If not, press enter. If so, paste your full port address: it looks like "/dev/ttySOMETHING" without the quotes.'
                prompt_and_validate ttyport "What is your TTY port?" validate_ttyport
                echocolor -n "Ok, "
                if [[ -z "$ttyport" ]]; then
                    echo -n Carelink
                else
                    echo -n TTY $ttyport
                fi
                echocolor " it is. "
                echo
            else
                echocolor "Configuring Explorer Board HAT. "
                ttyport=/dev/spidev0.0
            fi
        else
            if is_edison; then
                echocolor "Yay! Configuring for Edison with Explorer Board. "
                ttyport=/dev/spidev5.1
            else
                echo "Hmm, you don't seem to be using an Edison."
                prompt_and_validate ttyport "What is your TTY port? (/dev/ttySOMETHING)" validate_ttyport
                echocolor "Ok, we'll try TTY $ttyport then."
            fi
            echo
        fi
    fi
<<<<<<< HEAD
    read -p "Would you like to [D]ownload precompiled Go pump communication library or install an [U]nofficial (possibly untested) version.[D]/U " -r
    if [[ $REPLY =~ ^[Uu]$ ]]; then
      read -p "You could either build the library from [S]ource, or type the version you would like to use, example 'v2018.07.09' [S]/<version> " -r
      if [[ $REPLY =~ ^[Ss]$ ]]; then
        buildgofromsource=true
        echo "Building Go pump binaries from source"
      else
        ecc1medtronicversion="tags/$REPLY"
	echo "Will use https://github.com/ecc1/medtronic/releases/$REPLY."

	read -p "Also enter the ecc1/dexcom version, example 'v2018.07.09' <version> " -r
        ecc1dexcomversion="tags/$REPLY"
	echo "Will use https://github.com/ecc1/dexcom/releases/$REPLY if Go-dexcom is needed."
      fi
=======
    read -p "Would you like to [D]ownload precompiled Go pump communication library or build them from [S]ource? [D]/S " -r
    if [[ $REPLY =~ ^[Ss]$ ]]; then
      buildgofromsource=true
      read -p "What type of radio do you use? [1] for cc1101 [2] for CC1110 or CC1111 [3] for RFM69HCW radio module 1/[2]/3 " -r 
      if [[ $REPLY =~ ^[1]$ ]]; then
      radiotags="cc1101"
      elif [[ $REPLY =~ ^[2]$ ]]; then
      radiotags="cc111x"
      elif [[ $REPLY =~ ^[3]$ ]]; then
      radiotags="rfm69"
      else 
      radiotags="cc111x"
      fi
      echo "Building Go pump binaries from source with " + radiotags + " tags."
>>>>>>> 81dc01ac
    else
      echo "Downloading latest precompiled Go pump binaries."
      ecc1medtronicversion="latest"
      ecc1dexcomversion="latest"
    fi



    if [[ ! -z "${ttyport}" ]]; then
      echo -e "\e[1mMedtronic pumps come in two types: WW (Worldwide) pumps, and NA (North America) pumps.\e[0m"
      echo "Confusingly, North America pumps may also be used outside of North America."
      echo
      echo "USA pumps have a serial number / model number that has 'NA' in it."
      echo "Non-USA pumps have a serial number / model number that 'WW' in it."
      echo
      echo "When using MMeowlink, we need to know which frequency we should use:"
      echo -e "\e[1mAre you using a USA/North American pump? If so, just hit enter. Otherwise enter WW: \e[0m"
      read -r
      radio_locale=$REPLY
      echo -n "Ok, "
      # Force uppercase, just in case the user entered ww
      radio_locale=${radio_locale^^}

      # check if user has a TI USB stick and a WorldWide pump and want's to reset the USB subsystem during mmtune if the TI USB fails
      ww_ti_usb_reset="no" # assume you don't want it by default
      if [[ $radio_locale =~ ^WW$ ]]; then
        echo "If you have a TI USB stick and a WW pump and a Raspberry PI, you might want to reset the USB subsystem if it can't be found during a mmtune process. If so, enter Y. Otherwise just hit enter (default no):"
        echo
        if prompt_yn "Do you want to reset the USB system in case the TI USB stick can't be found during a mmtune proces?" N; then
          ww_ti_usb_reset="yes"
        else
          ww_ti_usb_reset="no"
        fi
      fi

      if [[ -z "${radio_locale}" ]]; then
          radio_locale='US'
      fi

      echocolor "${radio_locale} it is"
      echo
    fi

    prompt_and_validate REPLY "What is your Nightscout site? (i.e. https://mynightscout.herokuapp.com)?" validate_nightscout_host
    # remove any trailing / from NIGHTSCOUT_HOST
    NIGHTSCOUT_HOST=$(echo $REPLY | sed 's/\/$//g')
    echocolor "Ok, $NIGHTSCOUT_HOST it is."
    echo
    if [[ ! -z $NIGHTSCOUT_HOST ]]; then
        echo "Starting with oref 0.5.0 you can use token based authentication to Nightscout. This makes it possible to deny anonymous access to your Nightscout instance. It's more secure than using your API_SECRET, but must first be configured in Nightscout."
        if prompt_yn "Do you want to use token based authentication?" N; then
            prompt_and_validate REPLY "What Nightscout access token (i.e. subjectname-hashof16characters) do you want to use for this rig?" validate_nightscout_token
            API_SECRET="token=${REPLY}"
            echocolor "Ok, $API_SECRET it is."
            echo
        else
            echocolor "Ok, you'll use API_SECRET instead."
            echo
            prompt_and_validate API_SECRET "What is your Nightscout API_SECRET (i.e. myplaintextsecret; It should be at least 12 characters long)?" validate_api_secret
            echocolor "Ok, $API_SECRET it is."
            echo
        fi
    fi

    if prompt_yn "Do you want to be able to set up BT tethering?" N; then
        prompt_and_validate BT_MAC "What is your phone's BT MAC address (i.e. AA:BB:CC:DD:EE:FF)?" validate_bt_mac
        echo
        echocolor "Ok, $BT_MAC it is. You will need to follow directions in docs to set-up BT tether after your rig is successfully looping."
        echo
    else
        echo
        echocolor "Ok, no BT installation at this time, you can run this script again later if you change your mind."
        echo
    fi


    if [[ ! -z $BT_PEB ]]; then
        prompt_and_validate BT_PEB "For Pancreabble enter Pebble mac id (i.e. AA:BB:CC:DD:EE:FF) hit enter to skip" validate_bt_peb
        BT_PEB=$REPLY
        echocolor "Ok, $BT_PEB it is."
        echo
    fi

    echo
    echo -e "\e[1mWhat value would you like to set for your max_IOB? Context: max_IOB is a safety setting\e[0m"
    echo
    echo -e "\e[3mIt limits how much insulin OpenAPS can give you in addition to your manual boluses and pre-set basal rates.\e[0m"
    echo
    echo -e 'max_IOB of 0 will make it so OpenAPS cannot provide positive IOB, and will function as "low glucose suspend" type mode.'
    echo
    echo -e "\e[4mIf you are unsure of what you would like max_IOB to be, we recommend starting with either 0 or one hour worth of basals.\e[0m"
    echo
    echo -e "\e[3mRead the docs for more tips on how to determine a max_IOB that is right for you. (You can come back and change this easily later).\e[0m"
    echo
    prompt_and_validate REPLY "Type a whole number (without a decimal) [i.e. 0] and hit enter:" validate_max_iob
      if [[ $REPLY =~ [0-9] ]]; then
        max_iob="$REPLY"
        echocolor "Ok, $max_iob units will be set as your max_iob."
        echo
      else
        max_iob=0
        echocolor "Ok, your max_iob will be set to 0 for now."
        echo
      fi

    if prompt_yn "Enable autotuning of basals and ratios?" Y; then
       ENABLE+=" autotune "
       echocolor "Ok, autotune will be enabled. It will run around 4am."
       echo
    else
       echocolor "Ok, no autotune."
       echo
    fi

    #always enabling AMA by default
    #ENABLE+=" meal "

    if prompt_yn "Do you want to enable carbsReq Pushover alerts?" N; then
        prompt_and_validate PUSHOVER_TOKEN "If so, what is your Pushover API Token?" validate_pushover_token
        echocolor "Ok, Pushover token $PUSHOVER_TOKEN it is."
        echo

        prompt_and_validate PUSHOVER_USER "And what is your Pushover User Key?" validate_pushover_user
        echocolor "Ok, Pushover User Key $PUSHOVER_USER it is."
        echo
    else
        echocolor "Ok, no Pushover for you."
        echo
    fi

    echo
    echo
    echo

else
   if [[ $ww_ti_usb_reset =~ ^[Yy] ]]; then
      ww_ti_usb_reset="yes"
   else
      ww_ti_usb_reset="no"
   fi
fi

echo -n "Setting up oref0 in $directory for pump $serial with $CGM CGM, "
if [[ ! -z $BLE_SERIAL ]]; then
    echo -n "G4 Share serial $BLE_SERIAL, "
fi
echo
echo -n "NS host $NIGHTSCOUT_HOST, "
if [[ ${pumpmodel,,} =~ "x12" ]]; then
    echo -n "x12 pump, "
fi

if [[ -z "$ttyport" ]]; then
    echo -n Carelink
else
    echo -n TTY $ttyport
fi
if [[ "$max_iob" != "0" ]]; then
    echo -n ", max_iob $max_iob";
fi
if [[ ! -z "$max_daily_safety_multiplier" ]]; then
    echo -n ", max_daily_safety_multiplier $max_daily_safety_multiplier";
fi
if [[ ! -z "$current_basal_safety_multiplier" ]]; then
    echo -n ", current_basal_safety_multiplier $current_basal_safety_multiplier";
fi
#if [[ ! -z "$bolussnooze_dia_divisor" ]]; then
    #echo -n ", bolussnooze_dia_divisor $bolussnooze_dia_divisor";
#fi
if [[ ! -z "$min_5m_carbimpact" ]]; then
    echo -n ", min_5m_carbimpact $min_5m_carbimpact";
fi
if [[ ! -z "$ENABLE" ]]; then
    echo -n ", advanced features $ENABLE";
fi
echo
echo

# This section is echoing (commenting) back the options you gave it during the interactive setup script.
# The "| tee -a /tmp/oref0-runagain.sh" part is also appending it to a file so you can run it again more easily in the future.

# create temporary file for oref0-runagain.sh
OREF0_RUNAGAIN=`mktemp /tmp/oref0-runagain.XXXXXXXXXX`
echo "#!/bin/bash" > $OREF0_RUNAGAIN
echo "# To run again with these same options, use: " | tee $OREF0_RUNAGAIN
echo -n "oref0-setup --dir=$directory --serial=$serial --cgm=$CGM" | tee -a $OREF0_RUNAGAIN
if [[ ! -z $BLE_SERIAL ]]; then
    echo -n " --bleserial=$BLE_SERIAL" | tee -a $OREF0_RUNAGAIN
fi
echo -n " --ns-host=$NIGHTSCOUT_HOST --api-secret=$API_SECRET" | tee -a $OREF0_RUNAGAIN
if [[ ! -z "$ttyport" ]]; then
    echo -n " --tty=$ttyport" | tee -a $OREF0_RUNAGAIN
fi
if [[ ! -z "$pumpmodel" ]]; then
    echo -n " --pumpmodel=$pumpmodel" | tee -a $OREF0_RUNAGAIN;
fi
echo -n " --max_iob=$max_iob" | tee -a $OREF0_RUNAGAIN;
if [[ ! -z "$max_daily_safety_multiplier" ]]; then
    echo -n " --max_daily_safety_multiplier=$max_daily_safety_multiplier" | tee -a $OREF0_RUNAGAIN
fi
if [[ ! -z "$current_basal_safety_multiplier" ]]; then
    echo -n " --current_basal_safety_multiplier=$current_basal_safety_multiplier" | tee -a $OREF0_RUNAGAIN
fi
#if [[ ! -z "$bolussnooze_dia_divisor" ]]; then
    #echo -n " --bolussnooze_dia_divisor=$bolussnooze_dia_divisor" | tee -a $OREF0_RUNAGAIN
#fi
if [[ ! -z "$min_5m_carbimpact" ]]; then
    echo -n " --min_5m_carbimpact=$min_5m_carbimpact" | tee -a $OREF0_RUNAGAIN
fi
if [[ ! -z "$ENABLE" ]]; then
    echo -n " --enable='$ENABLE'" | tee -a $OREF0_RUNAGAIN
fi
if [[ ! -z "$radio_locale" ]]; then
    echo -n " --radio_locale='$radio_locale'" | tee -a $OREF0_RUNAGAIN
fi
if [[ ${ww_ti_usb_reset,,} =~ "yes" ]]; then
    echo -n " --ww_ti_usb_reset='$ww_ti_usb_reset'" | tee -a $OREF0_RUNAGAIN
fi
if [[ ! -z "$BLE_MAC" ]]; then
    echo -n " --blemac='$BLE_MAC'" | tee -a $OREF0_RUNAGAIN
fi
if [[ ! -z "$BT_MAC" ]]; then
    echo -n " --btmac='$BT_MAC'" | tee -a $OREF0_RUNAGAIN
fi
if [[ ! -z "$BT_PEB" ]]; then
    echo -n " --btpeb='$BT_PEB'" | tee -a $OREF0_RUNAGAIN
fi
if [[ ! -z "$PUSHOVER_TOKEN" ]]; then
    echo -n " --pushover_token='$PUSHOVER_TOKEN'" | tee -a $OREF0_RUNAGAIN
fi
if [[ ! -z "$PUSHOVER_USER" ]]; then
    echo -n " --pushover_user='$PUSHOVER_USER'" | tee -a $OREF0_RUNAGAIN
fi
echo; echo | tee -a $OREF0_RUNAGAIN
chmod 755 $OREF0_RUNAGAIN

echocolor -n "Continue? y/[N] "
read -r
if [[ $REPLY =~ ^[Yy]$ ]]; then

    # Having the loop run in the background during setup slows things way down and lengthens the time before first loop
    service cron stop

    # Attempting to remove git to make install --nogit by default for existing users
    echo Removing any existing git in $directory/.git
    rm -rf $directory/.git
    echo Removed any existing git

    # TODO: delete this after openaps 0.2.1 release
    echo Checking openaps 0.2.1 installation with --nogit support
    if ! openaps --version 2>&1 | egrep "0.[2-9].[1-9]"; then
        echo Installing latest openaps w/ nogit && sudo pip install git+https://github.com/openaps/openaps.git@nogit || die "Couldn't install openaps w/ nogit"
    fi

    echo -n "Checking $directory: "
    mkdir -p $directory
    # if ( cd $directory && ls openaps.ini 2>/dev/null >/dev/null && openaps use -h >/dev/null ); then
     #   echo $directory already exists
    if openaps init $directory --nogit; then
        echo $directory initialized
    else
        die "Can't init $directory"
    fi
    cd $directory || die "Can't cd $directory"
    
    # Clear out any OpenAPS aliases from previous versions (they'll get
    # recreated if they're still used)
    remove_all_openaps_aliases

    # Taking the oref0-runagain.sh from tmp to $directory
    mv $OREF0_RUNAGAIN ./oref0-runagain.sh

    # Make sure it is executable afterwards
    chmod +x ./oref0-runagain.sh

    mkdir -p monitor || die "Can't mkdir monitor"
    mkdir -p raw-cgm || die "Can't mkdir raw-cgm"
    mkdir -p cgm || die "Can't mkdir cgm"
    mkdir -p settings || die "Can't mkdir settings"
    mkdir -p enact || die "Can't mkdir enact"
    mkdir -p upload || die "Can't mkdir upload"
    if [[ ${CGM,,} =~ "xdrip" ]]; then
        mkdir -p xdrip || die "Can't mkdir xdrip"
    fi
    
    # check whether decocare-0.0.31 has been installed
    #if ! ls /usr/local/lib/python2.7/dist-packages/decocare-0.0.31-py2.7.egg/ 2>/dev/null >/dev/null; then
        # install decocare with setuptools since 0.0.31 (with the 6.4U/h fix) isn't published properly to pypi
        #sudo easy_install -U decocare || die "Can't easy_install decocare"
    #fi

    mkdir -p $HOME/src/

    # TODO: remove this and switch back to easy_install or pip once decocare 0.1.0 is released
    #if [ -d "$HOME/src/decocare/" ]; then
        #echo "$HOME/src/decocare/ already exists; pulling latest 0.1.0-dev"
        #(cd $HOME/src/decocare && git fetch && git checkout 0.1.0-dev && git pull) || die "Couldn't pull latest decocare 0.1.0-dev"
    #else
        #echo -n "Cloning decocare 0.1.0-dev: "
        #(cd $HOME/src && git clone -b 0.1.0-dev git://github.com/openaps/decocare.git) || die "Couldn't clone decocare 0.1.0-dev"
    #fi
    #echo Installing decocare 0.1.0-dev
    #cd $HOME/src/decocare
    #sudo python setup.py develop || die "Couldn't install decocare 0.1.0-dev"

    if [ -d "$HOME/src/oref0/" ]; then
        echo "$HOME/src/oref0/ already exists; pulling latest"
        (cd $HOME/src/oref0 && git fetch && git pull) || die "Couldn't pull latest oref0"
    else
        echo -n "Cloning oref0: "
        (cd $HOME/src && git clone git://github.com/openaps/oref0.git) || die "Couldn't clone oref0"
    fi
    echo Checking oref0 installation
    cd $HOME/src/oref0
    if git branch | grep "* master"; then
        npm list -g --depth=0 | egrep oref0@0.6.[0] || (echo Installing latest oref0 package && sudo npm install -g oref0)
    elif [[ ${npm_option,,} == "force" ]]; then
        echo Forcing install of latest oref0 from $HOME/src/oref0/ && cd $HOME/src/oref0/ && npm run global-install
    else
        npm list -g --depth=0 | egrep oref0@0.6.[1-9] || (echo Installing latest oref0 from $HOME/src/oref0/ && cd $HOME/src/oref0/ && npm run global-install)
    fi

    cd $directory || die "Can't cd $directory"

    #echo Checking mmeowlink installation
    if openaps vendor add --path . mmeowlink.vendors.mmeowlink 2>&1 | grep "No module"; then
        pip show mmeowlink | egrep "Version: 0.11.1" || (
            echo Installing latest mmeowlink
            sudo pip install -U mmeowlink || die "Couldn't install mmeowlink"
        )
    fi

    if [[ "$max_iob" == "0" && -z "$max_daily_safety_multiplier" && -z "$current_basal_safety_multiplier" && -z "$min_5m_carbimpact" ]]; then
        cp preferences.json old_preferences.json
        oref0-get-profile --exportDefaults > preferences.json || die "Could not run oref0-get-profile"
    else
        preferences_from_args=()
        if [[ "$max_iob" != "0" ]]; then
            preferences_from_args+="\"max_iob\":$max_iob "
        fi
        if [[ ! -z "$max_daily_safety_multiplier" ]]; then
            preferences_from_args+="\"max_daily_safety_multiplier\":$max_daily_safety_multiplier "
        fi
        if [[ ! -z "$current_basal_safety_multiplier" ]]; then
            preferences_from_args+="\"current_basal_safety_multiplier\":$current_basal_safety_multiplier "
        fi
        #if [[ ! -z "$bolussnooze_dia_divisor" ]]; then
            #preferences_from_args+="\"bolussnooze_dia_divisor\":$bolussnooze_dia_divisor "
        #fi
        if [[ ! -z "$min_5m_carbimpact" ]]; then
            preferences_from_args+="\"min_5m_carbimpact\":$min_5m_carbimpact "
        fi
        function join_by { local IFS="$1"; shift; echo "$*"; }
        echo "{ $(join_by , ${preferences_from_args[@]}) }" > preferences_from_args.json
        oref0-get-profile --updatePreferences preferences_from_args.json > preferences.json && rm preferences_from_args.json || die "Could not run oref0-get-profile"
    fi

    # Save information to preferences.json
    set_pref_string .nightscout_host "$NIGHTSCOUT_HOST"
    set_pref_string .nightscout_api_secret "$API_SECRET"
    set_pref_string .cgm "${CGM,,}"
    set_pref_string .bt_peb "$BT_PEB"
    set_pref_string .bt_mac "$BT_MAC"
    set_pref_string .enable "$ENABLE"
    set_pref_string .ttyport "$ttyport"
    set_pref_string .pushover_token "$PUSHOVER_TOKEN"
    set_pref_string .pushover_user "$PUSHOVER_USER"
    set_pref_string .myopenaps_path "$directory"
    set_pref_string .cgm_loop_path "$directory-cgm-loop"
    set_pref_string .xdrip_path "$HOME/.xDripAPS"
    
    cat preferences.json

    # fix log rotate file
    sed -i "s/weekly/hourly/g" /etc/logrotate.conf
    sed -i "s/daily/hourly/g" /etc/logrotate.conf
    sed -i "s/#compress/compress/g" /etc/logrotate.conf

    # enable log rotation
    sudo cp $HOME/src/oref0/logrotate.openaps /etc/logrotate.d/openaps || die "Could not cp /etc/logrotate.d/openaps"
    sudo cp $HOME/src/oref0/logrotate.rsyslog /etc/logrotate.d/rsyslog || die "Could not cp /etc/logrotate.d/rsyslog"

    test -d /var/log/openaps || sudo mkdir /var/log/openaps && sudo chown $USER /var/log/openaps || die "Could not create /var/log/openaps"
    
    if [[ -f /etc/cron.daily/logrotate ]]; then
        mv -f /etc/cron.daily/logrotate /etc/cron.hourly/logrotate
    fi

    if [[ -f /etc/cron.daily/logrotate ]]; then
        mv -f /etc/cron.daily/logrotate /etc/cron.hourly/logrotate
    fi

    #TODO: remove this when IPv6 works reliably
    echo 'Acquire::ForceIPv4 "true";' | sudo tee /etc/apt/apt.conf.d/99force-ipv4

    # update, upgrade, and autoclean apt-get
    if file_is_recent /var/lib/apt/periodic/update-stamp 3600; then
        echo apt-get update-stamp is recent: skipping
    else
        echo Running apt-get update
        sudo apt-get update
    fi
    if file_is_recent /var/lib/apt/periodic/upgrade-stamp 3600; then
        echo apt-get upgrade-stamp is recent: skipping
    else
        echo Running apt-get upgrade
        sudo apt-get -y upgrade
        # make sure hostapd and dnsmasq don't get re-enabled
        update-rc.d -f hostapd remove
        update-rc.d -f dnsmasq remove
    fi
    echo Running apt-get autoclean
    sudo apt-get autoclean

    # configure ns
    if [[ ! -z "$NIGHTSCOUT_HOST" && ! -z "$API_SECRET" ]]; then
        echo "Removing any existing ns device: "
        ( killall -g openaps; killall -g oref0-pump-loop) 2>/dev/null; openaps device remove ns 2>/dev/null
        echo "Running nightscout autoconfigure-device-crud $NIGHTSCOUT_HOST $API_SECRET"
        nightscout autoconfigure-device-crud $NIGHTSCOUT_HOST $API_SECRET || die "Could not run nightscout autoconfigure-device-crud"
        if [[ "${API_SECRET,,}" =~ "token=" ]]; then # install requirements for token based authentication
            sudo apt-get -y install python3-pip
            sudo pip3 install requests || die "Can't add pip3 requests - error installing"
            oref0_nightscout_check || die "Error checking Nightscout permissions"
        fi
    fi

    # import template
    do_openaps_import $HOME/src/oref0/lib/oref0-setup/vendor.json
    do_openaps_import $HOME/src/oref0/lib/oref0-setup/device.json
    do_openaps_import $HOME/src/oref0/lib/oref0-setup/report.json
    do_openaps_import $HOME/src/oref0/lib/oref0-setup/alias.json
    echo Checking for BT Mac, BT Peb or Shareble
    if [[ ! -z "$BT_PEB" || ! -z "$BT_MAC" || ! -z $BLE_SERIAL ]]; then
        # Install Bluez for BT Tethering
        echo Checking bluez installation
        bluetoothdversion=$(bluetoothd --version || 0)
        # use packaged bluez with Rapsbian
        # TODO: uncomment or remove this
        # try packaged bluez with Edison too
        #if is_pi; then
            bluetoothdminversion=5.43
        #else
            #bluetoothdminversion=5.48
        #fi
        bluetoothdversioncompare=$(awk 'BEGIN{ print "'$bluetoothdversion'"<"'$bluetoothdminversion'" }')
        if [ "$bluetoothdversioncompare" -eq 1 ]; then
            cd $HOME/src/ && wget -c4 https://www.kernel.org/pub/linux/bluetooth/bluez-5.48.tar.gz && tar xvfz bluez-5.48.tar.gz || die "Couldn't download bluez"
            killall bluetoothd &>/dev/null #Kill current running version if its out of date and we are updating it
            cd $HOME/src/bluez-5.48 && ./configure --disable-systemd && make || die "Couldn't make bluez"
            killall bluetoothd &>/dev/null #Kill current running version if its out of date and we are updating it
            sudo make install || die "Couldn't make install bluez"
            killall bluetoothd &>/dev/null #Kill current running version if its out of date and we are updating it
            sudo cp ./src/bluetoothd /usr/local/bin/ || die "Couldn't install bluez"
            
            # Replace all other instances of bluetoothd and bluetoothctl to make sure we are always using the self-compiled version
            while IFS= read -r bt_location; do 
                if [[ $($bt_location -v|awk -F': ' '{print ($NF < 5.48)?1:0}') -eq 1 ]]; then
                    # Find latest version of bluez under $HOME/src and copy it to locations which have a version of bluetoothd/bluetoothctl < 5.48
                    if [[ $(find $(find $HOME/src -name "bluez-*" -type d | sort -rn | head -1) -name bluetoothd -o -name bluetoothctl | wc -l) -eq 2 ]]; then
                        killall $(basename $bt_location) &>/dev/null #Kill current running version if its out of date and we are updating it
                        sudo cp -p $(find $(find $HOME/src -name "bluez-*" -type d | sort -rn | head -1) -name $(basename $bt_location)) $bt_location || die "Couldn't replace $(basename $bt_location) in $(dirname $bt_location)"
                        touch /tmp/reboot-required
                    else 
                        echo "Latest version of bluez @ $(find $HOME/src -name "bluez-*" -type d | sort -rn | head -1) is missing or has extra copies of bluetoothd or bluetoothctl, unable to replace older binaries"
                    fi       
                fi
            done < <(find / \( -name "bluetoothctl" -o -name "bluetoothd" \) ! -path "*/src/bluez-*" ! -path "*.rootfs/*") # Find all locations with bluetoothctl or bluetoothd excluding directories with *bluez* in the path
            
            oref0-bluetoothup
        else
            echo bluez version ${bluetoothdversion} already installed
        fi
        echo Installing prerequisites and configs for local-only hotspot
        apt-get install -y hostapd dnsmasq || die "Couldn't install hostapd dnsmasq"
        test ! -f  /etc/dnsmasq.conf.bak && mv /etc/dnsmasq.conf /etc/dnsmasq.conf.bak
        cp $HOME/src/oref0/headless/dnsmasq.conf /etc/dnsmasq.conf || die "Couldn't copy dnsmasq.conf"
        test ! -f  /etc/hostapd/hostapd.conf.bak && mv /etc/hostapd/hostapd.conf /etc/hostapd/hostapd.conf.bak
        cp $HOME/src/oref0/headless/hostapd.conf /etc/hostapd/hostapd.conf || die "Couldn't copy hostapd.conf"
        sed -i.bak -e "s|DAEMON_CONF=$|DAEMON_CONF=/etc/hostapd/hostapd.conf|g" /etc/init.d/hostapd
        cp $HOME/src/oref0/headless/interfaces.ap /etc/network/ || die "Couldn't copy interfaces.ap"
        cp /etc/network/interfaces /etc/network/interfaces.client || die "Couldn't copy interfaces.client"
        #Stop automatic startup of hostapd & dnsmasq
        update-rc.d -f hostapd remove
        update-rc.d -f dnsmasq remove
        # Edit /etc/hostapd/hostapd.conf for wifi using Hostname
        sed -i.bak -e "s/ssid=OpenAPS/ssid=${HOSTNAME}/" /etc/hostapd/hostapd.conf
        # Add Commands to /etc/rc.local
        # Interrupt Kernel Messages
        if ! grep -q 'sudo dmesg -n 1' /etc/rc.local; then
          sed -i.bak -e '$ i sudo dmesg -n 1' /etc/rc.local
        fi
        # Add to /etc/rc.local to check if in hotspot mode and turn back to client mode during bootup
        if ! grep -q 'cp /etc/network/interfaces.client /etc/network/interfaces' /etc/rc.local; then
          sed -i.bak -e "$ i if [ -f /etc/network/interfaces.client ]; then\n\tif  grep -q '#wpa-' /etc/network/interfaces; then\n\t\tsudo ifdown wlan0\n\t\tsudo cp /etc/network/interfaces.client /etc/network/interfaces\n\t\tsudo ifup wlan0\n\tfi\nfi" /etc/rc.local || die "Couldn't modify /etc/rc.local"
        fi
    fi

    # add/configure devices
    if [[ ${CGM,,} =~ "g5" || ${CGM,,} =~ "g5-upload" ]]; then
        openaps use cgm config --G5
        openaps report add raw-cgm/raw-entries.json JSON cgm oref0_glucose --hours "24.0" --threshold "100" --no-raw
    ## TODO: figure out if any of this is still needed
    #elif [[ ${CGM,,} =~ "g4-go" ]]; then
        #echo Checking Adafruit_BluefruitLE installation
        #if ! python -c "import Adafruit_BluefruitLE" 2>/dev/null; then
            #if [ -d "$HOME/src/Adafruit_Python_BluefruitLE/" ]; then
                #echo "$HOME/src/Adafruit_Python_BluefruitLE/ already exists; pulling latest master branch"
                #(cd $HOME/src/Adafruit_Python_BluefruitLE && git fetch && git checkout wip/bewest/custom-gatt-profile && git pull) || die "Couldn't pull latest Adafruit_Python_BluefruitLE wip/bewest/custom-gatt-profile"
            #else
                #echo -n "Cloning Adafruit_Python_BluefruitLE wip/bewest/custom-gatt-profile: "
                ## TODO: get this moved over to openaps and install with pip
                #(cd $HOME/src && git clone -b wip/bewest/custom-gatt-profile https://github.com/bewest/Adafruit_Python_BluefruitLE.git) || die "Couldn't clone Adafruit_Python_BluefruitLE wip/bewest/custom-gatt-profile"
            #fi
            #echo Installing Adafruit_BluefruitLE && cd $HOME/src/Adafruit_Python_BluefruitLE && sudo python setup.py develop || die "Couldn't install Adafruit_BluefruitLE"
        #fi
        #sudo apt-get update; sudo apt-get upgrade
        #sudo apt-get -y install bc jq libusb-dev libdbus-1-dev libglib2.0-dev libudev-dev libical-dev libreadline-dev python-dbus || die "Couldn't apt-get install: run 'sudo apt-get update' and try again?"
        #echo Checking bluez installation
        ## start bluetoothd in /etc/rc.local if it is missing.
        #if ! grep -q '/usr/local/bin/bluetoothd &' /etc/rc.local; then
            #sed -i"" 's/^exit 0/\/usr\/local\/bin\/bluetoothd \&\n\nexit 0/' /etc/rc.local
        #fi
        ## starting with bluez 5.48 the --experimental command line option is not needed. remove the --experimental if it still exists in /etc/rc.local. this is for rigs with version 0.6.0 or earlier
        #if ! grep -q '/usr/local/bin/bluetoothd --experimental &' /etc/rc.local; then
            #sed -i"" 's/^\/usr\/local\/bin\/bluetoothd --experimental \&/\/usr\/local\/bin\/bluetoothd \&/' /etc/rc.local
        #fi
        #if ! grep -q 'bluetooth_rfkill_event >/dev/null 2>&1 &' /etc/rc.local; then
            #sed -i"" 's/^exit 0/bluetooth_rfkill_event >\/dev\/null 2>\&1 \&\n\nexit 0/' /etc/rc.local
        #fi
        ## comment out existing line if it exists and isn't already commented out
        #sed -i"" 's/^screen -S "brcm_patchram_plus" -d -m \/usr\/local\/sbin\/bluetooth_patchram.sh/# &/' /etc/rc.local
    fi

    # TODO: deprecate g4-upload and g4-local-only
    if [[ ${CGM,,} =~ "g4-upload" ]]; then
        mkdir -p $directory-cgm-loop
        if ( cd $directory-cgm-loop && test -f openaps.ini && openaps use -h >/dev/null ); then
            echo $directory-cgm-loop already exists
        elif openaps init $directory-cgm-loop --nogit; then
            echo $directory-cgm-loop initialized
        else
            die "Can't init $directory-cgm-loop"
        fi
        cd $directory-cgm-loop || die "Can't cd $directory-cgm-loop"
        mkdir -p monitor || die "Can't mkdir monitor"
        mkdir -p nightscout || die "Can't mkdir nightscout"

        openaps device remove cgm 2>/dev/null

        # configure ns
        if [[ ! -z "$NIGHTSCOUT_HOST" && ! -z "$API_SECRET" ]]; then
            echo "Removing any existing ns device: "
            ( killall -g openaps; killall -g oref0-pump-loop) 2>/dev/null; openaps device remove ns 2>/dev/null
            echo "Running nightscout autoconfigure-device-crud $NIGHTSCOUT_HOST $API_SECRET"
            nightscout autoconfigure-device-crud $NIGHTSCOUT_HOST $API_SECRET || die "Could not run nightscout autoconfigure-device-crud"
        fi

        # TODO: deprecate g4-upload and g4-local-only
        if [[ ${CGM,,} =~ "g4-upload" ]]; then
            sudo apt-get -y install bc
            openaps device add cgm dexcom || die "Can't add CGM"
            do_openaps_import $HOME/src/oref0/lib/oref0-setup/cgm-loop.json
        fi

        cd $directory || die "Can't cd $directory"
    fi

    # we only need spi_serial and mraa for MDT CGM, which Go doesn't support yet
    if [[ "$ttyport" =~ "spi" ]] && [[ ${CGM,,} =~ "mdt" ]]; then
        echo Checking kernel for spi_serial installation
        if ! python -c "import spi_serial" 2>/dev/null; then
            #if uname -r 2>&1 | egrep "^4.1[0-9]"; then # kernel >= 4.10+, use pietergit version of spi_serial (does not use mraa)
            #    echo Installing spi_serial && sudo pip install --upgrade git+https://github.com/pietergit/spi_serial.git || die "Couldn't install pietergit/spi_serial"
            #else # kernel < 4.10, use scottleibrand version of spi_serial (requires mraa)
                if [[ "$ttyport" =~ "spidev0.0" ]]; then
                    echo Installing spi_serial && sudo pip install --upgrade git+https://github.com/scottleibrand/spi_serial.git@explorer-hat || die "Couldn't install scottleibrand/spi_serial for explorer-hat"
                    sed -i.bak -e "s/#dtparam=spi=on/dtparam=spi=on/" /boot/config.txt
                else
                    echo Installing spi_serial && sudo pip install --upgrade git+https://github.com/scottleibrand/spi_serial.git || die "Couldn't install scottleibrand/spi_serial"
                fi
            #fi
            #echo Installing spi_serial && sudo pip install --upgrade git+https://github.com/EnhancedRadioDevices/spi_serial || die "Couldn't install spi_serial"
        fi

        # from 0.5.0 the subg-ww-radio-parameters script will be run from oref0_init_pump_comms.py
        # this will be called when mmtune is use with a WW pump.
        # See https://github.com/oskarpearson/mmeowlink/issues/51 or https://github.com/oskarpearson/mmeowlink/wiki/Non-USA-pump-settings for details
        # use --ww_ti_usb_reset=yes if using a TI USB stick and a WW pump. This will reset the USB subsystem if the TI USB device is not found.
        # TODO: remove this workaround once https://github.com/oskarpearson/mmeowlink/issues/60 has been fixed
        if [[ ${ww_ti_usb_reset,,} =~ "yes" ]]; then
                openaps alias remove mmtune
                openaps alias add mmtune "! bash -c \"oref0_init_pump_comms.py --ww_ti_usb_reset=yes -v; find monitor/ -size +5c | grep -q mmtune && cp monitor/mmtune.json mmtune_old.json; echo {} > monitor/mmtune.json; echo -n \"mmtune: \" && openaps report invoke monitor/mmtune.json; grep -v setFreq monitor/mmtune.json | grep -A2 $(cat monitor/mmtune.json | jq -r .setFreq) | while read line; do echo -n \"$line \"; done\""
        fi
        echo Checking kernel for mraa installation
        #if uname -r 2>&1 | egrep "^4.1[0-9]"; then # don't install mraa on 4.10+ kernels
        #    echo "Skipping mraa install for kernel 4.10+"
        #else # check if mraa is installed
            if ! ldconfig -p | grep -q mraa; then # if not installed, install it
                echo Installing swig etc.
                sudo apt-get install -y libpcre3-dev git cmake python-dev swig || die "Could not install swig etc."
                # TODO: Due to mraa bug https://github.com/intel-iot-devkit/mraa/issues/771 we were not using the master branch of mraa on dev.
                # TODO: After each oref0 release, check whether there is a new stable MRAA release that is of interest for the OpenAPS community
                MRAA_RELEASE="v1.7.0" # GitHub hash 8ddbcde84e2d146bc0f9e38504d6c89c14291480
                if [ -d "$HOME/src/mraa/" ]; then
                    echo -n "$HOME/src/mraa/ already exists; "
                    #(echo "Pulling latest master branch" && cd ~/src/mraa && git fetch && git checkout master && git pull) || die "Couldn't pull latest mraa master" # used for oref0 dev
                    (echo "Updating mraa source to stable release ${MRAA_RELEASE}" && cd $HOME/src/mraa && git fetch && git checkout ${MRAA_RELEASE} && git pull) || die "Couldn't pull latest mraa ${MRAA_RELEASE} release" # used for oref0 master
                else
                    echo -n "Cloning mraa "
                    #(echo -n "master branch. " && cd ~/src && git clone -b master https://github.com/intel-iot-devkit/mraa.git) || die "Couldn't clone mraa master" # used for oref0 dev
                    (echo -n "stable release ${MRAA_RELEASE}. " && cd $HOME/src && git clone -b ${MRAA_RELEASE} https://github.com/intel-iot-devkit/mraa.git) || die "Couldn't clone mraa release ${MRAA_RELEASE}" # used for oref0 master
                fi
                # build mraa from source
                ( cd $HOME/src/ && mkdir -p mraa/build && cd $_ && cmake .. -DBUILDSWIGNODE=OFF && \
                make && sudo make install && echo && touch /tmp/reboot-required && echo mraa installed. Please reboot before using. && echo ) || die "Could not compile mraa"
                sudo bash -c "grep -q i386-linux-gnu /etc/ld.so.conf || echo /usr/local/lib/i386-linux-gnu/ >> /etc/ld.so.conf && ldconfig" || die "Could not update /etc/ld.so.conf"
            fi
        #fi
    fi

    #echo Checking openaps dev installation
    #if ! openaps --version 2>&1 | egrep "0.[2-9].[0-9]"; then
        # TODO: switch this back to master once https://github.com/openaps/openaps/pull/116 is merged/released
        #echo Installing latest openaps dev && sudo pip install git+https://github.com/openaps/openaps.git@dev || die "Couldn't install openaps"
    #fi

    # we only need spi_serial and mraa for MDT CGM, which Go doesn't support yet
    if [[ ${CGM,,} =~ "mdt" ]]; then
        cd $directory || die "Can't cd $directory"
        echo "Removing any existing pump device:"
        ( killall -g openaps; killall -g oref0-pump-loop) 2>/dev/null; openaps device remove pump 2>/dev/null
        if [[ -z "$ttyport" ]]; then
            openaps device add pump medtronic $serial || die "Can't add pump"
            # add carelink to pump.ini
            grep -q radio_type pump.ini || echo "radio_type=carelink" >> pump.ini
            # carelinks can't listen for silence or mmtune, so just do a preflight check instead
            openaps alias add wait-for-silence 'report invoke monitor/temp_basal.json'
            openaps alias add wait-for-long-silence 'report invoke monitor/temp_basal.json'
            openaps alias add mmtune 'report invoke monitor/temp_basal.json'
        else
            # radio_locale requires openaps 0.2.0-dev or later
            openaps device add pump mmeowlink subg_rfspy $ttyport $serial $radio_locale || die "Can't add pump"
            #openaps alias add wait-for-silence '! bash -c "(mmeowlink-any-pump-comms.py --port '$ttyport' --wait-for 1 | grep -q comms && echo -n Radio ok, || openaps mmtune) && echo -n \" Listening: \"; for i in $(seq 1 100); do echo -n .; mmeowlink-any-pump-comms.py --port '$ttyport' --wait-for 30 2>/dev/null | egrep -v subg | egrep No && break; done"'
            #openaps alias add wait-for-long-silence '! bash -c "echo -n \"Listening: \"; for i in $(seq 1 200); do echo -n .; mmeowlink-any-pump-comms.py --port '$ttyport' --wait-for 45 2>/dev/null | egrep -v subg | egrep No && break; done"'
            if [[ ${radio_locale,,} =~ "ww" ]]; then
                if [ -d "$HOME/src/subg_rfspy/" ]; then
                    echo "$HOME/src/subg_rfspy/ already exists; pulling latest"
                    (cd $HOME/src/subg_rfspy && git fetch && git pull) || die "Couldn't pull latest subg_rfspy"
                else
                    echo -n "Cloning subg_rfspy: "
                    (cd $HOME/src && git clone https://github.com/ps2/subg_rfspy) || die "Couldn't clone oref0"
                fi
            fi

            # Hack to check if radio_locale has been set in pump.ini.
            # It will remove empty line at the end of pump.ini and then append radio_locale if it's not there yet
            grep -q radio_locale pump.ini ||  echo "$(< pump.ini)" > pump.ini ; echo "radio_locale=$radio_locale" >> pump.ini
        fi
    else
        echo '[device "pump"]' > pump.ini
        echo "serial = $serial" >> pump.ini
    fi

    # Medtronic CGM
    if [[ ${CGM,,} =~ "mdt" ]]; then
        sudo pip install -U openapscontrib.glucosetools || die "Couldn't install glucosetools"
        openaps device remove cgm 2>/dev/null
        if [[ -z "$ttyport" ]]; then
            openaps device add cgm medtronic $serial || die "Can't add cgm"
        else
            openaps device add cgm mmeowlink subg_rfspy $ttyport $serial $radio_locale || die "Can't add cgm"
        fi
        do_openaps_import $HOME/src/oref0/lib/oref0-setup/mdt-cgm.json
    fi

    sudo pip install flask || die "Can't add xdrip cgm - error installing flask"
    sudo pip install flask-restful || die "Can't add xdrip cgm - error installing flask-restful"

    # xdrip CGM (xDripAPS)
    if [[ ${CGM,,} =~ "xdrip" ]]; then
        echo xdrip selected as CGM, so configuring xDripAPS
        sudo apt-get -y install sqlite3 || die "Can't add xdrip cgm - error installing sqlite3"
        git clone https://github.com/colinlennon/xDripAPS.git $HOME/.xDripAPS
        mkdir -p $HOME/.xDripAPS_data
        do_openaps_import $HOME/src/oref0/lib/oref0-setup/xdrip-cgm.json
        touch /tmp/reboot-required
    fi

    # disable IPv6
    if ! grep -q 'net.ipv6.conf.all.disable_ipv6=1' /etc/sysctl.conf; then
        sudo echo 'net.ipv6.conf.all.disable_ipv6=1' >> /etc/sysctl.conf
    fi
    if ! grep -q 'net.ipv6.conf.default.disable_ipv6=1' /etc/sysctl.conf; then
        sudo echo 'net.ipv6.conf.default.disable_ipv6=1' >> /etc/sysctl.conf
    fi
    if ! grep -q 'net.ipv6.conf.lo.disable_ipv6=1' /etc/sysctl.conf; then
        sudo echo 'net.ipv6.conf.lo.disable_ipv6=1' >> /etc/sysctl.conf
    fi
    sudo sysctl -p

    # Install EdisonVoltage
    if is_edison; then
        echo "Checking if EdisonVoltage is already installed"
        if [ -d "$HOME/src/EdisonVoltage/" ]; then
            echo "EdisonVoltage already installed"
        else
            echo "Installing EdisonVoltage"
            cd $HOME/src && git clone -b master git://github.com/cjo20/EdisonVoltage.git || (cd EdisonVoltage && git checkout master && git pull)
            cd $HOME/src/EdisonVoltage
            make voltage
        fi
        # Add module needed for EdisonVoltage to work on jubilinux 0.2.0
        grep iio_basincove_gpadc /etc/modules-load.d/modules.conf || echo iio_basincove_gpadc >> /etc/modules-load.d/modules.conf
    fi
    if [[ ${CGM,,} =~ "mdt" ]]; then # still need this for the old ns-loop for now
        cd $directory || die "Can't cd $directory"
        do_openaps_import $HOME/src/oref0/lib/oref0-setup/edisonbattery.json
    fi
    # Install Pancreabble
    echo Checking for BT Pebble Mac
    if [[ ! -z "$BT_PEB" ]]; then
        sudo apt-get -y install jq
        sudo pip install libpebble2
        sudo pip install --user git+git://github.com/mddub/pancreabble.git
        oref0-bluetoothup
        sudo rfcomm bind hci0 $BT_PEB
        do_openaps_import $HOME/src/oref0/lib/oref0-setup/pancreabble.json
        sudo cp $HOME/src/oref0/lib/oref0-setup/pancreoptions.json $directory/pancreoptions.json
    fi
    echo Running: openaps report add enact/suggested.json text determine-basal shell monitor/iob.json monitor/temp_basal.json monitor/glucose.json settings/profile.json settings/autosens.json monitor/meal.json
    openaps report add enact/suggested.json text determine-basal shell monitor/iob.json monitor/temp_basal.json monitor/glucose.json settings/profile.json settings/autosens.json monitor/meal.json

    if is_edison; then
        sudo apt-get -y -t jessie-backports install jq
    else
        sudo apt-get -y install jq
    fi
    # configure autotune if enabled
    if [[ $ENABLE =~ autotune ]]; then
        cd $directory || die "Can't cd $directory"
        do_openaps_import $HOME/src/oref0/lib/oref0-setup/autotune.json
    fi

    #Setup files for editing on the x12, and replace get-settings alias
    if [[ ${pumpmodel,,} =~ "x12" ]]; then
        echo "copying settings files for x12 pumps"
        cp $HOME/src/oref0/lib/oref0-setup/bg_targets_raw.json $directory/settings/ && cp $HOME/src/oref0/lib/oref0-setup/basal_profile.json $directory/settings/ && cp $HOME/src/oref0/lib/oref0-setup/settings.json $directory/settings/ || die "Could not copy settings files for x12 pumps"
    fi

    #Moved this out of the conditional, so that x12 models will work with smb loops
    sudo apt-get -y install bc jq ntpdate bash-completion || die "Couldn't install bc etc."
    cd $directory || die "Can't cd $directory"
    do_openaps_import $HOME/src/oref0/lib/oref0-setup/supermicrobolus.json

    echo "Adding OpenAPS log shortcuts"
    oref0-log-shortcuts --add-to-profile="$HOME/.bash_profile"

    # Append NIGHTSCOUT_HOST and API_SECRET to $HOME/.bash_profile so that openaps commands can be executed from the command line
    echo Add NIGHTSCOUT_HOST and API_SECRET to $HOME/.bash_profile
    sed --in-place '/.*NIGHTSCOUT_HOST.*/d' $HOME/.bash_profile
    (cat $HOME/.bash_profile | grep -q "NIGHTSCOUT_HOST" || echo export NIGHTSCOUT_HOST="$NIGHTSCOUT_HOST" >> $HOME/.bash_profile)
    if [[ "${API_SECRET,,}" =~ "token=" ]]; then # install requirements for token based authentication
      API_HASHED_SECRET=${API_SECRET}
    else
      API_HASHED_SECRET=$(nightscout hash-api-secret $API_SECRET)
    fi
    # Check if API_SECRET exists, if so remove all lines containing API_SECRET and add the new API_SECRET to the end of the file
    sed --in-place '/.*API_SECRET.*/d' $HOME/.bash_profile
    (cat $HOME/.profile | grep -q "API_SECRET" || echo export API_SECRET="$API_HASHED_SECRET" >> $HOME/.profile)

    # With 0.5.0 release we switched from ~/.profile to ~/.bash_profile for API_SECRET and NIGHTSCOUT_HOST, because a shell will look
    # for ~/.bash_profile, ~/.bash_login, and ~/.profile, in that order, and reads and executes commands from
    # the first one that exists and is readable. Remove API_SECRET and NIGHTSCOUT_HOST lines from ~/.profile if they exist
    sed --in-place '/.*API_SECRET.*/d' .profile
    sed --in-place '/.*NIGHTSCOUT_HOST.*/d' .profile

    # Then append the variables
    echo NIGHTSCOUT_HOST="$NIGHTSCOUT_HOST" >> $HOME/.bash_profile
    echo "export NIGHTSCOUT_HOST" >> $HOME/.bash_profile
    echo API_SECRET="${API_HASHED_SECRET}" >> $HOME/.bash_profile
    echo "export API_SECRET" >> $HOME/.bash_profile
    echo DEXCOM_CGM_ID="$BLE_SERIAL" >> $HOME/.bash_profile
    echo "export DEXCOM_CGM_ID" >> $HOME/.bash_profile
    echo 

    echo

    #Check to see if Explorer HAT is present, and install all necessary stuff
    if grep -qa "Explorer HAT" /proc/device-tree/hat/product &> /dev/null || [[ "$ttyport" =~ "spidev0.0" ]]; then
        echo "Looks like you're using an Explorer HAT!"
        echo "Making sure SPI is enabled..."
        if ! ( grep -q i2c-dev /etc/modules-load.d/i2c.conf && egrep "^dtparam=i2c1=on" /boot/config.txt ); then
            echo Enabling i2c for the first time: this will require a reboot after oref0-setup.
            touch /tmp/reboot-required
        fi
        sed -i.bak -e "s/#dtparam=spi=on/dtparam=spi=on/" /boot/config.txt
        echo "Enabling i2c device nodes..."
        sed -i.bak -e "s/#dtparam=i2c_arm=on/dtparam=i2c_arm=on/" /boot/config.txt
        egrep "^dtparam=i2c1=on" /boot/config.txt || echo "dtparam=i2c1=on,i2c1_baudrate=400000" >> /boot/config.txt
        echo "i2c-dev" > /etc/modules-load.d/i2c.conf
        echo "Installing socat and ntp..."
        apt-get install -y socat ntp
        echo "Installing openaps-menu..."
        cd $HOME/src && git clone git://github.com/openaps/openaps-menu.git || (cd openaps-menu && git checkout master && git pull)
        cd $HOME/src/openaps-menu && sudo npm install
        cp $HOME/src/openaps-menu/openaps-menu.service /etc/systemd/system/ && systemctl enable openaps-menu
    fi

    echo "Clearing retrieved apt packages to free space."
    apt-get autoclean && apt-get clean

    # install Go for Explorer Board/HAT
    if [[ "$ttyport" =~ "spidev" ]] || [[ ${CGM,,} =~ "g4-go" ]]; then
      if $buildgofromsource; then
        source $HOME/.bash_profile
        if go version | grep go1.9.; then
            echo Go already installed
        else
            echo "Installing Golang..."
            if uname -m | grep armv; then
                cd /tmp && wget -c https://storage.googleapis.com/golang/go1.9.2.linux-armv6l.tar.gz && tar -C /usr/local -xzvf /tmp/go1.9.2.linux-armv6l.tar.gz
            elif uname -m | grep i686; then
                cd /tmp && wget -c https://dl.google.com/go/go1.9.3.linux-386.tar.gz && tar -C /usr/local -xzvf /tmp/go1.9.3.linux-386.tar.gz
            fi
        fi
        if ! grep GOROOT $HOME/.bash_profile; then
            echo 'GOROOT=/usr/local/go' >> $HOME/.bash_profile
            echo 'export GOROOT' >> $HOME/.bash_profile
        fi
        if ! grep GOPATH $HOME/.bash_profile; then
            echo 'GOPATH=$HOME/go' >> $HOME/.bash_profile
            echo 'export GOPATH' >> $HOME/.bash_profile
            echo 'PATH=$PATH:/usr/local/go/bin:$GOROOT/bin:$GOPATH/bin' >> $HOME/.bash_profile
            echo 'export PATH' >> $HOME/.bash_profile
        fi
      else
            echo 'PATH=$PATH:/usr/local/go/bin:$GOROOT/bin:$GOPATH/bin' >> $HOME/.bash_profile
            echo 'export PATH' >> $HOME/.bash_profile
      fi
    fi
    mkdir -p $HOME/go
    source $HOME/.bash_profile

    #Store radio_locale for later use
    grep -q radio_locale pump.ini || echo "radio_locale=$radio_locale" >> pump.ini
    #Necessary to "bootstrap" Go commands...
    if [[ $radio_locale =~ ^WW$ ]]; then
      echo 868400000 > $directory/monitor/medtronic_frequency.ini
    else
      echo 916550000 > $directory/monitor/medtronic_frequency.ini
    fi

    if [[ "$ttyport" =~ "spidev" ]]; then
        if $buildgofromsource; then
          #go get -u -v github.com/ecc1/cc111x || die "Couldn't go get cc111x"
          go get -u -v -tags $radiotags github.com/ecc1/medtronic/... || die "Couldn't go get medtronic"
          #cd $HOME/go/src/github.com/ecc1/medtronic/cmd
          #cd mdt && go install -tags cc111x || die "Couldn't go install mdt"
          #cd ../mmtune && go install -tags cc111x || die "Couldn't go install mmtune"
          #cd ../pumphistory && go install -tags cc111x || die "Couldn't go install pumphistory"
          #cd ../listen && go install -tags cc111x || die "Couldn't go install listen"
          cp -pruv $HOME/go/bin/* /usr/local/bin/ || die "Couldn't copy go/bin"
          mv /usr/local/bin/mmtune /usr/local/bin/Go-mmtune || die "Couldn't mv mmtune"
          ln -sf $HOME/go/src/github.com/ecc1/medtronic/cmd/pumphistory/openaps.jq $directory/ || die "Couldn't softlink openaps.jq"
        else
          arch=arm-spi
          if is_edison; then
            arch=386-spi
          fi
          mkdir -p $HOME/go/bin && \
          downloadUrl=$(curl -s https://api.github.com/repos/ecc1/medtronic/releases/$ecc1medtronicversion | \
            jq --raw-output '.assets[] | select(.name | contains("'$arch'")) | .browser_download_url')
          echo "Downloading Go pump binaries from:" $downloadUrl
          wget -qO- $downloadUrl | tar xJv -C $HOME/go/bin || die "Couldn't download and extract Go pump binaries"
          echo "Installing Go pump binaries ..."
          ln -sf $HOME/go/bin/openaps.jq $directory/ || die "Couldn't softlink openaps.jq"
          cp -pruv $HOME/go/bin/* /usr/local/bin/ || die "Couldn't copy go/bin"
          mv /usr/local/bin/mmtune /usr/local/bin/Go-mmtune || die "Couldn't mv mmtune"
        fi
    fi
    if [[ ${CGM,,} =~ "g4-go" ]]; then
        if [ ! -d $HOME/go/bin ]; then mkdir -p $HOME/go/bin; fi
        echo "Installing or Compiling Go dexcom binaries ..."
        if $buildgofromsource; then
            if is_edison; then
                go get -u -v -tags nofilter github.com/ecc1/dexcom/...
            else
                go get -u -v github.com/ecc1/dexcom/...
            fi
        else
            arch=arm
            if egrep -i "edison" /etc/passwd &>/dev/null; then
                arch=386
            fi
            downloadUrl=$(curl -s https://api.github.com/repos/ecc1/dexcom/releases/$ecc1dexcomversion | \
            jq --raw-output '.assets[] | select(.name | contains("'$arch'")) | .browser_download_url')
            echo "Downloading Go dexcom binaries from:" $downloadUrl
            wget -qO- $downloadUrl | tar xJv -C $HOME/go/bin || die "Couldn't download and extract Go dexcom binaries"
        fi
        cp -pruv $HOME/go/bin/* /usr/local/bin/ || die "Couldn't copy go/bin"
        mv /usr/local/bin/mmtune /usr/local/bin/Go-mmtune || die "Couldn't mv mmtune"
    fi

    #if [[ "$ttyport" =~ "spi" ]]; then
        #echo Resetting spi_serial
        #reset_spi_serial.py
    #fi
# Commenting out the mmtune as attempt to stop the radio reboot errors that happen when re-setting up.
#    echo Attempting to communicate with pump:
#    ( killall -g openaps; killall -g oref0-pump-loop ) 2>/dev/null
#    openaps mmtune
#    echo

    # clear any extraneous input before prompting
    while(read -r -t 0.1); do true; done

    if prompt_yn "Schedule openaps in cron?" N; then

        echo Saving existing crontab to $HOME/crontab.txt:
        crontab -l | tee $HOME/crontab.old.txt
        if prompt_yn "Would you like to remove your existing crontab first?" N; then
            crontab -r
        fi

        # add crontab entries
        (crontab -l; crontab -l | grep -q "NIGHTSCOUT_HOST" || echo NIGHTSCOUT_HOST=$NIGHTSCOUT_HOST) | crontab -
        (crontab -l; crontab -l | grep -q "API_SECRET=" || echo API_SECRET=$API_HASHED_SECRET) | crontab -
        if validate_g4share_serial $BLE_SERIAL; then
            (crontab -l; crontab -l | grep -q "DEXCOM_CGM_ID=" || echo DEXCOM_CGM_ID=$BLE_SERIAL) | crontab -
        fi
        (crontab -l; crontab -l | grep -q "PATH=" || echo "PATH=$PATH" ) | crontab -

        add_to_crontab \
            "oref0-cron-every-minute" \
            '* * * * *' \
            "cd $directory && oref0-cron-every-minute"
        add_to_crontab \
            "oref0-cron-post-reboot" \
            '@reboot' \
            "cd $directory && oref0-cron-post-reboot"
        add_to_crontab \
            "oref0-nightly" \
            "5 4 * * *" \
            "cd $directory && oref0-cron-nightly"
        add_to_crontab \
            "oref0-cron-every-15min" \
            "*/15 * * * *" \
            "cd $directory && oref0-cron-every-15min"
        crontab -l | tee $HOME/crontab.txt
    fi

    if [[ ${CGM,,} =~ "g4-go" ]]; then
        echo
        echo "To pair your G4 Share receiver, open its Settings, select Share, Forget Device (if previously paired), then turn sharing On"
    fi

    if [[ ${pumpmodel,,} =~ "x12" ]]; then
        echo
        echo To complete your x12 pump setup, you must edit your basal_profile.json,
        echo and may want to edit your settings.json and bg_targets_raw.json as well.
        read -p "Press enter to begin editing basal_profile.json, and then press Ctrl-X when done."
        nano $directory/settings/basal_profile.json
        read -p "Press enter to begin editing settings.json, and then press Ctrl-X when done."
        nano $directory/settings/settings.json
        read -p "Press enter to begin editing bg_targets_raw.json, and then press Ctrl-X when done."
        nano $directory/settings/bg_targets_raw.json
        echo To edit your basal_profile.json again in the future, run: nano $directory/settings/basal_profile.json
        echo To edit your settings.json to set maxBasal or DIA, run: nano $directory/settings/settings.json
        echo To edit your bg_targets_raw.json to set targets, run: nano $directory/settings/bg_targets_raw.json
    fi

fi # from 'read -p "Continue? y/[N] " -r' after interactive setup is complete

# Start cron back up in case the user doesn't decide to reboot
service cron start

if [ -e /tmp/reboot-required ]; then
  read -p "Reboot required.  Press enter to reboot or Ctrl-C to cancel"
  sudo reboot
fi<|MERGE_RESOLUTION|>--- conflicted
+++ resolved
@@ -29,13 +29,9 @@
 EXTRAS=""
 radio_locale="US"
 buildgofromsource=false
-<<<<<<< HEAD
 ecc1medtronicversion="latest"
 ecc1dexcomversion="latest"
-=======
 radiotags="cc111x"
-
->>>>>>> 81dc01ac
 
 # Echo text, but in bright-blue. Used for confirmation echo text. This takes
 # the same arguments as echo, including the -n option.
@@ -321,37 +317,32 @@
             echo
         fi
     fi
-<<<<<<< HEAD
     read -p "Would you like to [D]ownload precompiled Go pump communication library or install an [U]nofficial (possibly untested) version.[D]/U " -r
     if [[ $REPLY =~ ^[Uu]$ ]]; then
       read -p "You could either build the library from [S]ource, or type the version you would like to use, example 'v2018.07.09' [S]/<version> " -r
       if [[ $REPLY =~ ^[Ss]$ ]]; then
         buildgofromsource=true
         echo "Building Go pump binaries from source"
+        buildgofromsource=true
+        read -p "What type of radio do you use? [1] for cc1101 [2] for CC1110 or CC1111 [3] for RFM69HCW radio module 1/[2]/3 " -r 
+        if [[ $REPLY =~ ^[1]$ ]]; then
+          radiotags="cc1101"
+        elif [[ $REPLY =~ ^[2]$ ]]; then
+          radiotags="cc111x"
+        elif [[ $REPLY =~ ^[3]$ ]]; then
+          radiotags="rfm69"
+        else 
+          radiotags="cc111x"
+        fi
+        echo "Building Go pump binaries from source with " + radiotags + " tags."
       else
         ecc1medtronicversion="tags/$REPLY"
-	echo "Will use https://github.com/ecc1/medtronic/releases/$REPLY."
-
-	read -p "Also enter the ecc1/dexcom version, example 'v2018.07.09' <version> " -r
+        echo "Will use https://github.com/ecc1/medtronic/releases/$REPLY."
+
+	      read -p "Also enter the ecc1/dexcom version, example 'v2018.07.09' <version> " -r
         ecc1dexcomversion="tags/$REPLY"
-	echo "Will use https://github.com/ecc1/dexcom/releases/$REPLY if Go-dexcom is needed."
+	      echo "Will use https://github.com/ecc1/dexcom/releases/$REPLY if Go-dexcom is needed."
       fi
-=======
-    read -p "Would you like to [D]ownload precompiled Go pump communication library or build them from [S]ource? [D]/S " -r
-    if [[ $REPLY =~ ^[Ss]$ ]]; then
-      buildgofromsource=true
-      read -p "What type of radio do you use? [1] for cc1101 [2] for CC1110 or CC1111 [3] for RFM69HCW radio module 1/[2]/3 " -r 
-      if [[ $REPLY =~ ^[1]$ ]]; then
-      radiotags="cc1101"
-      elif [[ $REPLY =~ ^[2]$ ]]; then
-      radiotags="cc111x"
-      elif [[ $REPLY =~ ^[3]$ ]]; then
-      radiotags="rfm69"
-      else 
-      radiotags="cc111x"
-      fi
-      echo "Building Go pump binaries from source with " + radiotags + " tags."
->>>>>>> 81dc01ac
     else
       echo "Downloading latest precompiled Go pump binaries."
       ecc1medtronicversion="latest"
