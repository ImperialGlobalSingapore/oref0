--- conflicted
+++ resolved
@@ -314,18 +314,11 @@
     (cd ~/src && git clone git://github.com/openaps/oref0.git) || die "Couldn't clone oref0"
 fi
 echo Checking oref0 installation
-<<<<<<< HEAD
-# TODO: change back to packaged install before/when releasing to master
-#npm list -g oref0 | egrep oref0@0.3.[6-9] || (echo Installing latest oref0 && sudo npm install -g oref0)
-npm list -g oref0 | egrep oref0@0.3.[7-9] || (echo Installing latest oref0 dev && cd $HOME/src/oref0/ && npm run global-install)
-=======
-
 if git branch | grep "* master"; then
-    npm list -g oref0 | egrep oref0@0.3.[6-9] || (echo Installing latest oref0 package && sudo npm install -g oref0)
+    npm list -g oref0 | egrep oref0@0.4.[1-9] || (echo Installing latest oref0 package && sudo npm install -g oref0)
 else
-    npm list -g oref0 | egrep oref0@0.3.[6-9] || (echo Installing latest oref0 from ~/src/oref0/ && cd $HOME/src/oref0/ && npm run global-install)
-fi
->>>>>>> cc9c42ff
+    npm list -g oref0 | egrep oref0@0.4.[1-9] || (echo Installing latest oref0 from ~/src/oref0/ && cd $HOME/src/oref0/ && npm run global-install)
+fi
 
 echo Checking mmeowlink installation
 #if openaps vendor add --path . mmeowlink.vendors.mmeowlink 2>&1 | grep "No module"; then
