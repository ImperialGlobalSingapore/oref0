--- conflicted
+++ resolved
@@ -44,17 +44,8 @@
     mv .git $BACKUP
     rm -rf .git
     openaps init .
-<<<<<<< HEAD
-    #echo "Found $commits commits; truncating git history"
-    #git commit -m"save unsaved changes" -a
-    #du -sh .git && git rev-parse HEAD~2000 > .git/info/grafts && git filter-branch -- --all
-    #rm .git/info/grafts
-    #git update-ref -d refs/original/refs/heads/master && git reflog expire --expire=now --all && git gc --prune=now --aggressive
-fi
-=======
 fi
 
->>>>>>> 97241b96
 commits=$(git log | grep -c commit)
 usage=$(du -sh .git | awk '{print $1}')
 oldest=$(git log | grep Date | tail -1)
