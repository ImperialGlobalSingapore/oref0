--- conflicted
+++ resolved
@@ -18,8 +18,7 @@
 
 var generate = require('oref0/lib/profile/');
 function usage ( ) {
-<<<<<<< HEAD
-        console.log('usage: ', process.argv.slice(0, 2), '<pump_settings.json> <bg_targets.json> <insulin_sensitivities.json> <basal_profile.json> [<max_iob.json>] [<carb_ratios.json>] [<temptargets.json>]');
+        console.log('usage: ', process.argv.slice(0, 2), '<pump_settings.json> <bg_targets.json> <insulin_sensitivities.json> <basal_profile.json> [<preferences.json>] [--model model.json] [<carb_ratios.json>] ');
 }
 
 function exportDefaults () {
@@ -39,32 +38,10 @@
     }
 
 	console.log(JSON.stringify(prefs, null, '\t'));
-=======
-        console.log('usage: ', process.argv.slice(0, 2), '<pump_settings.json> <bg_targets.json> <insulin_sensitivities.json> <basal_profile.json> [<preferences.json>] [--model model.json] [<carb_ratios.json>] ');
->>>>>>> 2001f5b1
 }
 
 if (!module.parent) {
     
-<<<<<<< HEAD
-    var cwd = process.cwd()
-        
-    var pumpsettings_input = process.argv.slice(2, 3).pop();
-
-    if (pumpsettings_input !== undefined && pumpsettings_input.indexOf('export-defaults') > 0) {
-      exportDefaults();
-      process.exit(0);
-    }
-
-    if (pumpsettings_input !== undefined && pumpsettings_input.indexOf('update-preferences') > 0) {
-      var prefs_input = process.argv.slice(3, 4).pop();
-	  if (!prefs_input) { console.error('usage: ', process.argv.slice(0, 2), '<preferences.json>'); process.exit(0); }
-      var prefs = require(cwd + '/' + prefs_input);
-      updatePreferences(prefs);
-      process.exit(0);
-    }
-
-=======
     var argv = require('yargs')
       .usage("$0 pump_settings.json bg_targets.json insulin_sensitivities.json basal_profile.json [preferences.json] [--model model.json] [<carb_ratios.json>]")
       .option('model', {
@@ -77,21 +54,10 @@
 
     var params = argv.argv;
     var pumpsettings_input = params._.slice(0, 1).pop()
->>>>>>> 2001f5b1
     if ([null, '--help', '-h', 'help'].indexOf(pumpsettings_input) > 0) {
       usage( );
       process.exit(0);
     }
-<<<<<<< HEAD
-    
-    var bgtargets_input = process.argv.slice(3, 4).pop()
-    var isf_input = process.argv.slice(4, 5).pop()
-    var basalprofile_input = process.argv.slice(5, 6).pop()
-    var preferences_input = process.argv.slice(6, 7).pop()
-    var carbratio_input = process.argv.slice(7, 8).pop()
-    var temptargets_input = process.argv.slice(8, 9).pop()
-    
-=======
     var bgtargets_input = params._.slice(1, 2).pop()
     var isf_input = params._.slice(2, 3).pop()
     var basalprofile_input = params._.slice(3, 4).pop()
@@ -104,17 +70,12 @@
       var carbratio_input = params._.slice(6, 7).pop()
     }
 
->>>>>>> 2001f5b1
     if (!pumpsettings_input || !bgtargets_input || !isf_input || !basalprofile_input) {
         usage( );
         process.exit(1);
     }
-<<<<<<< HEAD
-    
-=======
 
     var cwd = process.cwd()
->>>>>>> 2001f5b1
     var pumpsettings_data = require(cwd + '/' + pumpsettings_input);
     var bgtargets_data = require(cwd + '/' + bgtargets_input);
     if (bgtargets_data.units !== 'mg/dL') {
@@ -189,7 +150,6 @@
     }
 
     //console.log(carbratio_data);
-<<<<<<< HEAD
     var inputs = { };
 
     //add all preferences to the inputs
@@ -210,18 +170,6 @@
     inputs.carbratio = carbratio_data;
     inputs.temptargets = temptargets_data;
 
-=======
-    var inputs = {
-      settings: pumpsettings_data
-    , targets: bgtargets_data
-    , basals: basalprofile_data
-    , isf: isf_data
-    , max_iob: preferences.max_iob || 0
-    , skip_neutral_temps: preferences.skip_neutral_temps || false
-    , carbratio: carbratio_data
-    , model: model_data
-    };
->>>>>>> 2001f5b1
 
     var profile = generate(inputs);
 
