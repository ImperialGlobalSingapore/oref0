--- conflicted
+++ resolved
@@ -141,13 +141,8 @@
                 if ((glucose_status.delta > 0 && eventualBG < profile_data.min_bg) || (glucose_status.delta < 0 && eventualBG >= profile_data.min_bg)) {
                     if (temps_data.duration > 0) { // if there is currently any temp basal running
                         // if it's a low-temp and eventualBG < profile_data.max_bg, let it run a bit longer
-<<<<<<< HEAD
                         if (temps_data.rate <= profile_data.current_basal && eventualBG < profile_data.max_bg) {
-                            reason = tick + " but " + eventualBG + "<" + profile_data.max_bg;
-=======
-                        if (temps_data.rate < profile_data.current_basal && eventualBG < profile_data.max_bg) {
                             reason = "BG" + tick + " but " + eventualBG + "<" + profile_data.max_bg;
->>>>>>> cb1692f0
                             console.error(reason);
                         } else {
                             reason = glucose_status.delta + " and " + eventualBG;
