--- conflicted
+++ resolved
@@ -21,32 +21,14 @@
   exit 1
 }
 
-# TODO: allow openaps instances in directories other than ~/openaps-dev
-# for now, make sure we're running in ~/openaps-dev/, or die.
-cd ~/openaps-dev/ || die "can't cd ~/openaps-dev/"
-
-# delete any recent-history json files older than 30m to make doubly sure we avoid using stale data
-find pumphistory*.json* -mmin +30 -exec rm {} \; 2>/dev/null > /dev/null
-find clock*.json* -mmin +30 -exec rm {} \; 2>/dev/null > /dev/null
-find request*.json* -mmin +30 -exec rm {} \; 2>/dev/null > /dev/null
-find current*temp*.json* -mmin +30 -exec rm {} \; 2>/dev/null > /dev/null
-find glucose*.json* -mmin +30 -exec rm {} \; 2>/dev/null > /dev/null
-find iob*.json* -mmin +30 -exec rm {} \; 2>/dev/null > /dev/null
-
 # remove any old stale lockfiles
 find /tmp/openaps.lock -mmin +10 -exec rm {} \; 2>/dev/null > /dev/null
 
 # only one process can talk to the pump at a time
-if ls /tmp/openaps.lock >/dev/null 2>/dev/null; then
-    ls -la /tmp/openaps.lock
-    echo "/tmp/openaps.lock exists"
-    exit 1
-fi
+ls /tmp/openaps.lock >/dev/null 2>/dev/null && die "OpenAPS already running: exiting" && exit
 
 echo "No lockfile: continuing"
 touch /tmp/openaps.lock
-# if there are any old loops still running without proper lockfiles, kill them off
-kill $(pgrep -f openaps-js/bin/loop.sh | grep -v ^$$\$)
 
 # make sure decocare can talk to the Carelink USB stick
 ~/decocare/insert.sh 2>/dev/null >/dev/null
@@ -59,7 +41,7 @@
 openaps report show > /dev/null || cp openaps.ini.bak openaps.ini
 
 function finish {
-    rm /tmp/openaps.lock 2>/dev/null
+    rm /tmp/openaps.lock
 }
 trap finish EXIT
 
@@ -68,72 +50,43 @@
 # get glucose data, either from attached CGM or from Share
 getglucose() {
     echo "Querying CGM"
-    ( ( openaps report invoke glucose.json.new || openaps report invoke glucose.json.new ) 2>/dev/null && grep -v '"glucose": 5' glucose.json.new | grep -q glucose ) || share2-bridge file glucose.json.new 2>/dev/null >/dev/null
-    if diff -q glucose.json glucose.json.new; then
+    ( ( openaps report invoke glucose.json.new || openaps report invoke glucose.json.new ) && grep -v '"glucose": 5' glucose.json.new | grep glucose ) || share2-bridge file glucose.json.new
+    if diff -u glucose.json glucose.json.new; then
         echo No new glucose data
-        return 1;
     else
         grep glucose glucose.json.new | head -1 | awk '{print $2}' | while read line; do echo -n " $line "; done >> /var/log/openaps/easy.log \
             && rsync -tu glucose.json.new glucose.json \
-            #&& git commit -m"glucose.json has glucose data: committing" glucose.json 
-        return 0;
+            && git commit -m"glucose.json has glucose data: committing" glucose.json 
     fi
 }
 # get pump status (suspended, etc.)
 getpumpstatus() {
     echo "Checking pump status"
-    openaps status 2>/dev/null || echo -n "!" >> /var/log/openaps/easy.log
+    openaps status || echo -n "!" >> /var/log/openaps/easy.log
     grep -q status status.json.new && ( rsync -tu status.json.new status.json && echo -n "." >> /var/log/openaps/easy.log ) || echo -n "!" >> /var/log/openaps/easy.log
 }
 # query pump, and update pump data files if successful
-getcurrenttemp() {
-    openaps report invoke currenttemp.json.new 2>/dev/null || ( echo -n "!" >> /var/log/openaps/easy.log && return 1 )
+querypump() {
+    openaps pumpquery || openaps pumpquery || echo -n "!" >> /var/log/openaps/easy.log
+    findclocknew && grep T clock.json.new && ( rsync -tu clock.json.new clock.json && echo -n "." >> /var/log/openaps/easy.log ) || echo -n "!" >> /var/log/openaps/easy.log
     grep -q temp currenttemp.json.new && ( rsync -tu currenttemp.json.new currenttemp.json && echo -n "." >> /var/log/openaps/easy.log ) || echo -n "!" >> /var/log/openaps/easy.log
-}
-querypump() {
-    #openaps pumpquery 2>/dev/null || ( echo -n "!" >> /var/log/openaps/easy.log && return 1 )
-    openaps report invoke clock.json.new 2>/dev/null || ( echo -n "!" >> /var/log/openaps/easy.log && return 1 )
-    findclocknew && grep T clock.json.new && ( rsync -tu clock.json.new clock.json && echo -n "." >> /var/log/openaps/easy.log ) || echo -n "!" >> /var/log/openaps/easy.log
-    getcurrenttemp || return 1
-    openaps report invoke pumphistory.json.new 2>/dev/null || ( echo -n "!" >> /var/log/openaps/easy.log && return 1 )
     grep -q timestamp pumphistory.json.new && ( rsync -tu pumphistory.json.new pumphistory.json && echo -n "." >> /var/log/openaps/easy.log ) || echo -n "!" >> /var/log/openaps/easy.log
     upload
-    return 0
 }
 # try to upload pumphistory data
 upload() {
-    if [ ! -z "$NIGHTSCOUT_HOST" ]; then
-        ~/openaps-js/bin/ns-upload.sh
-    fi
+    #findpumphistory && ~/bin/openaps-mongo.sh &
+    ping -c 1 google.com > /dev/null && touch /tmp/openaps.online
 }
 # if we haven't uploaded successfully in 10m, use offline mode (if no temp running, set current basal as temp to show the loop is working)
 suggest() {
     openaps suggest || echo -n "!" >> /var/log/openaps/easy.log
     grep -q "too old" requestedtemp.online.json || ( find /tmp/openaps.online -mmin -10 | egrep -q '.*' && rsync -tu requestedtemp.online.json requestedtemp.json || rsync -tu requestedtemp.offline.json requestedtemp.json )
 }
-enact() {
-    retries=5
-    retry=0
-    until openaps enact; do
-        retry=`expr $retry + 1`
-        echo "enact failed; retry $retry"
-        if [ $retry -ge $retries ]; then bail "Failed to enact temp after $retries retries"; return $?; fi
-        sleep 10;
-    done
-    if tail enactedtemp.json; then
-        ( echo && cat enactedtemp.json | egrep -i "bg|dur|rate|re|tic|tim" | sort -r ) >> /var/log/openaps/easy.log 
-        cat iob.json | json_pp | grep '"iob' >> /var/log/openaps/easy.log 
-        if [ ! -z "$AZURE_SQL_API_HOST" ]; then
-            send-tempbasal-Azure iob.json enactedtemp.json glucose.json $AZURE_SQL_API_HOST
-        fi
-        return 0
-    fi
-}
 # get updated pump settings (basal schedules, targets, ISF, etc.)
 getpumpsettings() { ~/openaps-js/bin/pumpsettings.sh; }
 
 # functions for making sure we have up-to-date data before proceeding
-findclock() { find clock.json -mmin -10 | egrep -q '.*'; }
 findclocknew() { find clock.json.new -mmin -10 | egrep -q '.*'; }
 findglucose() { find glucose.json -mmin -10 | egrep -q '.*'; }
 findpumphistory() { find pumphistory.json -mmin -10 | egrep -q '.*'; }
@@ -141,71 +94,34 @@
 # write out current status to pebble.json
 pebble() { ~/openaps-js/bin/pebble.sh; }
 
-bail() {
-  echo "$@" | tee -a /var/log/openaps/easy.log
-  return 1
-}
 
-actionrequired() {
-    # make sure we can still talk to the carelink stick
-    python -m decocare.stick $(python -m decocare.scan) >/dev/null || sudo ~/openaps-js/bin/fix-dead-carelink.sh | tee -a /var/log/openaps/easy.log
-    # if reservoir insulin remaining changes by more than 0.2U between runs, that probably indicates a bolus
-    if awk '{getline t<"reservoir.json.new"; if (($0-t) > 0.2 || ($0-t < -0.2)) print "Reservoir changed from " $0 " to " t}' reservoir.json | grep changed; then
-        echo "Reservoir status changed"
-        rsync -tu reservoir.json.new reservoir.json
-        return 0;
-    else
-        rsync -tu reservoir.json.new reservoir.json
-        # if a temp is needed based on current BG and temp
-        openaps report invoke requestedtemp.online.json || return 0
-        grep rate requestedtemp.online.json
-        return $?
-    fi
-}
+# main event loop
 
-execute() {
-    getglucose
-    head -15 glucose.json | grep -B1 glucose
+getglucose
+head -15 glucose.json
 
-    numprocs=$(fuser -n file $(python -m decocare.scan) 2>&1 | wc -l)
-    if [[ $numprocs -gt 0 ]] ; then
-        bail "Carelink USB already in use or not available."; return $?
-    fi
+numprocs=$(fuser -n file $(python -m decocare.scan) 2>&1 | wc -l)
+if [[ $numprocs -gt 0 ]] ; then
+  die "Carelink USB already in use or not available."
+fi
 
-    retries=5
-    retry=0
-    echo "Querying pump" && querypump 2>/dev/null
-    until findpumphistory && findclock; do
-        echo "Querying pump (try $retry)" && querypump 2>/dev/null
-        retry=`expr $retry + 1`
-        if [ $retry -ge $retries ]; then bail "Failed to query pump history after $retries retries"; return $?; fi
-        sleep 30;
-    done
+getpumpstatus
+echo "Querying pump" && querypump
 
-    # get glucose again in case the pump queries took awhile
-    getglucose
+upload
 
-    # if we're offline, set the clock to the pump/CGM time
-    ~/openaps-js/bin/clockset.sh
+# get glucose again in case the pump queries took awhile
+getglucose
 
-    # dump out a "what we're about to try to do" report
-    suggest && pebble
+# if we're offline, set the clock to the pump/CGM time
+~/openaps-js/bin/clockset.sh
 
-    tail clock.json
-    tail currenttemp.json
+# dump out a "what we're about to try to do" report
+suggest && pebble
 
-    # make sure we're not using an old suggestion
-    rm requestedtemp* 2>/dev/null
-    echo "Removing requestedtemp.json and recreating it"
-    # if we can't run suggest, it might be because our pumpsettings are missing or screwed up"
-    suggest || ( getpumpsettings && suggest ) || ( bail "Can't calculate IOB or basal"; return $? )
-    pebble
-    tail profile.json
-    tail iob.json
-    tail requestedtemp.json
+tail clock.json
+tail currenttemp.json
 
-<<<<<<< HEAD
-=======
 # make sure we're not using an old suggestion
 rm requestedtemp*
 # if we can't run suggest, it might be because our pumpsettings are missing or screwed up"
@@ -214,78 +130,22 @@
 tail profile.json
 tail iob.json
 tail requestedtemp.json
->>>>>>> b1fb5b76
 
-    # don't act on stale glucose data
-    findglucose && grep -q glucose glucose.json || ( bail "No recent glucose data"; return $? )
-    # execute/enact the requested temp
-    cat requestedtemp.json | json_pp | grep reason >> /var/log/openaps/easy.log
-    if grep -q rate requestedtemp.json; then
-        echo "Enacting temp"
-        enact
-    fi
-}
+# don't act on stale glucose data
+findglucose && grep -q glucose glucose.json || die "No recent glucose data"
+# execute/enact the requested temp
+cat requestedtemp.json | json_pp | grep reason >> /var/log/openaps/easy.log
+grep -q rate requestedtemp.json && ( openaps enact || openaps enact ) && tail enactedtemp.json && ( echo && cat enactedtemp.json | egrep -i "bg|rate|dur|re|tic|tim" | sort -r ) >> /var/log/openaps/easy.log && cat iob.json | json_pp | grep '"iob' >> /var/log/openaps/easy.log
 
-requery() {
-    numprocs=$(fuser -n file $(python -m decocare.scan) 2>&1 | wc -l)
-    if [[ $numprocs -gt 0 ]] ; then
-        bail "Carelink USB already in use or not available."; return $?
-    fi
+echo "Re-querying pump"
+query pump
 
-    echo "Re-querying pump"
-    retries=5
-    retry=0
-    until querypump; do
-        retry=`expr $retry + 1`
-        echo "Re-query failed; retry $retry"
-        if [ $retry -ge $retries ]; then bail "Failed to re-query pump"; return $?; fi
-    done
+# unlock in case upload is really slow
+rm /tmp/openaps.lock
+pebble
+upload
 
-    # unlock in case upload is really slow
-    #rm /tmp/openaps.lock 2>/dev/null
-    pebble
-    upload
-
-    # if another instance didn't start while we were uploading, refresh pump settings
-    #ls /tmp/openaps.lock >/dev/null 2>/dev/null && die "OpenAPS already running: exiting" && exit
-    touch /tmp/openaps.lock
-    numprocs=$(fuser -n file $(python -m decocare.scan) 2>&1 | wc -l)
-    if [[ $numprocs -gt 0 ]] ; then
-        bail "Carelink USB already in use or not available."; return $?
-    fi
-    retries=2
-    retry=0
-    until getpumpsettings; do
-        retry=`expr $retry + 1`
-        echo "getpumpsettings failed; retry $retry"
-        if [ $retry -ge $retries ]; then bail "getpumpsettings failed"; return $?; fi
-    done
-}
-
-# main event loop
-
-while(true); do 
-
-    touch /tmp/openaps.lock
-    # execute on startup, and then whenever actionrequired()
-    until execute; do
-        echo "Failed; retrying"
-        sleep 5
-    done
-    requery
-    getglucose && openaps report invoke requestedtemp.online.json && cat requestedtemp.online.json | json_pp | grep reason >> /var/log/openaps/easy.log
-    # set a new reservoir baseline and watch for changes (boluses)
-    openaps report invoke reservoir.json.new 2>/dev/null || echo -n "!" >> /var/log/openaps/easy.log && rsync -tu reservoir.json.new reservoir.json
-    getcurrenttemp
-    until actionrequired; do 
-        touch /tmp/openaps.lock
-        getglucose && openaps report invoke requestedtemp.online.json && cat requestedtemp.online.json | json_pp | grep reason >> /var/log/openaps/easy.log
-        getcurrenttemp
-        openaps report invoke reservoir.json.new 2>/dev/null || echo -n "!" >> /var/log/openaps/easy.log
-        openaps report invoke clock.json.new 2>/dev/null || echo -n "!" >> /var/log/openaps/easy.log
-        findclocknew && grep T clock.json.new && rsync -tu clock.json.new clock.json || echo -n "!" >> /var/log/openaps/easy.log
-        pebble
-        echo -n "-" >> /var/log/openaps/easy.log
-        sleep 30
-    done
-done+# if another instance didn't start while we were uploading, refresh pump settings
+ls /tmp/openaps.lock >/dev/null 2>/dev/null && die "OpenAPS already running: exiting" && exit
+touch /tmp/openaps.lock
+getpumpsettings