#!/bin/bash
PATH=/usr/local/sbin:/usr/local/bin:/usr/sbin:/usr/bin:/sbin:/bin

die() {
  echo "$@" | tee -a /var/log/openaps/easy.log
  exit 1
}

# remove any old stale lockfiles
find /tmp/openaps.lock -mmin +10 -exec rm {} \; 2>/dev/null > /dev/null

# only one process can talk to the pump at a time
ls /tmp/openaps.lock >/dev/null 2>/dev/null && die "OpenAPS already running: exiting" && exit

echo "No lockfile: continuing"
touch /tmp/openaps.lock

# make sure decocare can talk to the Carelink USB stick
~/decocare/insert.sh 2>/dev/null >/dev/null
python -m decocare.stick $(python -m decocare.scan) >/dev/null && echo "decocare.scan OK" || sudo ~/openaps-js/bin/fix-dead-carelink.sh | tee -a /var/log/openaps/easy.log

# sometimes git gets stuck
find ~/openaps-dev/.git/index.lock -mmin +5 -exec rm {} \; 2>/dev/null > /dev/null
cd ~/openaps-dev && ( git status > /dev/null || ( mv ~/openaps-dev/.git /tmp/.git-`date +%s`; cd && openaps init openaps-dev && cd openaps-dev ) )
# sometimes openaps.ini gets truncated
openaps report show > /dev/null || cp openaps.ini.bak openaps.ini

function finish {
    rm /tmp/openaps.lock
}
trap finish EXIT

# define functions for everything we'll be doing

# get glucose data, either from attached CGM or from Share
getglucose() {
    echo "Querying CGM"
    ( ( openaps report invoke glucose.json.new || openaps report invoke glucose.json.new ) && grep -v '"glucose": 5' glucose.json.new | grep glucose ) || share2-bridge file glucose.json.new
<<<<<<< HEAD
    grep glucose glucose.json.new | head -1 | awk '{print $2}' | while read line; do echo -n " $line "; done >> /var/log/openaps/easy.log && cp glucose.json.new glucose.json && git commit -m"glucose.json has glucose data: committing" glucose.json
=======
    grep glucose glucose.json.new && rsync -tu glucose.json.new glucose.json && git commit -m"glucose.json has glucose data: committing" glucose.json
>>>>>>> ba59bdcd
}
# get pump status (suspended, etc.)
getpumpstatus() {
    echo "Checking pump status"
<<<<<<< HEAD
    openaps status || echo -n "!" >> /var/log/openaps/easy.log
    grep -q status status.json.new && ( cp status.json.new status.json && echo -n "." >> /var/log/openaps/easy.log ) || echo -n "!" >> /var/log/openaps/easy.log
}
# query pump, and update pump data files if successful
querypump() {
    openaps pumpquery || openaps pumpquery || echo -n "!" >> /var/log/openaps/easy.log
    findclocknew && grep T clock.json.new && ( cp clock.json.new clock.json && echo -n "." >> /var/log/openaps/easy.log ) || echo -n "!" >> /var/log/openaps/easy.log
    grep -q temp currenttemp.json.new && ( cp currenttemp.json.new currenttemp.json && echo -n "." >> /var/log/openaps/easy.log ) || echo -n "!" >> /var/log/openaps/easy.log
    grep -q timestamp pumphistory.json.new && ( cp pumphistory.json.new pumphistory.json && echo -n "." >> /var/log/openaps/easy.log ) || echo -n "!" >> /var/log/openaps/easy.log
=======
    openaps status
    grep -q status status.json.new && rsync -tu status.json.new status.json
}
# query pump, and update pump data files if successful
querypump() {
    openaps pumpquery || openaps pumpquery
    findclocknew && grep T clock.json.new && rsync -tu clock.json.new clock.json
    grep -q temp currenttemp.json.new && rsync -tu currenttemp.json.new currenttemp.json
    grep -q timestamp pumphistory.json.new && rsync -tu pumphistory.json.new pumphistory.json
>>>>>>> ba59bdcd
    upload
}
# try to upload pumphistory data
upload() { findpumphistory && ~/bin/openaps-mongo.sh && touch /tmp/openaps.online; }
# if we haven't uploaded successfully in 10m, use offline mode (if no temp running, set current basal as temp to show the loop is working)
suggest() {
<<<<<<< HEAD
    openaps suggest || echo -n "!" >> /var/log/openaps/easy.log
    find /tmp/openaps.online -mmin -10 | egrep -q '.*' && cp requestedtemp.online.json requestedtemp.json || cp requestedtemp.offline.json requestedtemp.json
=======
    openaps suggest
    find /tmp/openaps.online -mmin -10 | egrep -q '.*' && rsync -tu requestedtemp.online.json requestedtemp.json || rsync -tu requestedtemp.offline.json requestedtemp.json
>>>>>>> ba59bdcd
}
# get updated pump settings (basal schedules, targets, ISF, etc.)
getpumpsettings() { ~/openaps-js/bin/pumpsettings.sh; }

# functions for making sure we have up-to-date data before proceeding
findclock() { find clock.json -mmin -10 | egrep -q '.*'; }
findclocknew() { find clock.json.new -mmin -10 | egrep -q '.*'; }
findglucose() { find glucose.json -mmin -10 | egrep -q '.*'; }
findpumphistory() { find pumphistory.json -mmin -10 | egrep -q '.*'; }
findrequestedtemp() { find requestedtemp.json -mmin -10 | egrep -q '.*'; }
# write out current status to pebble.json
#pebble() { findclock && findglucose && findpumphistory && findrequestedtemp && ~/openaps-js/bin/pebble.sh; }
pebble() { ~/openaps-js/bin/pebble.sh; }


# main event loop

getglucose
head -15 glucose.json

numprocs=$(fuser -n file $(python -m decocare.scan) 2>&1 | wc -l)
if [[ $numprocs -gt 0 ]] ; then
  die "Carelink USB already in use or not available."
fi

getpumpstatus
echo "Querying pump" && querypump

upload

# get glucose again in case the pump queries took awhile
getglucose

# if we're offline, set the clock to the pump/CGM time
~/openaps-js/bin/clockset.sh

# dump out a "what we're about to try to do" report
suggest && pebble

tail clock.json
tail currenttemp.json

# make sure we're not using an old suggestion
rm requestedtemp.json*
# if we can't run suggest, it might be because our pumpsettings are missing or screwed up"
suggest || ( getpumpsettings && suggest ) || die "Can't calculate IOB or basal"
pebble
tail profile.json
tail iob.json
tail requestedtemp.json

# don't act on stale glucose data
findglucose && grep -q glucose glucose.json || die "No recent glucose data"
# execute/enact the requested temp
grep -q rate requestedtemp.json && ( openaps enact || openaps enact ) && tail enactedtemp.json && ( echo && cat enactedtemp.json | egrep -i "bg|rate|re|tic|tim" | sort -r ) >> /var/log/openaps/easy.log

echo "Re-querying pump"
query pump

# unlock in case upload is really slow
rm /tmp/openaps.lock
pebble
upload

# if another instance didn't start while we were uploading, refresh pump settings
ls /tmp/openaps.lock >/dev/null 2>/dev/null && die "OpenAPS already running: exiting" && exit
touch /tmp/openaps.lock
getpumpsettings<|MERGE_RESOLUTION|>--- conflicted
+++ resolved
@@ -36,49 +36,28 @@
 getglucose() {
     echo "Querying CGM"
     ( ( openaps report invoke glucose.json.new || openaps report invoke glucose.json.new ) && grep -v '"glucose": 5' glucose.json.new | grep glucose ) || share2-bridge file glucose.json.new
-<<<<<<< HEAD
-    grep glucose glucose.json.new | head -1 | awk '{print $2}' | while read line; do echo -n " $line "; done >> /var/log/openaps/easy.log && cp glucose.json.new glucose.json && git commit -m"glucose.json has glucose data: committing" glucose.json
-=======
-    grep glucose glucose.json.new && rsync -tu glucose.json.new glucose.json && git commit -m"glucose.json has glucose data: committing" glucose.json
->>>>>>> ba59bdcd
+    grep glucose glucose.json.new | head -1 | awk '{print $2}' | while read line; do echo -n " $line "; done >> /var/log/openaps/easy.log && rsync -tu glucose.json.new glucose.json && git commit -m"glucose.json has glucose data: committing" glucose.json
 }
 # get pump status (suspended, etc.)
 getpumpstatus() {
     echo "Checking pump status"
-<<<<<<< HEAD
     openaps status || echo -n "!" >> /var/log/openaps/easy.log
-    grep -q status status.json.new && ( cp status.json.new status.json && echo -n "." >> /var/log/openaps/easy.log ) || echo -n "!" >> /var/log/openaps/easy.log
+    grep -q status status.json.new && ( rsync -tu status.json.new status.json && echo -n "." >> /var/log/openaps/easy.log ) || echo -n "!" >> /var/log/openaps/easy.log
 }
 # query pump, and update pump data files if successful
 querypump() {
     openaps pumpquery || openaps pumpquery || echo -n "!" >> /var/log/openaps/easy.log
-    findclocknew && grep T clock.json.new && ( cp clock.json.new clock.json && echo -n "." >> /var/log/openaps/easy.log ) || echo -n "!" >> /var/log/openaps/easy.log
-    grep -q temp currenttemp.json.new && ( cp currenttemp.json.new currenttemp.json && echo -n "." >> /var/log/openaps/easy.log ) || echo -n "!" >> /var/log/openaps/easy.log
-    grep -q timestamp pumphistory.json.new && ( cp pumphistory.json.new pumphistory.json && echo -n "." >> /var/log/openaps/easy.log ) || echo -n "!" >> /var/log/openaps/easy.log
-=======
-    openaps status
-    grep -q status status.json.new && rsync -tu status.json.new status.json
-}
-# query pump, and update pump data files if successful
-querypump() {
-    openaps pumpquery || openaps pumpquery
-    findclocknew && grep T clock.json.new && rsync -tu clock.json.new clock.json
-    grep -q temp currenttemp.json.new && rsync -tu currenttemp.json.new currenttemp.json
-    grep -q timestamp pumphistory.json.new && rsync -tu pumphistory.json.new pumphistory.json
->>>>>>> ba59bdcd
+    findclocknew && grep T clock.json.new && ( rsync -tu clock.json.new clock.json && echo -n "." >> /var/log/openaps/easy.log ) || echo -n "!" >> /var/log/openaps/easy.log
+    grep -q temp currenttemp.json.new && ( rsync -tu currenttemp.json.new currenttemp.json && echo -n "." >> /var/log/openaps/easy.log ) || echo -n "!" >> /var/log/openaps/easy.log
+    grep -q timestamp pumphistory.json.new && ( rsync -tu pumphistory.json.new pumphistory.json && echo -n "." >> /var/log/openaps/easy.log ) || echo -n "!" >> /var/log/openaps/easy.log
     upload
 }
 # try to upload pumphistory data
 upload() { findpumphistory && ~/bin/openaps-mongo.sh && touch /tmp/openaps.online; }
 # if we haven't uploaded successfully in 10m, use offline mode (if no temp running, set current basal as temp to show the loop is working)
 suggest() {
-<<<<<<< HEAD
     openaps suggest || echo -n "!" >> /var/log/openaps/easy.log
-    find /tmp/openaps.online -mmin -10 | egrep -q '.*' && cp requestedtemp.online.json requestedtemp.json || cp requestedtemp.offline.json requestedtemp.json
-=======
-    openaps suggest
-    find /tmp/openaps.online -mmin -10 | egrep -q '.*' && rsync -tu requestedtemp.online.json requestedtemp.json || rsync -tu requestedtemp.offline.json requestedtemp.json
->>>>>>> ba59bdcd
+    find /tmp/openaps.online -mmin -10 | egrep -q '.*' && rsync -tu requestedtemp.online.json requestedtemp.json || cp requestedtemp.offline.json requestedtemp.json
 }
 # get updated pump settings (basal schedules, targets, ISF, etc.)
 getpumpsettings() { ~/openaps-js/bin/pumpsettings.sh; }
