--- conflicted
+++ resolved
@@ -7,10 +7,7 @@
 echo
 #calculate-iob pumphistory.json profile.json clock.json > iob.json.new && grep iob iob.json.new && mv iob.json.new iob.json
 node ~/openaps-js/bin/iob.js pumphistory.json profile.json clock.json > iob.json.new && grep iob iob.json.new && cp iob.json.new iob.json #&& git commit -m"iob found: committing" iob.json
-<<<<<<< HEAD
-=======
 #determine-basal iob.json currenttemp.json glucose.json profile.json > requestedtemp.json.new && grep temp requestedtemp.json.new && mv requestedtemp.json.new requestedtemp.json
->>>>>>> 8b67ce41
 #node ~/openaps-js/bin/determine-basal.js iob.json currenttemp.json glucose.json profile.json > requestedtemp.json.new && grep temp requestedtemp.json.new && cp requestedtemp.json.new requestedtemp.json #&& git commit -m"temp found: committing" requestedtemp.json
 #git fetch origin master && git merge -X theirs origin/master && git push
 #git pull && git push
