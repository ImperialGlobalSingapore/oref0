--- conflicted
+++ resolved
@@ -576,12 +576,7 @@
     ( grep -q "model.*12" monitor/status.json || \
          test $(cat monitor/status.json | json suspended) == true || \
          test $(cat monitor/status.json | json bolusing) == false ) \
-<<<<<<< HEAD
-         || { echo; cat monitor/status.json | jq -c -C .; echo -n "x12 model detected. Ref"; }
-=======
          || { echo; cat monitor/status.json | jq -c -C .; return 1; }
-    echo -n resh
->>>>>>> 0cb310d6
     retry_return monitor_pump || return 1
     echo -n "meal.json "
     retry_return oref0-meal monitor/pumphistory-24h-zoned.json settings/profile.json monitor/clock-zoned.json monitor/glucose.json settings/basal_profile.json monitor/carbhistory.json > monitor/meal.json || return 1
