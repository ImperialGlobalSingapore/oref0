--- conflicted
+++ resolved
@@ -418,11 +418,7 @@
         fi
         # refresh profile if >5m old to give SMB a chance to deliver
         refresh_profile 3
-<<<<<<< HEAD
         refresh_pumphistory_and_meal || return 1
-=======
-        refresh_pumphistory_and_meal
->>>>>>> f4e6f9f9
         # TODO: check that last pumphistory record is newer than last bolus and refresh again if not
         calculate_iob && determine_basal 2>&3 \
         && cp -up enact/smb-suggested.json enact/suggested.json \
@@ -640,12 +636,8 @@
          test $(cat monitor/status.json | json suspended) == true || \
          test $(cat monitor/status.json | json bolusing) == false ) \
          || { echo; cat monitor/status.json | jq -c -C .; return 1; }
-<<<<<<< HEAD
     try_return invoke_pumphistory_etc || return 1
     try_return invoke_reservoir_etc || return 1
-=======
-    try_return monitor_pump || return 1
->>>>>>> f4e6f9f9
     echo -n "meal.json "
     if ! retry_return oref0-meal monitor/pumphistory-24h-zoned.json settings/profile.json monitor/clock-zoned.json monitor/glucose.json settings/basal_profile.json monitor/carbhistory.json > monitor/meal.json.new ; then
         echo; echo "Couldn't calculate COB"
@@ -660,14 +652,6 @@
     echo "refreshed"
 }
 
-<<<<<<< HEAD
-=======
-function monitor_pump {
-    retry_return invoke_pumphistory_etc || return 1
-    retry_return invoke_reservoir_etc || return 1
-}
-
->>>>>>> f4e6f9f9
 function calculate_iob {
     oref0-calculate-iob monitor/pumphistory-24h-zoned.json settings/profile.json monitor/clock-zoned.json settings/autosens.json > monitor/iob.json.new || { echo; echo "Couldn't calculate IOB"; fail "$@"; }
     [ -s monitor/iob.json.new ] && jq -e .[0].iob monitor/iob.json.new >&3 && cp monitor/iob.json.new monitor/iob.json || { echo; echo "Couldn't copy IOB"; fail "$@"; }
