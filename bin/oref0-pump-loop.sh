#!/bin/bash

# OREF0_DEBUG makes this script much more verbose
# and allows it to print additional debug information.
# OREF0_DEBUG=1 generally means to print everything that usually
# goes to stderr. (It will will include stack traces in case
# of errors or exceptions in sub commands)
# OREF0_DEBUG=2 is for debugging only. It will print all commands
# being executed as well as all their output, (use with care as it
# might overflow your log files)
# The default value is 0. A silent mode could also be implemented, but
# it hasn't been done at this point.
# Note: for future changes:
# -  when subcommand outputs are not needed in the main log file:
#    - redirect the output to either fd >&3 or fd >&4 based on
#    - when you want the output visible.
export MEDTRONIC_PUMP_ID=`grep serial pump.ini | tr -cd 0-9`
export MEDTRONIC_FREQUENCY=`cat monitor/medtronic_frequency.ini`
OREF0_DEBUG=${OREF0_DEBUG:-0}
if [[ "$OREF0_DEBUG" -ge 1 ]] ; then
  exec 3>&1
else
  exec 3>/dev/null
fi
if [[ "$OREF0_DEBUG" -ge 2 ]] ; then
  exec 4>&1
  set -x
else
  exec 4>/dev/null
fi

# old pump-loop
old_main() {
    prep
    if ! overtemp; then
        until( \
            echo && echo Starting basal-only pump-loop at $(date): \
            && wait_for_bg \
            && wait_for_silence \
            && if_mdt_get_bg \
            && refresh_old_pumphistory_enact \
            && refresh_old_profile \
            && touch /tmp/pump_loop_enacted -r monitor/glucose.json \
            && ( refresh_temp_and_enact || ( smb_verify_status && refresh_temp_and_enact ) ) \
            && refresh_pumphistory_and_enact \
            && refresh_profile \
<<<<<<< HEAD
            && pumphistory_daily_refresh \
=======
            && refresh_pumphistory_24h \
            && touch /tmp/pump_loop_success \
>>>>>>> 867b5b71
            && echo Completed basal-only pump-loop at $(date) \
            && touch /tmp/pump_loop_completed -r /tmp/pump_loop_enacted \
            && echo); do
                # checking to see if the log reports out that it is on % basal type, which blocks remote temps being set
                if grep -q "percent" monitor/temp_basal.json; then
                    echo "Pssst! Your pump is set to % basal type. The pump won’t accept temporary basal rates in this mode. Change it to absolute u/hr, and temporary basal rates will then be able to be set."
                fi
                # On a random subset of failures, mmtune
                echo Error, retrying \
                && maybe_mmtune
                sleep 5
        done
    fi
}

# main pump-loop
main() {
    prep
    if ! overtemp; then
        echo && echo "Starting oref0-pump-loop at $(date) with $upto30s second wait_for_silence:"
        try_fail wait_for_bg
        try_fail wait_for_silence $upto30s
        retry_fail preflight
        try_fail if_mdt_get_bg
        # try_fail refresh_old_pumphistory
        try_fail refresh_old_profile
        try_fail touch /tmp/pump_loop_enacted -r monitor/glucose.json
        if smb_check_everything; then
            if ( grep -q '"units":' enact/smb-suggested.json 2>&3); then
                if try_return smb_bolus; then
                    touch /tmp/pump_loop_completed -r /tmp/pump_loop_enacted
                    smb_verify_status
                else
                    smb_old_temp && ( \
                    echo "Falling back to basal-only pump-loop" \
                    && refresh_temp_and_enact \
                    && refresh_pumphistory_and_enact \
                    && refresh_profile \
<<<<<<< HEAD
                    && pumphistory_daily_refresh \
=======
                    && refresh_pumphistory_24h \
                    && touch /tmp/pump_loop_success \
>>>>>>> 867b5b71
                    && echo Completed pump-loop at $(date) \
                    && echo \
                    )
                fi
            fi
            touch /tmp/pump_loop_completed -r /tmp/pump_loop_enacted
            if ! glucose-fresh; then
                if onbattery; then
                    refresh_profile 30
                else
                    refresh_profile 15
                fi
                if ! glucose-fresh; then
                    pumphistory_daily_refresh
                    if ! glucose-fresh && ! onbattery; then
                        refresh_after_bolus_or_enact
                    fi
                fi
            fi
            cat /tmp/oref0-updates.txt 2>&3
            touch /tmp/pump_loop_success
            echo Completed oref0-pump-loop at $(date)
            update_display
            echo
        else
            # pump-loop errored out for some reason
            fail "$@"
        fi
    fi
}

function update_display {
    # TODO: install this globally
    if [ -e /root/src/openaps-menu/scripts/status.js ]; then
        node /root/src/openaps-menu/scripts/status.js
    fi
}

function timerun {
    echo "$(date): running $@" >> /tmp/timefile.txt
    { time $@ 2> /tmp/stderr ; } 2>> /tmp/timefile.txt
    echo "$(date): completed $@" >> /tmp/timefile.txt
    cat /tmp/stderr 1>&3
}

function fail {
    echo -n "oref0-pump-loop failed. "
    if find enact/ -mmin -5 | grep smb-suggested.json >&4 && grep "too old" enact/smb-suggested.json >&4; then
        touch /tmp/pump_loop_completed
        wait_for_bg
        echo "Unsuccessful oref0-pump-loop (BG too old) at $(date)"
    # don't treat suspended pump as a complete failure
    elif find monitor/ -mmin -5 | grep status.json >&4 && grep -q '"suspended": true' monitor/status.json; then
        refresh_profile 15; pumphistory_daily_refresh
        refresh_after_bolus_or_enact
        echo "Incomplete oref0-pump-loop (pump suspended) at $(date)"
    else
        maybe_mmtune
        echo "If pump and rig are close enough, this error usually self-resolves. Stand by for the next loop."
        echo Unsuccessful oref0-pump-loop at $(date)
    fi
    if grep -q "percent" monitor/temp_basal.json; then
        echo "Error: pump is set to % basal type. The pump won’t accept temporary basal rates in this mode. Please change the pump to absolute u/hr so temporary basal rates will then be able to be set."
    fi
    if ! cat preferences.json | jq . >&4; then
        echo Error: syntax error in preferences.json: please go correct your typo.
    fi
    update_display
    echo
    exit 1
}

function overtemp {
    # check for CPU temperature above 85°C
    # special temperature check for raspberry pi
    if getent passwd pi > /dev/null; then
        TEMPERATURE=`cat /sys/class/thermal/thermal_zone0/temp`
        TEMPERATURE=`echo -n ${TEMPERATURE:0:2}; echo -n .; echo -n ${TEMPERATURE:2}`
        echo $TEMPERATURE | awk '$NF > 70' | grep input \
        && echo Rig is too hot: not running pump-loop at $(date)\
        && echo Please ensure rig is properly ventilated
    else
        sensors -u 2>&3 | awk '$NF > 85' | grep input \
        && echo Rig is too hot: not running pump-loop at $(date)\
        && echo Please ensure rig is properly ventilated
    fi
}

function smb_reservoir_before {
    # Refresh reservoir.json and pumphistory.json
    try_fail refresh_pumphistory_and_meal
    try_fail cp monitor/reservoir.json monitor/lastreservoir.json
    echo -n "Listening for $upto10s s silence: " && wait_for_silence $upto10s
    retry_fail check_clock
    echo -n "Checking pump clock: "
    (cat monitor/clock-zoned.json; echo) | tr -d '\n'
    echo -n " is within 90s of current time: " && date
    if (( $(bc <<< "$(date +%s -d $(cat monitor/clock-zoned.json | sed 's/"//g')) - $(date +%s)") < -55 )) || (( $(bc <<< "$(date +%s -d $(cat monitor/clock-zoned.json | sed 's/"//g')) - $(date +%s)") > 55 )); then
        echo Pump clock is more than 55s off: attempting to reset it and reload pumphistory
        oref0-set-device-clocks
        read_full_pumphistory
       fi
    (( $(bc <<< "$(date +%s -d $(cat monitor/clock-zoned.json | sed 's/"//g')) - $(date +%s)") > -90 )) \
    && (( $(bc <<< "$(date +%s -d $(cat monitor/clock-zoned.json | sed 's/"//g')) - $(date +%s)") < 90 )) || { echo "Error: pump clock refresh error / mismatch"; fail "$@"; }
    find monitor/ -mmin -5 -size +5c | grep -q pumphistory || { echo "Error: pumphistory-24h >5m old (or empty)"; fail "$@"; }
}

# check if the temp was read more than 5m ago, or has been running more than 10m
function smb_old_temp {
    (find monitor/ -mmin +5 -size +5c | grep -q temp_basal && echo temp_basal.json more than 5m old) \
    || ( jq --exit-status "(.duration-1) % 30 < 20" monitor/temp_basal.json >&4 \
        && echo -n "Temp basal set more than 10m ago: " && jq .duration monitor/temp_basal.json
        )
}

# make sure everything is in the right condition to SMB
function smb_check_everything {
    try_fail smb_reservoir_before
    retry_fail smb_enact_temp
    if (grep -q '"units":' enact/smb-suggested.json 2>&3); then
        # wait_for_silence and retry if first attempt fails
        ( smb_verify_suggested || smb_suggest ) \
        && echo -n "Listening for $upto10s s silence: " && wait_for_silence $upto10s \
        && smb_verify_reservoir \
        && smb_verify_status \
        || ( echo Retrying SMB checks
            wait_for_silence 10
            smb_verify_status \
            && smb_reservoir_before \
            && smb_enact_temp \
            && ( smb_verify_suggested || smb_suggest ) \
            && smb_verify_reservoir \
            && smb_verify_status
            )
    else
        echo -n "No bolus needed. "
    fi
}

function smb_suggest {
    rm -rf enact/smb-suggested.json
    #changed the check below to report the error for the correct file...
    ls enact/smb-suggested.json 2>&3 >&4 && die "enact/smb-suggested.json present"
    # Run determine-basal
    echo -n Temp refresh
    retry_fail check_clock
    retry_fail check_tempbasal
    try_fail calculate_iob && echo -n "ed: "
    echo -n "monitor/temp_basal.json: " && cat monitor/temp_basal.json | jq -C -c .
    try_fail determine_basal && cp -up enact/smb-suggested.json enact/suggested.json
    try_fail smb_verify_suggested
}

function determine_basal {
    oref0-determine-basal monitor/iob.json monitor/temp_basal.json monitor/glucose.json settings/profile.json settings/autosens.json monitor/meal.json --microbolus --reservoir monitor/reservoir.json > enact/smb-suggested.json
}

# enact the appropriate temp before SMB'ing, (only if smb_verify_enacted fails or a 0 duration temp is requested)
function smb_enact_temp {
    smb_suggest
    echo -n "enact/smb-suggested.json: "
    cat enact/smb-suggested.json | jq -C -c '. | del(.predBGs) | del(.reason)'
    cat enact/smb-suggested.json | jq -C -c .reason
    if (jq --exit-status .predBGs.COB enact/smb-suggested.json >&4); then
        echo -n "COB: " && jq -C -c .predBGs.COB enact/smb-suggested.json
    fi
    if (jq --exit-status .predBGs.UAM enact/smb-suggested.json >&4); then
        echo -n "UAM: " && jq -C -c .predBGs.UAM enact/smb-suggested.json
    fi
    if (jq --exit-status .predBGs.IOB enact/smb-suggested.json >&4); then
        echo -n "IOB: " && jq -C -c .predBGs.IOB enact/smb-suggested.json
    fi
    if (jq --exit-status .predBGs.ZT enact/smb-suggested.json >&4); then
        echo -n "ZT:  " && jq -C -c .predBGs.ZT enact/smb-suggested.json
    fi
    if ( grep -q duration enact/smb-suggested.json 2>&3 && ! smb_verify_enacted || jq --exit-status '.duration == 0' enact/smb-suggested.json >&4 ); then (
        rm enact/smb-enacted.json
        ( mdt settempbasal enact/smb-suggested.json && jq '.  + {"received": true}' enact/smb-suggested.json > enact/smb-enacted.json ) 2>&3 >&4
        grep -q duration enact/smb-enacted.json || ( mdt settempbasal enact/smb-suggested.json && jq '.  + {"received": true}' enact/smb-suggested.json > enact/smb-enacted.json ) 2>&3 >&4
        cp -up enact/smb-enacted.json enact/enacted.json
        echo -n "enact/smb-enacted.json: " && cat enact/smb-enacted.json | jq -C -c '. | "Rate: \(.rate) Duration: \(.duration)"'
        ) 2>&1 | egrep -v "^  |subg_rfspy|handler"
    else
        echo -n "No smb_enact needed. "
    fi
    ( smb_verify_enacted || ( smb_verify_status; smb_verify_enacted) )
}

function smb_verify_enacted {
    # Read the currently running temp and
    # verify rate matches (within 0.03U/hr) and duration is no shorter than 5m less than smb-suggested.json
    rm -rf monitor/temp_basal.json
    ( echo -n Temp refresh \
        && ( check_tempbasal || check_tempbasal ) 2>&3 >&4 && echo -n "ed: " \
    ) && echo -n "monitor/temp_basal.json: " && cat monitor/temp_basal.json | jq -C -c . \
    && jq --slurp --exit-status 'if .[1].rate then (.[0].rate > .[1].rate - 0.03 and .[0].rate < .[1].rate + 0.03 and .[0].duration > .[1].duration - 5 and .[0].duration < .[1].duration + 20) else true end' monitor/temp_basal.json enact/smb-suggested.json >&4
}

function smb_verify_reservoir {
    # Read the pump reservoir volume and verify it is within 0.1U of the expected volume
    rm -rf monitor/reservoir.json
    echo -n "Checking reservoir: " \
    && ( check_reservoir || check_reservoir ) 2>&3 >&4 \
    && echo -n "reservoir level before: " \
    && cat monitor/lastreservoir.json | tr -d '\n' \
    && echo -n ", suggested: " \
    && jq -r -C -c .reservoir enact/smb-suggested.json | tr -d '\n' \
    && echo -n " and after: " \
    && cat monitor/reservoir.json \
    && (( $(bc <<< "$(< monitor/lastreservoir.json) - $(< monitor/reservoir.json) <= 0.1") )) \
    && (( $(bc <<< "$(< monitor/lastreservoir.json) - $(< monitor/reservoir.json) >= 0") )) \
    && (( $(bc <<< "$(jq -r .reservoir enact/smb-suggested.json | tr -d '\n') - $(< monitor/reservoir.json) <= 0.1") )) \
    && (( $(bc <<< "$(jq -r .reservoir enact/smb-suggested.json | tr -d '\n') - $(< monitor/reservoir.json) >= 0") ))
}

function smb_verify_suggested {
    if grep incorrectly enact/smb-suggested.json 2>&3; then
        echo "Checking system clock against pump clock:"
        oref0-set-system-clock 2>&3 >&4
    fi
    if grep "!= lastTemp rate" enact/smb-suggested.json; then
        echo Pumphistory/temp mismatch: retrying
        return 1
    fi
    if jq -e -r .deliverAt enact/smb-suggested.json; then
        echo -n "Checking deliverAt: " && jq -r .deliverAt enact/smb-suggested.json | tr -d '\n' \
        && echo -n " is within 1m of current time: " && date \
        && (( $(bc <<< "$(date +%s -d $(jq -r .deliverAt enact/smb-suggested.json | tr -d '\n')) - $(date +%s)") > -60 )) \
        && (( $(bc <<< "$(date +%s -d $(jq -r .deliverAt enact/smb-suggested.json | tr -d '\n')) - $(date +%s)") < 60 )) \
        && echo "and that smb-suggested.json is less than 1m old" \
        && (find enact/ -mmin -1 -size +5c | grep -q smb-suggested.json)
    else
        echo No deliverAt found.
        cat enact/smb-suggested.json
        false
    fi
}

function smb_verify_status {
    # Read the pump status and verify it is not bolusing
    rm -rf monitor/status.json
    echo -n "Checking pump status (suspended/bolusing): "
    ( check_status || check_status ) 2>&3 >&4 \
    && cat monitor/status.json | jq -C -c . \
    && grep -q '"status": "normal"' monitor/status.json \
    && grep -q '"bolusing": false' monitor/status.json \
    && if grep -q '"suspended": true' monitor/status.json; then
        echo -n "Pump suspended; "
        unsuspend_if_no_temp
        refresh_pumphistory_and_meal
        false
    fi
}

function smb_bolus {
    # Verify that the suggested.json is less than 5 minutes old
    # and administer the supermicrobolus
    #mdt bolus does not work on the 723 yet. Only tested on 722 pump
    find enact/ -mmin -5 | grep smb-suggested.json >&4 \
    && if (grep -q '"units":' enact/smb-suggested.json 2>&3); then
        # press ESC four times on the pump to exit Bolus Wizard before SMBing, to help prevent A52 errors
        echo -n "Sending ESC ESC ESC ESC to exit any open menus before SMBing "
        mdt -f internal button esc esc esc esc 2>&3 \
        && echo -n "and bolusing " && jq .units enact/smb-suggested.json | tr -d '\n' && echo " units" \
        && ( try_return mdt bolus enact/smb-suggested.json 2>&3 && jq '.  + {"received": true}' enact/smb-suggested.json > enact/bolused.json ) \
        && rm -rf enact/smb-suggested.json
    else
        echo -n "No bolus needed. "
    fi
}
# keeping this here in case mdt bolus command does not work, just swap the lines.
# && try_return openaps report invoke enact/bolused.json 2>&3 >&4 | tail -1 \

function refresh_after_bolus_or_enact {
    last_treatment_time=$(date -d $(cat monitor/pumphistory-24h-zoned.json | jq .[0].timestamp | tr -d '"'))
    newer_enacted=$(find enact -newer monitor/pumphistory-24h-zoned.json -size +5c | egrep /enacted)
    newer_bolused=$(find enact -newer monitor/pumphistory-24h-zoned.json -size +5c | egrep /bolused)
    enacted_duration=$(grep duration enact/enacted.json)
    bolused_units=$(grep units enact/bolused.json)
    if [[ $newer_enacted && $enacted_duration ]] || [[ $newer_bolused && $bolused_units ]]; then
        echo -n "Refreshing pumphistory because: "
            #stat monitor/pumphistory-24h-zoned.json | grep Mod
        if [[ $newer_enacted && $enacted_duration ]]; then
            echo -n "enacted, "
            #echo -n "enacted since pumphistory refreshed, "
            #stat enact/enacted.json | grep Mod
        fi
        if [[ $newer_bolused && $bolused_units ]]; then
            echo -n "bolused, "
            #echo -n "bolused since pumphistory refreshed, "
            #stat enact/bolused.json | grep Mod
        fi
    #if (find enact/ -mmin -2 -size +5c | grep -q bolused.json || (cat monitor/temp_basal.json | json -c "this.duration > 28" | grep -q duration)); then
        # refresh profile if >5m old to give SMB a chance to deliver
        refresh_profile 3
        refresh_pumphistory_and_meal \
            || ( wait_for_silence 15 && refresh_pumphistory_and_meal ) \
            || ( wait_for_silence 30 && refresh_pumphistory_and_meal )
        # TODO: check that last pumphistory record is newer than last bolus and refresh again if not
        calculate_iob && determine_basal 2>&3 \
        && cp -up enact/smb-suggested.json enact/suggested.json \
        && echo -n "IOB: " && cat enact/smb-suggested.json | jq .IOB
        true
    fi

}

function unsuspend_if_no_temp {
    # If temp basal duration is zero, unsuspend pump
    if (cat monitor/temp_basal.json | json -c "this.duration == 0" | grep -q duration); then
        if (grep -iq '"unsuspend_if_no_temp": true' preferences.json); then
            echo Temp basal has ended: unsuspending pump
            mdt resume 2>&3
        else
            echo unsuspend_if_no_temp not enabled in preferences.json: leaving pump suspended
        fi
    else
        # If temp basal duration is > zero, do nothing
        echo Temp basal still running: leaving pump suspended
    fi
}

# calculate random sleep intervals, and get TTY port
function prep {
    set -o pipefail

    upto10s=$[ ( $RANDOM / 3277 + 1) ]
    upto30s=$[ ( $RANDOM / 1092 + 1) ]
    upto45s=$[ ( $RANDOM / 728 + 1) ]
    # override random upto30s and upto45s waits with contents of /tmp/wait_for_silence if it exists (for multi-rig testing)
    if [ -f "/tmp/wait_for_silence" ]; then
        upto30s=$(head -1 /tmp/wait_for_silence)
        upto45s=$(head -1 /tmp/wait_for_silence)
    fi
    # read tty port from pump.ini
    eval $(grep port pump.ini | sed "s/ //g")
    # if that fails, try the Explorer board default port
    if [ -z $port ]; then
        port=/dev/spidev5.1
    fi

    # necessary to enable SPI communication over edison GPIO 110 on Edison + Explorer Board
    [ -f /sys/kernel/debug/gpio_debug/gpio110/current_pinmux ] && echo mode0 > /sys/kernel/debug/gpio_debug/gpio110/current_pinmux
}

function if_mdt_get_bg {
    echo -n
    if grep "MDT cgm" openaps.ini 2>&3 >&4; then
        echo \
        && echo Attempting to retrieve MDT CGM data from pump
        #due to sometimes the pump is not in a state to give this command repeat until it completes
        #"decocare.errors.DataTransferCorruptionError: Page size too short"
        n=0
        until [ $n -ge 3 ]; do
            openaps report invoke monitor/cgm-mm-glucosedirty.json 2>&3 >&4 && break
            echo
            echo CGM data retrieval from pump disrupted, retrying in 5 seconds...
            n=$[$n+1]
            sleep 5;
            echo Reattempting to retrieve MDT CGM data
        done
        if [ -f "monitor/cgm-mm-glucosedirty.json" ]; then
            if [ -f "cgm/glucose.json" ]; then
                if [ $(date -d $(jq .[1].date monitor/cgm-mm-glucosedirty.json | tr -d '"') +%s) == $(date -d $(jq .[0].display_time monitor/glucose.json | tr -d '"') +%s) ]; then
                    echo MDT CGM data retrieved \
                    && echo No new MDT CGM data to reformat \
                    && echo
                    # TODO: remove if still unused at next oref0 release
                    # if you want to wait for new bg uncomment next lines and add a backslash after echo above
                    #&& wait_for_mdt_get_bg \
                    #&& mdt_get_bg
                else
                    mdt_get_bg
                fi
            else
                mdt_get_bg
            fi
        else
            echo "Unable to get cgm data from pump"
        fi
    fi
}
# TODO: remove if still unused at next oref0 release
function wait_for_mdt_get_bg {
    # This might not really be needed since very seldom does a loop take less time to run than CGM Data takes to refresh.
    until [ $(date --date="@$(($(date -d $(jq .[1].date monitor/cgm-mm-glucosedirty.json| tr -d '"') +%s) + 300))" +%s) -lt $(date +%s) ]; do
        CGMDIFFTIME=$(( $(date --date="@$(($(date -d $(jq .[1].date monitor/cgm-mm-glucosedirty.json| tr -d '"') +%s) + 300))" +%s) - $(date +%s) ))
        echo "Last CGM Time was $(date -d $(jq .[1].date monitor/cgm-mm-glucosedirty.json| tr -d '"') +"%r") wait untill $(date --date="@$(($(date #-d $(jq .[1].date monitor/cgm-mm-glucosedirty.json| tr -d '"') +%s) + 300))" +"%r")to continue"
        echo "waiting for $CGMDIFFTIME seconds before continuing"
        sleep $CGMDIFFTIME
        until openaps report invoke monitor/cgm-mm-glucosedirty.json 2>&3 >&4; do
            echo cgm data from pump disrupted, retrying in 5 seconds...
            sleep 5;
            echo -n MDT cgm data retrieve
        done
    done
}
function mdt_get_bg {
    openaps report invoke monitor/cgm-mm-glucosetrend.json 2>&3 >&4 \
    && openaps report invoke cgm/cgm-glucose.json 2>&3 >&4 \
    && grep -q glucose cgm/cgm-glucose.json \
    && echo MDT CGM data retrieved \
    && cp -pu cgm/cgm-glucose.json cgm/glucose.json \
    && cp -pu cgm/glucose.json monitor/glucose-unzoned.json \
    && echo -n MDT New cgm data reformat \
    && openaps report invoke monitor/glucose.json 2>&3 >&4 \
    && openaps report invoke nightscout/glucose.json 2>&3 >&4 \
    && echo ted
}
# make sure we can talk to the pump and get a valid model number
function preflight {
    echo -n "Preflight "
    # only 515, 522, 523, 715, 722, 723, 554, and 754 pump models have been tested with SMB
    ( check_model || check_model ) 2>&3 >&4 \
    && ( egrep -q "[57](15|22|23|54)" settings/model.json || (grep 12 settings/model.json && die "error: x12 pumps do support SMB safety checks: quitting to restart with basal-only pump-loop") ) \
    && echo -n "OK. " \
    || ( echo -n "fail. "; false )
}

# reset radio, init world wide pump (if applicable), mmtune, and wait_for_silence 60 if no signal
function mmtune {
#    # TODO: remove reset_spi_serial.py once oref0_init_pump_comms.py is fixed to do it correctly
#    if [[ $port == "/dev/spidev5.1" ]]; then
#        reset_spi_serial.py 2>&3
#    fi
    #Line below is not necessary for Go-based comms
    #oref0_init_pump_comms.py
    echo -n "Listening for $upto45s s silence before mmtuning: "
    wait_for_silence $upto45s
    echo {} > monitor/mmtune.json
    echo -n "mmtune: " && mmtune_Go >&3 2>&3
    #Read and zero pad best frequency from mmtune, and store/set it so Go commands can use it,
    #but only if it's not the default frequency
    if ! $(jq -e .usedDefault monitor/mmtune.json); then
      freq=`jq -e .setFreq monitor/mmtune.json | tr -d "."`
      while [ ${#freq} -ne 9 ];
        do
         freq=$freq"0"
        done
      #Make sure we don't zero out the medtronic frequency. It will break everything.
      if [ $freq != "000000000" ] ; then
	   MEDTRONIC_FREQUENCY=$freq && echo $freq > monitor/medtronic_frequency.ini
      fi
    fi
    #Determine how long to wait, based on the RSSI value of the best frequency
    grep -v setFreq monitor/mmtune.json | grep -A2 $(json -a setFreq -f monitor/mmtune.json) | while read line
        do echo -n "$line "
    done
    rssi_wait=$(grep -v setFreq monitor/mmtune.json | grep -A2 $(json -a setFreq -f monitor/mmtune.json) | tail -1 | awk '($1 < -60) {print -($1+60)*2}')
    if [[ $rssi_wait -gt 1 ]]; then
        if [[ $rssi_wait -gt 90 ]]; then
            rssi_wait=90
        fi
        echo "waiting for $rssi_wait second silence before continuing"
        wait_for_silence $rssi_wait
        preflight
        echo "Done waiting for rigs with better signal."
    else
        echo "No wait required."
    fi
}

function maybe_mmtune {
    if ( find /tmp/ -mmin -15 | egrep -q "pump_loop_completed" ); then
        # mmtune ~ 25% of the time
        [[ $(( ( RANDOM % 100 ) )) > 75 ]] \
        && mmtune
    else
        echo "pump_loop_completed more than 15m old; waiting for $upto45s s silence before mmtuning"
        update_display
        wait_for_silence $upto45s
        mmtune
    fi
}


# listen for $1 seconds of silence (no other rigs talking to pump) before continuing
function wait_for_silence {
    if [ -z $1 ]; then
        waitfor=$upto45s
    else
        waitfor=$1
    fi
    # check radio multiple times, and mmtune if all checks fail
    #disabling radio check because I can't figure this part out yet
#    ( ( out=$(any_pump_comms 1) ; echo $out | grep -qi comms || (echo $out; false) ) || \
#      ( echo -n .; sleep 1; out=$(any_pump_comms 1) ; echo $out | grep -qi comms || (echo $out; false) ) || \
#      ( echo -n .; sleep 2; out=$(any_pump_comms 1) ; echo $out | grep -qi comms || (echo $out; false) ) || \
#      ( echo -n .; sleep 4; out=$(any_pump_comms 1) ; echo $out | grep -qi comms || (echo $out; false) ) || \
#      ( echo -n .; sleep 8; out=$(any_pump_comms 1) ; echo $out | grep -qi comms || (echo $out; false) )
#    ) 2>&1 | tail -2 \
#        && echo -n "Radio ok. " || { echo -n "Radio check failed. "; any_pump_comms 1 2>&1 | tail -1; mmtune; }
    echo -n "Listening: "
    for i in $(seq 1 800); do
        echo -n .
        # returns true if it hears pump comms, false otherwise
        if ! listen -t $waitfor's' 2>&4 ; then
            echo "No interfering pump comms detected from other rigs (this is a good thing!)"
            echo -n "Continuing oref0-pump-loop at "; date
            break
        fi
    done
}

# Refresh pumphistory etc.
function refresh_pumphistory_and_meal {
    retry_return check_status 2>&3 >&4 || return 1
    ( grep -q "model.*12" monitor/status.json || \
         test $(cat monitor/status.json | json suspended) == true || \
         test $(cat monitor/status.json | json bolusing) == false ) \
         || { echo; cat monitor/status.json | jq -c -C .; return 1; }
    retry_return monitor_pump || return 1
    echo -n "meal.json "
    retry_return oref0-meal monitor/pumphistory-24h-zoned.json settings/profile.json monitor/clock-zoned.json monitor/glucose.json settings/basal_profile.json monitor/carbhistory.json > monitor/meal.json || return 1
    echo "refreshed"
}

# monitor-pump report invoke monitor/clock.json monitor/temp_basal.json monitor/pumphistory.json monitor/pumphistory-zoned.json monitor/clock-zoned.json monitor/iob.json monitor/reservoir.json monitor/battery.json monitor/status.json
function monitor_pump {
    retry_return invoke_pumphistory_etc || return 1
    retry_return invoke_reservoir_etc || return 1
}

function calculate_iob {
    oref0-calculate-iob monitor/pumphistory-24h-zoned.json settings/profile.json monitor/clock-zoned.json settings/autosens.json > monitor/iob.json || { echo; echo "Couldn't calculate IOB"; fail "$@"; }
}

function invoke_pumphistory_etc {
    check_clock 2>&3 >&4 || return 1
    read_pumphistory 2>&3  || return 1
    check_tempbasal 2>&3 >&4 || return 1
}

function invoke_reservoir_etc {
    check_reservoir 2>&3 >&4 || return 1
    check_status 2>&3 >&4 || return 1
    check_battery 2>&3 >&4 || return 1
}

# Calculate new suggested temp basal and enact it
function enact {
    rm enact/suggested.json
    #openaps report invoke enact/suggested.json \
    determine_basal && if (cat enact/suggested.json && grep -q duration enact/suggested.json); then (
        rm enact/enacted.json
        ( mdt settempbasal enact/suggested.json && jq '.  + {"received": true}' enact/suggested.json > enact/enacted.json ) 2>&3 >&4
	#openaps report invoke enact/enacted.json 2>&3 >&4
        grep -q duration enact/enacted.json || ( mdt settempbasal enact/suggested.json && jq '.  + {"received": true}' enact/suggested.json > enact/enacted.json ) ) 2>&1 | egrep -v "^  |subg_rfspy|handler"
    fi
    grep incorrectly enact/suggested.json && oref0-set-system-clock 2>&3
    echo -n "enact/enacted.json: " && cat enact/enacted.json | jq -C -c .
}

# used by old pump-loop only
# refresh pumphistory if it's more than 15m old and enact
function refresh_old_pumphistory_enact {
    find monitor/ -mmin -15 -size +100c | grep -q pumphistory-zoned \
    || ( echo -n "Old pumphistory: " && refresh_pumphistory_and_meal && enact )
}

# refresh pumphistory_24h if it's more than 5m old
function refresh_old_pumphistory {
    (find monitor/ -mmin -5 -size +100c | grep -q pumphistory-24h-zoned \
     && echo -n "Pumphistory-24h less than 5m old. ") \
    || ( echo -n "Old pumphistory-24h, waiting for $upto30s seconds of silence: " && wait_for_silence $upto30s \
        && read_pumphistory )
}

# refresh settings/profile if it's more than 1h old
function refresh_old_profile {
    find settings/ -mmin -60 -size +5c | grep -q settings/profile.json && echo -n "Profile less than 60m old; " \
        || { echo -n "Old settings: " && get_settings; }
    if ls settings/profile.json >&4 && cat settings/profile.json | jq -e .current_basal >&3; then
        echo -n "Profile valid. "
    else
        echo -n "Profile invalid: "
        ls -lart settings/profile.json
        get_settings
    fi
}

# get-settings report invoke settings/model.json settings/bg_targets_raw.json settings/bg_targets.json settings/insulin_sensitivities_raw.json settings/insulin_sensitivities.json settings/basal_profile.json settings/settings.json settings/carb_ratios.json settings/pumpprofile.json settings/profile.json
function get_settings {
    if grep -q 12 settings/model.json
    then
<<<<<<< HEAD
        # If we have a 512 or 712, only get the data that the pump can provide.
        # On the x12 pumps, the rest of the files are simulated by static json files created during the oref0-setup.sh run.
        retry_return check_model 2>&3 >&4 || return 1
        retry_return read_insulin_sensitivities 2>&3 >&4 || return 1
        retry_return read_carb_ratios 2>&3 >&4 || return 1
        retry_return openaps report invoke settings/insulin_sensitivities.json settings/bg_targets.json 2>&3 >&4 || return 1
	#NON_X12_ITEMS=""
=======
        # If we have a 512 or 712, then remove the incompatible reports, so the loop will work
        # On the x12 pumps, these 'reports' are simulated by static json files created during the oref0-setup.sh run.
        NON_X12_ITEMS="settings/bg_targets.json"
>>>>>>> 867b5b71
    else
        # On all other supported pumps, we should be able to get all the data we need from the pump.
        retry_return check_model 2>&3 >&4 || return 1
        retry_return read_insulin_sensitivities 2>&3 >&4 || return 1
        retry_return read_carb_ratios 2>&3 >&4 || return 1
        retry_return read_bg_targets 2>&3 >&4 || return 1
        retry_return read_basal_profile 2>&3 >&4 || return 1
        retry_return read_settings 2>&3 >&4 || return 1
        retry_return openaps report invoke settings/insulin_sensitivities.json settings/bg_targets.json 2>&3 >&4 || return 1
#        NON_X12_ITEMS="settings/bg_targets_raw.json settings/bg_targets.json settings/basal_profile.json settings/settings.json"
    fi
#    retry_return openaps report invoke settings/insulin_sensitivities_raw.json settings/insulin_sensitivities.json settings/carb_ratios.json $NON_X12_ITEMS 2>&3 >&4 | tail -1 || return 1

    # generate settings/pumpprofile.json without autotune
    oref0-get-profile settings/settings.json settings/bg_targets.json settings/insulin_sensitivities.json settings/basal_profile.json preferences.json settings/carb_ratios.json settings/temptargets.json --model=settings/model.json settings/autotune.json 2>&3 | jq . > settings/pumpprofile.json.new || { echo "Couldn't refresh pumpprofile"; fail "$@"; }
    if ls settings/pumpprofile.json.new >&4 && cat settings/pumpprofile.json.new | jq -e .current_basal >&4; then
        mv settings/pumpprofile.json.new settings/pumpprofile.json
        echo -n "Pump profile refreshed; "
    else
        echo "Invalid pumpprofile.json.new after refresh"
        ls -lart settings/pumpprofile.json.new
    fi
    # generate settings/profile.json.new with autotune
    oref0-get-profile settings/settings.json settings/bg_targets.json settings/insulin_sensitivities.json settings/basal_profile.json preferences.json settings/carb_ratios.json settings/temptargets.json --model=settings/model.json --autotune settings/autotune.json | jq . > settings/profile.json.new || { echo "Couldn't refresh profile"; fail "$@"; }
    if ls settings/profile.json.new >&4 && cat settings/profile.json.new | jq -e .current_basal >&4; then
        mv settings/profile.json.new settings/profile.json
        echo -n "Settings refreshed; "
    else
        echo "Invalid profile.json.new after refresh"
        ls -lart settings/profile.json.new
    fi
}

function refresh_smb_temp_and_enact {
    # set mtime of monitor/glucose.json to the time of its most recent glucose value
    setglucosetimestamp
    # only smb_enact_temp if we haven't successfully completed a pump_loop recently
    # (no point in enacting a temp that's going to get changed after we see our last SMB)
    if (cat monitor/temp_basal.json | json -c "this.duration > 20" | grep -q duration); then
        echo -n "Temp duration >20m. "
    elif ( find /tmp/ -mmin +10 | grep -q /tmp/pump_loop_completed ); then
        echo "pump_loop_completed more than 10m ago: setting temp before refreshing pumphistory. "
        smb_enact_temp
    else
        echo -n "pump_loop_completed less than 10m ago. "
    fi
}

function refresh_temp_and_enact {
    # set mtime of monitor/glucose.json to the time of its most recent glucose value
    setglucosetimestamp
    # TODO: use pump_loop_completed logic as in refresh_smb_temp_and_enact
    if ( (find monitor/ -newer monitor/temp_basal.json | grep -q glucose.json && echo -n "glucose.json newer than temp_basal.json. " ) \
        || (! find monitor/ -mmin -5 -size +5c | grep -q temp_basal && echo "temp_basal.json more than 5m old. ")); then
            echo -n Temp refresh
            retry_fail invoke_temp_etc
            echo ed
            oref0-calculate-iob monitor/pumphistory-24h-zoned.json settings/profile.json monitor/clock-zoned.json settings/autosens.json || { echo "Couldn't calculate IOB"; fail "$@"; }
            if (cat monitor/temp_basal.json | json -c "this.duration < 27" | grep -q duration); then
                enact; else echo Temp duration 27m or more
            fi
    else
        echo -n "temp_basal.json less than 5m old. "
    fi
}

function invoke_temp_etc {
    check_clock 2>&3 >&4 || return 1
    check_tempbasal 2>&3 >&4 || return 1
    calculate_iob
}

function refresh_pumphistory_and_enact {
    # set mtime of monitor/glucose.json to the time of its most recent glucose value
    setglucosetimestamp
    if ((find monitor/ -newer monitor/pumphistory-24h-zoned.json | grep -q glucose.json && echo -n "glucose.json newer than pumphistory. ") \
        || (find enact/ -newer monitor/pumphistory-24h-zoned.json | grep -q enacted.json && echo -n "enacted.json newer than pumphistory. ") \
        || ((! find monitor/ -mmin -5 | grep -q pumphistory-zoned || ! find monitor/ -mmin +0 | grep -q pumphistory-zoned) && echo -n "pumphistory more than 5m old. ") ); then
            { echo -n ": " && refresh_pumphistory_and_meal && enact; }
    else
        echo Pumphistory less than 5m old
    fi
}

function refresh_profile {
    if [ -z $1 ]; then
        profileage=10
    else
        profileage=$1
    fi
    find settings/ -mmin -$profileage -size +5c | grep -q settings.json && echo -n "Settings less than $profileage minutes old. " \
    || get_settings
}

function onbattery {
    # check whether battery level is < 98%
    if getent passwd edison > /dev/null; then
        jq --exit-status ".battery < 98 and (.battery > 70 or .battery < 60)" monitor/edison-battery.json >&4
    else
        jq --exit-status ".battery < 98" monitor/edison-battery.json >&4
    fi
}

function wait_for_bg {
    if grep "MDT cgm" openaps.ini 2>&3 >&4; then
        echo "MDT CGM configured; not waiting"
    elif egrep -q "Warning:" enact/smb-suggested.json 2>&3; then
        echo "Retrying without waiting for new BG"
    elif egrep -q "Waiting [0](\.[0-9])?m ([0-6]?[0-9]s )?to microbolus again." enact/smb-suggested.json 2>&3; then
        echo "Retrying microbolus without waiting for new BG"
    else
        echo -n "Waiting up to 4 minutes for new BG: "
        for i in `seq 1 24`; do
            if glucose-fresh; then
                break
            else
                echo -n .; sleep 10
            fi
        done
    fi
}

function glucose-fresh {
    # set mtime of monitor/glucose.json to the time of its most recent glucose value
    if jq  -e .[0].display_time monitor/glucose.json >/dev/null; then
        touch -d $(jq -r .[0].display_time monitor/glucose.json) monitor/glucose.json 2>&3
    else
        touch -d "$(date -R -d @$(jq .[0].date/1000 monitor/glucose.json))" monitor/glucose.json 2>&3
    fi
    if (! ls /tmp/pump_loop_completed >&4 ); then
        return 0;
    elif (find monitor/ -newer /tmp/pump_loop_completed | grep -q glucose.json); then
        echo glucose.json newer than pump_loop_completed
        return 0;
    else
        return 1;
    fi
}

#function refresh_pumphistory {
    #read_pumphistory;
#}

function setglucosetimestamp {
    if grep "MDT cgm" openaps.ini 2>&3 >&4; then
      touch -d "$(date -R -d @$(jq .[0].date/1000 nightscout/glucose.json))" monitor/glucose.json
    else
      touch -d "$(date -R -d @$(jq .[0].date/1000 monitor/glucose.json))" monitor/glucose.json
    fi
}

#These are replacements for pump control functions which call ecc1's mdt and medtronic repositories
function check_reservoir() {
  set -o pipefail
  mdt reservoir 2>&3 | tee monitor/reservoir.json && tr -d "\n" < monitor/reservoir.json \
    && egrep -q [0-9] monitor/reservoir.json
}
function check_model() {
  set -o pipefail
  mdt model 2>&3 | tee settings/model.json
}
function check_status() {
  set -o pipefail
  mdt status 2>&3 | tee monitor/status.json 2>&3 >&4 && cat monitor/status.json | jq -c -C .status
}
function mmtune_Go() {
  set -o pipefail
  if ( grep "WW" pump.ini ); then
    Go-mmtune -ww | tee monitor/mmtune.json
  else
    Go-mmtune | tee monitor/mmtune.json
  fi
}
function check_clock() {
  set -o pipefail
  mdt clock 2>&3 | tee monitor/clock-zoned.json >&4 && grep -q T monitor/clock-zoned.json
}
function check_battery() {
  set -o pipefail
  mdt battery 2>&3 | tee monitor/battery.json && cat monitor/battery.json | jq .voltage
}
function check_tempbasal() {
  set -o pipefail
  mdt tempbasal 2>&3 | tee monitor/temp_basal.json >&4 && cat monitor/temp_basal.json | jq .temp >&4
}

# clear and refresh the 24h pumphistory file approximatively every 6 hours.
# It queries 27h of data, full refresh when oldest data is greater than 33 hours old.
function pumphistory_daily_refresh() {
    lastRecordTimestamp=$(jq -r '.[-1].timestamp' monitor/pumphistory-24h-zoned.json 2>&3)
    dateCutoff=$(date --date="33 hours ago" +%s)
    echo "Daily refresh if $lastRecordTimestamp < $dateCutoff " >&3
    if [[ -z "$lastRecordTimestamp" || "$lastRecordTimestamp" == *"null"* || "$(date -d $lastRecordTimestamp +%s)" -le $dateCutoff ]]; then
            echo -n "Pumphistory >33h long: " && read_full_pumphistory
    fi
}

function read_pumphistory() {
  set -o pipefail
  topRecordTimestamp=$(jq -r '.[0].timestamp' monitor/pumphistory-24h-zoned.json 2>&3)
  echo "Quering pump for history since: $topRecordTimestamp" >&3
  if [[ -z "$topRecordTimestamp" || "$topRecordTimestamp" == *"null"* ]]; then
    read_full_pumphistory
  else
    # FIXME: the following logic queries the pump for all records since the
    # timestamp of the top record in the existing history file.
    # This might miss some records if the pump clock has been moved forward.
    # A better approach might to get all reconds until that top record
    # has been found and matched exactly by it's base64 data or some other identifier
    # other than the timestamp.
    # The logic could be improved once the pumphistory command support this feature.
    echo -n "Pump history update"
    try_fail mv monitor/pumphistory-24h-zoned.json monitor/pumphistory-24h-zoned-old.json
    if ((pumphistory -s $topRecordTimestamp  2>&3 | jq -f openaps.jq 2>&3 ) && cat monitor/pumphistory-24h-zoned-old.json) | jq -s '.[0] + .[1]'  > monitor/pumphistory-24h-zoned.json; then
        try_fail rm monitor/pumphistory-24h-zoned-old.json
        echo -n "d through $(jq -r '.[0].timestamp' monitor/pumphistory-24h-zoned.json); "
    else
        try_fail mv monitor/pumphistory-24h-zoned-old.json monitor/pumphistory-24h-zoned.json
        echo " failed. Last record $(jq -r '.[0].timestamp' monitor/pumphistory-24h-zoned.json)"
        return 1
    fi
  fi
}
function read_full_pumphistory() {
  set -o pipefail
  rm monitor/pumphistory-24h-zoned.json
  echo -n "Full history refresh" \
  && ((( pumphistory -n 27 2>&3 | jq -f openaps.jq 2>&3 | tee monitor/pumphistory-24h-zoned.json 2>&3 >&4 ) \
      && echo -n ed) \
     || (echo " failed. "; return 1)) \
  && echo " through $(jq -r '.[0].timestamp' monitor/pumphistory-24h-zoned.json)"
}
function read_bg_targets() {
  set -o pipefail
  mdt targets 2>&3 | tee settings/bg_targets_raw.json && cat settings/bg_targets_raw.json | jq .units
}
function read_insulin_sensitivities() {
  set -o pipefail
  mdt sensitivities 2>&3 | tee settings/insulin_sensitivities_raw.json \
    && cat settings/insulin_sensitivities_raw.json | jq .units
}
function read_basal_profile() {
  set -o pipefail
  mdt basal 2>&3 | tee settings/basal_profile.json && cat settings/basal_profile.json | jq .[0].start
}
function read_settings() {
  set -o pipefail
  mdt settings 2>&3 | tee settings/settings.json && cat settings/settings.json | jq .maxBolus
}
function read_carb_ratios() {
  set -o pipefail
  mdt carbratios 2>&3 | tee settings/carb_ratios.json && cat settings/carb_ratios.json | jq .units
}

retry_fail() {
    "$@" || { echo Retrying $*; "$@"; } || { echo "Couldn't $*"; fail "$@"; }
}
retry_return() {
    "$@" || { echo Retrying $*; "$@"; } || { echo "Couldn't $* - continuing"; return 1; }
}
try_fail() {
    "$@" || { echo "Couldn't $*"; fail "$@"; }
}
try_return() {
    "$@" || { echo "Couldn't $*" - continuing; return 1; }
}
die() {
    echo "$@"
    exit 1
}

if grep 12 settings/model.json; then
    old_main "$@"
else
    main "$@"
fi<|MERGE_RESOLUTION|>--- conflicted
+++ resolved
@@ -44,12 +44,8 @@
             && ( refresh_temp_and_enact || ( smb_verify_status && refresh_temp_and_enact ) ) \
             && refresh_pumphistory_and_enact \
             && refresh_profile \
-<<<<<<< HEAD
             && pumphistory_daily_refresh \
-=======
-            && refresh_pumphistory_24h \
             && touch /tmp/pump_loop_success \
->>>>>>> 867b5b71
             && echo Completed basal-only pump-loop at $(date) \
             && touch /tmp/pump_loop_completed -r /tmp/pump_loop_enacted \
             && echo); do
@@ -88,12 +84,8 @@
                     && refresh_temp_and_enact \
                     && refresh_pumphistory_and_enact \
                     && refresh_profile \
-<<<<<<< HEAD
                     && pumphistory_daily_refresh \
-=======
-                    && refresh_pumphistory_24h \
                     && touch /tmp/pump_loop_success \
->>>>>>> 867b5b71
                     && echo Completed pump-loop at $(date) \
                     && echo \
                     )
@@ -679,19 +671,13 @@
 function get_settings {
     if grep -q 12 settings/model.json
     then
-<<<<<<< HEAD
-        # If we have a 512 or 712, only get the data that the pump can provide.
-        # On the x12 pumps, the rest of the files are simulated by static json files created during the oref0-setup.sh run.
+        # If we have a 512 or 712, then remove the incompatible reports, so the loop will work
+        # On the x12 pumps, these 'reports' are simulated by static json files created during the oref0-setup.sh run.
         retry_return check_model 2>&3 >&4 || return 1
         retry_return read_insulin_sensitivities 2>&3 >&4 || return 1
         retry_return read_carb_ratios 2>&3 >&4 || return 1
         retry_return openaps report invoke settings/insulin_sensitivities.json settings/bg_targets.json 2>&3 >&4 || return 1
 	#NON_X12_ITEMS=""
-=======
-        # If we have a 512 or 712, then remove the incompatible reports, so the loop will work
-        # On the x12 pumps, these 'reports' are simulated by static json files created during the oref0-setup.sh run.
-        NON_X12_ITEMS="settings/bg_targets.json"
->>>>>>> 867b5b71
     else
         # On all other supported pumps, we should be able to get all the data we need from the pump.
         retry_return check_model 2>&3 >&4 || return 1
