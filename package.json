--- conflicted
+++ resolved
@@ -1,10 +1,6 @@
 {
   "name": "oref0",
-<<<<<<< HEAD
   "version": "0.4.1-dev",
-=======
-  "version": "0.4.1",
->>>>>>> 98db6d0a
   "description": "openaps oref0 reference implementation of the reference design",
   "scripts": {
     "test": "make test",
@@ -42,6 +38,7 @@
     "oref0-autotune-export-to-xlsx": "./bin/oref0-autotune-export-to-xlsx.py",
     "oref0-autotune-prep": "./bin/oref0-autotune-prep.js",
     "oref0-autotune-recommends-report": "./bin/oref0-autotune-recommends-report.sh",
+    "oref0-bluetoothup": "./bin/oref0-bluetoothup.sh",
     "oref0-calculate-iob": "./bin/oref0-calculate-iob.js",
     "oref0-copy-fresher": "./bin/oref0-copy-fresher",
     "oref0-crun": "./bin/oref0-conditional-run.sh",
@@ -62,16 +59,9 @@
     "oref0-mint-max-iob": "./bin/oref0-mint-max-iob.sh",
     "oref0-normalize-temps": "./bin/oref0-normalize-temps.js",
     "oref0-online": "./bin/oref0-online.sh",
-<<<<<<< HEAD
-    "bt-pan": "./bin/bt-pan",
-    "oref0-upload-profile": "./bin/oref0-upload-profile.js",
     "oref0-pebble": "./bin/oref0-pebble.js",
     "oref0-pump-loop": "./bin/oref0-pump-loop.sh",
-=======
-    "oref0-upload-profile": "./bin/oref0-upload-profile.js",
-    "oref0-pebble": "./bin/oref0-pebble.js",
     "oref0-radio-reboot": "./bin/oref0-radio-reboot.sh",
->>>>>>> 98db6d0a
     "oref0-raw": "./bin/oref0-raw.js",
     "oref0-reset-git": "bin/oref0-reset-git.sh",
     "oref0-reset-usb": "bin/oref0-reset-usb.sh",
@@ -82,9 +72,9 @@
     "oref0-subg-ww-radio-parameters-timeout": "./bin/oref0-subg-ww-radio-parameters-timeout.sh",
     "oref0-template": "./bin/oref0-template.js",
     "oref0-truncate-git-history": "bin/oref0-truncate-git-history.sh",
+    "oref0-upload-profile": "./bin/oref0-upload-profile.js",
+    "peb-urchin-status": "./bin/peb-urchin-status.sh",
     "send-tempbasal-Azure": "./bin/send-tempbasal-Azure.js",
-    "peb-urchin-status": "./bin/peb-urchin-status.sh",
-    "oref0-bluetoothup": "./bin/oref0-bluetoothup.sh",
     "wifi": "./bin/oref0-tail-wifi.sh"
   },
   "homepage": "https://github.com/openaps/oref0",
