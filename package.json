--- conflicted
+++ resolved
@@ -1,10 +1,6 @@
 {
   "name": "oref0",
-<<<<<<< HEAD
-  "version": "0.5.0-dev",
-=======
   "version": "0.4.3",
->>>>>>> 5dfd444d
   "description": "openaps oref0 reference implementation of the reference design",
   "scripts": {
     "test": "make test",
