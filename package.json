{
  "name": "oref0",
<<<<<<< HEAD
  "version": "0.1.4",
=======
  "version": "0.1.3",
>>>>>>> 67ec6f05
  "description": "openaps oref0 reference implementation of the reference design",
  "scripts": {
    "test": "make test"
  },
  "repository": {
    "type": "git",
    "url": "https://github.com/openaps/oref0.git"
  },
  "keywords": [
    "openaps"
  ],
  "author": "Scott Leibrand, OpenAPS contributors",
  "license": "MIT",
  "bugs": {
    "url": "https://github.com/openaps/oref0/issues"
  },
  "bin": {
    "oref0-calculate-iob": "./bin/oref0-calculate-iob.js",
    "oref0-find-insulin-uses": "./bin/oref0-find-insulin-uses.js",
    "oref0-detect-sensitivity": "./bin/oref0-detect-sensitivity.js",
    "oref0-determine-basal": "./bin/oref0-determine-basal.js",
    "oref0-meal": "./bin/oref0-meal.js",
    "oref0-normalize-temps": "./bin/oref0-normalize-temps.js",
    "send-tempbasal-Azure": "./bin/send-tempbasal-Azure.js",
    "oref0-fix-git-corruption": "bin/oref0-fix-git-corruption.sh",
    "oref0-get-profile": "./bin/oref0-get-profile.js",
    "oref0-mint-max-iob": "./bin/oref0-mint-max-iob.sh",
    "oref0-ifttt-notify": "./bin/oref0-ifttt-notify",
    "oref0-raw": "./bin/oref0-raw.js",
    "oref0-reset-usb": "bin/oref0-reset-usb.sh",
    "oref0-reset-git": "bin/oref0-reset-git.sh",
    "mm-format-ns-glucose": "./bin/mm-format-ns-glucose.sh",
    "mm-format-ns-profile": "./bin/mm-format-ns-profile.sh",
    "mm-format-ns-treatments": "./bin/mm-format-ns-treatments.sh",
    "mm-format-ns-pump-history": "./bin/mm-format-ns-pump-history.sh",
    "oref0": "./bin/oref0.sh",
    "mm-stick": "./bin/mm-stick.sh",
    "ns-upload-entries": "./bin/ns-upload-entries.sh",
    "ns-upload": "./bin/ns-upload.sh",
    "ns-get": "./bin/ns-get.sh",
    "ns-status": "./bin/ns-status.js",
    "nightscout": "./bin/nightscout.sh",
    "ns-dedupe-treatments": "./bin/ns-dedupe-treatments.sh",
    "oref0-html": "./bin/oref0-html.js",
    "oref0-pebble": "./bin/oref0-pebble.js"
  },
  "homepage": "https://github.com/openaps/oref0",
  "dependencies": {
    "share2nightscout-bridge": "^0.1.5",
    "timezone": "0.0.47"
  },
  "devDependencies": {
    "mocha": "^2.3.3",
    "should": "^7.1.0"
  },
  "config": {
    "blanket": {
      "pattern": [
        "bin",
        "lib",
        "tests"
      ],
      "data-cover-never": [
        "node_modules"
      ]
    }
  }
}<|MERGE_RESOLUTION|>--- conflicted
+++ resolved
@@ -1,10 +1,6 @@
 {
   "name": "oref0",
-<<<<<<< HEAD
   "version": "0.1.4",
-=======
-  "version": "0.1.3",
->>>>>>> 67ec6f05
   "description": "openaps oref0 reference implementation of the reference design",
   "scripts": {
     "test": "make test"
