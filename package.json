--- conflicted
+++ resolved
@@ -32,13 +32,9 @@
     "ns-upload": "./bin/ns-upload.sh",
     "ns-upload-entries": "./bin/ns-upload-entries.sh",
     "oref0": "./bin/oref0.sh",
-<<<<<<< HEAD
     "oref0-autotune-prep": "./bin/oref0-autotune-prep.js",
     "oref0-autotune": "./bin/oref0-autotune.js",
-=======
-    "oref0-autotune-test": "./bin/oref0-autotune-test.sh",
     "oref0_autotune_export_to_xlsx": "./bin/oref0_autotune_export_to_xlsx.py",
->>>>>>> 72b7371e
     "oref0-calculate-iob": "./bin/oref0-calculate-iob.js",
     "oref0-copy-fresher": "./bin/oref0-copy-fresher",
     "oref0-crun": "./bin/oref0-conditional-run.sh",
