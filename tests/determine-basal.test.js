'use strict';

var should = require('should');

describe('round_basal', function ( ) {
    var round_basal = require('../lib/round-basal');

    it('should round correctly without profile being passed in', function() {
        var basal = 0.025;
        var output = round_basal(basal);
        output.should.equal(0.05);
    });

    var profile = {model: "522"};
    it('should round correctly with an old pump model', function() {
        var basal = 0.025;
        var output = round_basal(basal, profile);
        output.should.equal(0.05);
    });

    
    it('should round correctly with a new pump model', function() {
        var basal = 0.025;
        profile.model = "554";
        var output = round_basal(basal, profile);
        output.should.equal(0.025);
        console.error(output);
    });

    it('should round correctly with an invalid pump model', function() {
        var basal = 0.025;
        profile.model = "HelloThisIsntAPumpModel";
        var output = round_basal(basal, profile);
        output.should.equal(0.05);
    });

    it('should round basal rates properly (0.83 -> 0.825)', function() {
        var basal = 0.83;
        var output = round_basal(basal);
        output.should.equal(0.85);
    });

    it('should round basal rates properly (0.86 -> 0.85)', function() {
        var basal = 0.86;
        var output = round_basal(basal);
        output.should.equal(0.85);
    });    

    it('should round basal rates properly: (1.83 -> 1.85)', function() {
        var basal = 1.83;
        var output = round_basal(basal);
        output.should.equal(1.85);
    });

    it('should round basal rates properly: (1.86 -> 1.85)', function() {
        var basal = 1.86;
        var output = round_basal(basal);
        output.should.equal(1.85);
    });

    it('should round basal rates properly: (10.83 -> 10.8)', function() {
        var basal = 10.83;
        var output = round_basal(basal);
        output.should.equal(10.8);
    });

    it('should round basal rates properly: (10.86 -> 10.9)', function() {
        var basal = 10.86;
        var output = round_basal(basal);
        output.should.equal(10.9);
    }); 
});

describe('determine-basal', function ( ) {
    var determine_basal = require('../lib/determine-basal/determine-basal');
    var tempBasalFunctions = require('../lib/basal-set-temp');

   //function determine_basal(glucose_status, currenttemp, iob_data, profile)

    // standard initial conditions for all determine-basal test cases unless overridden
    var glucose_status = {"delta":0,"glucose":115,"avgdelta":0};
    var currenttemp = {"duration":0,"rate":0,"temp":"absolute"};
    var iob_data = {"iob":0,"activity":0,"bolussnooze":0};
    var profile = {"max_iob":2.5,"dia":3,"type":"current","current_basal":0.9,"max_daily_basal":1.3,"max_basal":3.5,"max_bg":120,"min_bg":110,"sens":40,"target_bg":110,"carb_ratio":10};
    var meal_data = {};

    it('should cancel any temp when in range w/o IOB', function () {
        var currenttemp = {"duration":30,"rate":0,"temp":"absolute"};
        var output = determine_basal(glucose_status, currenttemp, iob_data, profile, undefined, meal_data, tempBasalFunctions);
        //output.rate.should.equal(0);
        //output.duration.should.equal(0);
        output.rate.should.equal(0.9);
        output.duration.should.equal(30);
        output.reason.should.match(/in range.*/);
    });


    // low glucose suspend test cases
    it('should temp to 0 when low w/o IOB', function () {
        var glucose_status = {"delta":-5,"glucose":75,"avgdelta":-5};
        var output = determine_basal(glucose_status, currenttemp, iob_data, profile, undefined, meal_data, tempBasalFunctions);
        output.rate.should.equal(0);
        output.duration.should.equal(30);
        output.reason.should.match(/BG 75<80/);
    });

    it('should not extend temp to 0 when >20m left', function () {
        var currenttemp = {"duration":27,"rate":0,"temp":"absolute"};
        var glucose_status = {"delta":-5,"glucose":75,"avgdelta":-5};
        var output = determine_basal(glucose_status, currenttemp, iob_data, profile, undefined, meal_data, tempBasalFunctions);
        //console.log(output);
        (typeof output.rate).should.equal('undefined');
        (typeof output.duration).should.equal('undefined');
    });

    it('should do nothing when low and rising w/o IOB', function () {
        var glucose_status = {"delta":5,"glucose":75,"avgdelta":5};
        var output = determine_basal(glucose_status, currenttemp, iob_data, profile, undefined, meal_data, tempBasalFunctions);
        output.rate.should.equal(0.9);
        output.duration.should.equal(30);
        output.reason.should.match(/75<80.*setting current basal/);
    });

    it('should do nothing when low and rising w/ negative IOB', function () {
        var glucose_status = {"delta":5,"glucose":75,"avgdelta":5};
        var iob_data = {"iob":-1,"activity":-0.01,"bolussnooze":0};
        var output = determine_basal(glucose_status, currenttemp, iob_data, profile, undefined, meal_data, tempBasalFunctions);
        output.rate.should.equal(0.9);
        output.duration.should.equal(30);
        output.reason.should.match(/75<80.*setting current basal/);
    });

    it('should do nothing on large uptick even if avgdelta is still negative', function () {
        var glucose_status = {"delta":4,"glucose":75,"avgdelta":-2};
        var output = determine_basal(glucose_status, currenttemp, iob_data, profile, undefined, meal_data, tempBasalFunctions);
        output.rate.should.equal(0.9);
        output.duration.should.equal(30);
        output.reason.should.match(/BG 75<80/);
    });

    it('should temp to 0 when rising slower than BGI', function () {
        var glucose_status = {"delta":1,"glucose":75,"avgdelta":1};
        var iob_data = {"iob":-1,"activity":-0.01,"bolussnooze":0};
        var output = determine_basal(glucose_status, currenttemp, iob_data, profile, undefined, meal_data, tempBasalFunctions);
        output.rate.should.equal(0);
        output.duration.should.equal(30);
        output.reason.should.match(/BG 75<80/);
    });

    it('should temp to 0 when low and falling, regardless of BGI', function () {
        var glucose_status = {"delta":-1,"glucose":75,"avgdelta":-1};
        var iob_data = {"iob":1,"activity":0.01,"bolussnooze":0.5};
        var output = determine_basal(glucose_status, currenttemp, iob_data, profile, undefined, meal_data, tempBasalFunctions);
        output.rate.should.equal(0);
        output.duration.should.equal(30);
        output.reason.should.match(/BG 75<80/);
    });

    it('should cancel high-temp when low and rising faster than BGI', function () {
        var currenttemp = {"duration":20,"rate":2,"temp":"absolute"};
        var glucose_status = {"delta":5,"glucose":75,"avgdelta":5};
        var iob_data = {"iob":-1,"activity":-0.01,"bolussnooze":0};
        var output = determine_basal(glucose_status, currenttemp, iob_data, profile, undefined, meal_data, tempBasalFunctions);
        //output.rate.should.equal(0);
        //output.duration.should.equal(0);
        output.rate.should.equal(0.9);
        output.duration.should.equal(30);
        output.reason.should.match(/BG 75<80, avg delta .*/);
    });
    
    it('should cancel low-temp when eventualBG is higher then max_bg', function () {
        var currenttemp = {"duration":20,"rate":0,"temp":"absolute"};
        var glucose_status = {"delta":5,"glucose":75,"avgdelta":5};
        var iob_data = {"iob":-1,"activity":-0.01,"bolussnooze":0};
        var output = determine_basal(glucose_status, currenttemp, iob_data, profile, undefined, meal_data, tempBasalFunctions);
        //console.log(output);
        output.rate.should.equal(0.9);
        output.duration.should.equal(30);
        output.reason.should.match(/BG 75<80, avg delta .*/);
    });

    it('should high-temp when > 80-ish and rising w/ lots of negative IOB', function () {
        var glucose_status = {"delta":5,"glucose":85,"avgdelta":5};
        var iob_data = {"iob":-1,"activity":-0.01,"bolussnooze":0};
        var output = determine_basal(glucose_status, currenttemp, iob_data, profile, undefined, meal_data, tempBasalFunctions);
        output.rate.should.be.above(1);
        output.duration.should.equal(30);
        output.reason.should.match(/no temp, setting/);
    });
    
    it('should high-temp when > 180-ish and rising but not more then maxSafeBasal', function () {
        var glucose_status = {"delta":5,"glucose":185,"avgdelta":5};
        var iob_data = {"iob":0,"activity":-0.01,"bolussnooze":0};
        var output = determine_basal(glucose_status, currenttemp, iob_data, profile, undefined, meal_data, tempBasalFunctions);
        output.reason.should.match(/.*, adj. req. rate:.* to maxSafeBasal:.*, no temp, setting/);
    });
    
    it('should reduce high-temp when schedule would be above max', function () {
        var glucose_status = {"delta":5,"glucose":145,"avgdelta":5};
        var currenttemp = {"duration":160,"rate":1.9,"temp":"absolute"};
        var iob_data = {"iob":0,"activity":-0.01,"bolussnooze":0};
        var output = determine_basal(glucose_status, currenttemp, iob_data, profile, undefined, meal_data, tempBasalFunctions);
        output.duration.should.equal(30);
        output.reason.should.match(/.*m.* = .* > req .*/);
    });
    
    it('should continue high-temp when required ~= temp running', function () {
        var glucose_status = {"delta":5,"glucose":145,"avgdelta":5};
        var currenttemp = {"duration":30,"rate":3.5,"temp":"absolute"};
        var iob_data = {"iob":0,"activity":-0.01,"bolussnooze":0};
        var output = determine_basal(glucose_status, currenttemp, iob_data, profile, undefined, meal_data, tempBasalFunctions);
        //console.log(output);
        (typeof output.rate).should.equal('undefined');
        (typeof output.duration).should.equal('undefined');
        output.reason.should.match(/Eventual BG .*>.*, temp .* >~ req /);
    });
    
    it('should set high-temp when required running temp is low', function () {
        var glucose_status = {"delta":5,"glucose":145,"avgdelta":5};
        var currenttemp = {"duration":30,"rate":1.1,"temp":"absolute"};
        var iob_data = {"iob":0,"activity":-0.01,"bolussnooze":0};
        var output = determine_basal(glucose_status, currenttemp, iob_data, profile, undefined, meal_data, tempBasalFunctions);
        output.duration.should.equal(30);
        output.reason.should.match(/Eventual BG .*>.*, temp/);
    });
    
    it('should stop high-temp when iob is near max_iob.', function () {
        var glucose_status = {"delta":5,"glucose":485,"avgdelta":5};
        var iob_data = {"iob":3.5,"activity":0.05,"bolussnooze":0};
        var output = determine_basal(glucose_status, currenttemp, iob_data, profile, undefined, meal_data, tempBasalFunctions);
        output.rate.should.equal(0.9);
        output.duration.should.equal(30);
        output.reason.should.match(/basaliob .* > max_iob .*/);
    });

    it('should temp to 0 when LOW w/ positive IOB', function () {
        var glucose_status = {"delta":0,"glucose":39,"avgdelta":0};
        var iob_data = {"iob":1,"activity":0.01,"bolussnooze":0.5};
        var output = determine_basal(glucose_status, currenttemp, iob_data, profile, undefined, meal_data, tempBasalFunctions);
        output.rate.should.equal(0);
        output.duration.should.equal(30);
        output.reason.should.match(/BG 39<80/);
    });

    it('should temp to 0 when LOW w/ negative IOB', function () {
        var glucose_status = {"delta":0,"glucose":39,"avgdelta":0};
        var iob_data = {"iob":-2.5,"activity":-0.03,"bolussnooze":0};
        var output = determine_basal(glucose_status, currenttemp, iob_data, profile, undefined, meal_data, tempBasalFunctions);
        output.rate.should.equal(0);
        output.duration.should.equal(30);
        output.reason.should.match(/BG 39<80/);
    });

    it('should temp to 0 when LOW w/ no IOB', function () {
        var glucose_status = {"delta":0,"glucose":39,"avgdelta":0};
        var iob_data = {"iob":0,"activity":0,"bolussnooze":0};
        var output = determine_basal(glucose_status, currenttemp, iob_data, profile, undefined, meal_data, tempBasalFunctions);
        output.rate.should.equal(0);
        output.duration.should.equal(30);
        output.reason.should.match(/BG 39<80/);
    });
    


    // low eventualBG

    it('should low-temp when eventualBG < min_bg', function () {
        var glucose_status = {"delta":-3,"glucose":110,"avgdelta":-1};
        var output = determine_basal(glucose_status, currenttemp, iob_data, profile, undefined, meal_data, tempBasalFunctions);
        //console.log(output);
        output.rate.should.be.below(0.8);
        output.duration.should.equal(30);
        output.reason.should.match(/Eventual BG .*< 110.*setting .*/);
    });
    
    it('should low-temp when eventualBG < min_bg with delta > exp. delta', function () {
        var glucose_status = {"delta":-5,"glucose":115,"avgdelta":-6};
        var iob_data = {"iob":2,"activity":0.05,"bolussnooze":0};
        var output = determine_basal(glucose_status, currenttemp, iob_data, profile, undefined, meal_data, tempBasalFunctions);
        //console.log(output);
        output.rate.should.be.below(0.2);
        output.duration.should.equal(30);
        output.reason.should.match(/Eventual BG .*< 110.*setting .*/);
    });
    
    it('should low-temp when eventualBG < min_bg with delta > exp. delta', function () {
        var glucose_status = {"delta":-2,"glucose":156,"avgdelta":-1.33};
        var iob_data = {"iob":3.51,"activity":0.06,"bolussnooze":0.08};
        var output = determine_basal(glucose_status, currenttemp, iob_data, profile, undefined, meal_data, tempBasalFunctions);
        //console.log(output);
        output.rate.should.be.below(0.8);
        output.duration.should.equal(30);
        output.reason.should.match(/Eventual BG .*< 110.*setting .*/);
    });

    it('should low-temp much less when eventualBG < min_bg with delta barely negative', function () {
        var glucose_status = {"delta":-1,"glucose":115,"avgdelta":-1};
        var iob_data = {"iob":2,"activity":0.05,"bolussnooze":0};
        var output = determine_basal(glucose_status, currenttemp, iob_data, profile, undefined, meal_data, tempBasalFunctions);
        output.rate.should.be.above(0.3);
        output.rate.should.be.below(0.8);
        output.duration.should.equal(30);
        output.reason.should.match(/Eventual BG .*< 110.*setting .*/);
    });

    it('should do nothing when eventualBG < min_bg but appropriate low temp in progress', function () {
        var glucose_status = {"delta":-1,"glucose":110,"avgdelta":-1};
        var currenttemp = {"duration":20,"rate":0.25,"temp":"absolute"};
        var output = determine_basal(glucose_status, currenttemp, iob_data, profile, undefined, meal_data, tempBasalFunctions);
        (typeof output.rate).should.equal('undefined');
        (typeof output.duration).should.equal('undefined');
        output.reason.should.match(/Eventual BG .*< 110, temp .*/);
    });

    it('should cancel low-temp when lowish and avg.delta rising faster than BGI', function () {
        var currenttemp = {"duration":20,"rate":0.5,"temp":"absolute"};
        var glucose_status = {"delta":3,"glucose":85,"avgdelta":3};
        var iob_data = {"iob":-0.7,"activity":-0.01,"bolussnooze":0};
        var output = determine_basal(glucose_status, currenttemp, iob_data, profile, undefined, meal_data, tempBasalFunctions);
        output.rate.should.equal(0.9);
        output.duration.should.equal(30);
        //output.rate.should.equal(0);
        //output.duration.should.equal(0);
        //output.reason.should.match(/.*; cancel/);
    });
    
    it('should cancel low-temp when lowish and delta rising faster than BGI', function () {
        var currenttemp = {"duration":20,"rate":0.5,"temp":"absolute"};
        var glucose_status = {"delta":3,"glucose":85,"avgdelta":3};
        var iob_data = {"iob":-0.7,"activity":-0.01,"bolussnooze":0};
        var output = determine_basal(glucose_status, currenttemp, iob_data, profile, undefined, meal_data, tempBasalFunctions);
        output.rate.should.equal(0.9);
        output.duration.should.equal(30);
    });
    
    it('should set current basal as temp when lowish and delta rising faster than BGI', function () {
        var currenttemp = {"duration":0,"rate":0.5,"temp":"absolute"};
        var glucose_status = {"delta":3,"glucose":85,"avgdelta":3};
        var iob_data = {"iob":-0.7,"activity":-0.01,"bolussnooze":0};
        var output = determine_basal(glucose_status, currenttemp, iob_data, profile, undefined, meal_data, tempBasalFunctions);
        //(typeof output.rate).should.equal('undefined');
        //(typeof output.duration).should.equal('undefined');
        output.rate.should.equal(0.9);
        output.duration.should.equal(30);
        output.reason.should.match(/in range.*setting current basal/);
    });


    it('should low-temp when low and rising slower than BGI', function () {
        var glucose_status = {"delta":1,"glucose":85,"avgdelta":1};
        var iob_data = {"iob":-0.5,"activity":-0.01,"bolussnooze":0};
        var output = determine_basal(glucose_status, currenttemp, iob_data, profile, undefined, meal_data, tempBasalFunctions);
        output.rate.should.be.below(0.8);
        output.duration.should.equal(30);
        output.reason.should.match(/setting/);
    });

    // high eventualBG

    it('should high-temp when eventualBG > max_bg', function () {
        var glucose_status = {"delta":+3,"glucose":120,"avgdelta":+1};
        var output = determine_basal(glucose_status, currenttemp, iob_data, profile, undefined, meal_data, tempBasalFunctions);
        output.rate.should.be.above(1);
        output.duration.should.equal(30);
        output.reason.should.match(/Eventual BG .*>= 120/);
    });

    it('should cancel high-temp when high and avg. delta falling faster than BGI', function () {
        var currenttemp = {"duration":20,"rate":2,"temp":"absolute"};
        var glucose_status = {"delta":-5,"glucose":175,"avgdelta":-5};
        var iob_data = {"iob":1,"activity":0.01,"bolussnooze":0};
        var output = determine_basal(glucose_status, currenttemp, iob_data, profile, undefined, meal_data, tempBasalFunctions);
        output.rate.should.equal(0.9);
        output.duration.should.equal(30);
        //output.reason.should.match(/.*; cancel/);
        //output.rate.should.equal(0);
        //output.duration.should.equal(0);
        output.reason.should.match(/Eventual BG.*>.*but Avg. Delta.*< Exp.*/);
    });
    
    it('should cancel high-temp when high and delta falling faster than BGI', function () {
        var currenttemp = {"duration":20,"rate":2,"temp":"absolute"};
        var glucose_status = {"delta":-5,"glucose":175,"avgdelta":-4};
        var iob_data = {"iob":1,"activity":0.01,"bolussnooze":0};
        var output = determine_basal(glucose_status, currenttemp, iob_data, profile, undefined, meal_data, tempBasalFunctions);
        output.rate.should.equal(0.9);
        output.duration.should.equal(30);
        output.reason.should.match(/Eventual BG.*>.*but.*Delta.*< Exp.*/);
    });
    
    it('should do nothing when no temp and high and delta falling faster than BGI', function () {
        var currenttemp = {"duration":0,"rate":0,"temp":"absolute"};
        var glucose_status = {"delta":-5,"glucose":175,"avgdelta":-4};
        var iob_data = {"iob":1,"activity":0.01,"bolussnooze":0};
        var output = determine_basal(glucose_status, currenttemp, iob_data, profile, undefined, meal_data, tempBasalFunctions);
        //(typeof output.rate).should.equal('undefined');
        //(typeof output.duration).should.equal('undefined');
        output.rate.should.equal(0.9);
        output.duration.should.equal(30);
        output.reason.should.match(/Eventual BG.*>.*but.*Delta.*< Exp.*/);
    });

    it('should high-temp when high and falling slower than BGI', function () {
        var glucose_status = {"delta":-1,"glucose":175,"avgdelta":-1};
        var iob_data = {"iob":1,"activity":0.01,"bolussnooze":0};
        var output = determine_basal(glucose_status, currenttemp, iob_data, profile, undefined, meal_data, tempBasalFunctions);
        output.rate.should.be.above(1);
        output.duration.should.equal(30);
        output.reason.should.match(/no temp, setting/);
    });

    it('should high-temp when high and falling slowly with low insulin activity', function () {
        var glucose_status = {"delta":-1,"glucose":300,"avgdelta":-1};
        var iob_data = {"iob":0.5,"activity":0.005,"bolussnooze":0};
        var output = determine_basal(glucose_status, currenttemp, iob_data, profile, undefined, meal_data, tempBasalFunctions);
        output.rate.should.be.above(2.5);
        output.duration.should.equal(30);
        output.reason.should.match(/no temp, setting/);
    });

    it('should set lower high-temp when high and falling almost fast enough with low insulin activity', function () {
        var glucose_status = {"delta":-8,"glucose":300,"avgdelta":-5};
        var iob_data = {"iob":0.5,"activity":0.005,"bolussnooze":0};
        var output = determine_basal(glucose_status, currenttemp, iob_data, profile, undefined, meal_data, tempBasalFunctions);
        output.rate.should.be.above(1);
        output.rate.should.be.below(2);
        output.duration.should.equal(30);
        output.reason.should.match(/no temp, setting/);
    });

    it('should reduce high-temp when high and falling almost fast enough with low insulin activity', function () {
        var glucose_status = {"delta":-8,"glucose":300,"avgdelta":-5};
        var iob_data = {"iob":0.5,"activity":0.005,"bolussnooze":0};
        var currenttemp = {"duration":30,"rate":2.5,"temp":"absolute"};
        var output = determine_basal(glucose_status, currenttemp, iob_data, profile, undefined, meal_data, tempBasalFunctions);
        output.rate.should.be.above(1);
        output.rate.should.be.below(2);
        output.duration.should.equal(30);
        output.reason.should.match(/> req/);
    });

    it('should profile.current_basal be undefined return error', function () {
      var result = determine_basal(undefined,undefined,undefined,undefined);
      result.error.should.equal('Error: could not get current basal rate');
    }); 

    it('should let low-temp run when bg < 30 (Dexcom is in ???)', function () {
        var currenttemp = {"duration":30,"rate":0,"temp":"absolute"};
        var output = determine_basal({glucose:18},currenttemp, iob_data, profile, undefined, meal_data, tempBasalFunctions);
        //console.log(output);
        (typeof output.rate).should.equal('undefined');
        output.reason.should.match(/CGM is calibrating/);
    });

    it('should cancel high-temp when bg < 30 (Dexcom is in ???)', function () {
        var currenttemp = {"duration":30,"rate":2,"temp":"absolute"};
        var output = determine_basal({glucose:18},currenttemp, iob_data, profile, undefined, meal_data, tempBasalFunctions);
        //console.log(output);
        output.rate.should.be.below(1);
        output.reason.should.match(/CGM is calibrating/);
    });  

    it('profile should contain min_bg,max_bg or target_bg', function () {
      var result = determine_basal({glucose:100},undefined, undefined, {"current_basal":0.0}, undefined, meal_data, tempBasalFunctions);
      result.error.should.equal('Error: could not determine target_bg');
    });

    it('iob_data should not be undefined', function () {
      var result = determine_basal({glucose:100},undefined, undefined, {"current_basal":0.0, "target_bg":100}, undefined, meal_data, tempBasalFunctions);
      result.error.should.equal('Error: iob_data undefined');
    }); 

    it('iob_data should contain activity, iob, bolussnooze', function () {
      var result = determine_basal({glucose:100}, undefined,{"activity":0}, {"current_basal":0.0, "target_bg":100}, undefined, meal_data, tempBasalFunctions);
      result.error.should.equal('Error: iob_data missing some property');
    });  

/*
    it('should return error eventualBG if something went wrong', function () {
      var result = determine_basal({glucose:100}, undefined,{"activity":0, "iob":0,"bolussnooze":0}, {"current_basal":0.0, "target_bg":100, "sens":NaN}, undefined, meal_data, tempBasalFunctions);
      result.error.should.equal('Error: could not calculate eventualBG');
    });
*/

    // meal assist / bolus snooze
    // right after 20g 1U meal bolus
    it('should set current basal as temp when low and rising after meal bolus', function () {
        var glucose_status = {"delta":1,"glucose":80,"avgdelta":1};
        var iob_data = {"iob":0.5,"activity":-0.01,"bolussnooze":1,"basaliob":-0.5};
        var meal_data = {"carbs":20,"boluses":1, "mealCOB":20};
        var output = determine_basal(glucose_status, currenttemp, iob_data, profile, undefined, meal_data, tempBasalFunctions);
        output.rate.should.equal(0.9);
        output.duration.should.equal(30);
    });

    it('should do nothing when requested temp already running with >15m left', function () {
        var glucose_status = {"delta":-2,"glucose":121,"avgdelta":-1.333};
        var iob_data = {"iob":3.983,"activity":0.0255,"bolussnooze":2.58,"basaliob":0.384,"netbasalinsulin":0.3,"hightempinsulin":0.7};
        var meal_data = {"carbs":65,"boluses":4, "mealCOB":65};
        var currenttemp = {"duration":29,"rate":1.3,"temp":"absolute"};
        var profile = {"max_iob":3,"type":"current","dia":3,"current_basal":1.3,"max_daily_basal":1.3,"max_basal":3.5,"min_bg":105,"max_bg ":105,"sens":40,"carb_ratio":10}
        var output = determine_basal(glucose_status, currenttemp, iob_data, profile, undefined, meal_data, tempBasalFunctions);
        //console.log(output);
        (typeof output.rate).should.equal('undefined');
        (typeof output.duration).should.equal('undefined');
    });

    it('should cancel high temp when low and dropping after meal bolus', function () {
        var glucose_status = {"delta":-1,"glucose":80,"avgdelta":1};
        var iob_data = {"iob":0.5,"activity":-0.01,"bolussnooze":1,"basaliob":-0.5};
        var currenttemp = {"duration":20,"rate":2,"temp":"absolute"};
        var output = determine_basal(glucose_status, currenttemp, iob_data, profile, undefined, meal_data, tempBasalFunctions);
        //console.log(output);
        //output.rate.should.equal(0);
        //output.duration.should.equal(0);
        output.rate.should.be.below(1.0);
        output.duration.should.equal(30);
    });
    
    it('should cancel low temp when low and rising after meal bolus', function () {
        var glucose_status = {"delta":1,"glucose":80,"avgdelta":1};
        var iob_data = {"iob":0.5,"activity":-0.01,"bolussnooze":1,"basaliob":-0.5};
        var currenttemp = {"duration":20,"rate":0,"temp":"absolute"};
        var output = determine_basal(glucose_status, currenttemp, iob_data, profile, undefined, meal_data, tempBasalFunctions);
        //console.log(output);
        output.rate.should.equal(0.9);
        output.duration.should.equal(30);
        //output.rate.should.equal(0);
        //output.duration.should.equal(0);
    });

    /* TODO: figure out how to do tests for advanced-meal-assist
    // 40m after 20g 1U meal bolus
    it('should high-temp aggressively when 120 and rising after meal bolus', function () {
        var glucose_status = {"delta":10,"glucose":120,"avgdelta":10};
        var iob_data = {"iob":0.4,"activity":0,"bolussnooze":0.7,"basaliob":-0.3};
        var meal_data = {"carbs":20,"boluses":1, "mealCOB":20};
        var output = determine_basal(glucose_status, currenttemp, iob_data, profile, undefined, meal_data, tempBasalFunctions);
        console.log(output);
        output.rate.should.be.above(1.8);
        output.duration.should.equal(30);
    });

    // 60m after 20g 1U meal bolus
    it('should high-temp aggressively when 150 and rising after meal bolus', function () {
        var glucose_status = {"delta":3,"glucose":150,"avgdelta":5};
        var iob_data = {"iob":0.5,"activity":0.01,"bolussnooze":0.6,"basaliob":-0.1};
        var meal_data = {"carbs":20,"boluses":1, "mealCOB":20};
        var currenttemp = {"duration":10,"rate":2,"temp":"absolute"};
        var output = determine_basal(glucose_status, currenttemp, iob_data, profile, undefined, meal_data, tempBasalFunctions);
        console.log(output);
        output.rate.should.be.above(2.2);
        output.duration.should.equal(30);
    });

    // 75m after 20g 1U meal bolus
    it('should reduce high-temp when 160 and dropping slowly after meal bolus', function () {
        var glucose_status = {"delta":-3,"glucose":160,"avgdelta":0};
        var iob_data = {"iob":0.9,"activity":0.02,"bolussnooze":0.5,"basaliob":0.4};
        var meal_data = {"carbs":20,"boluses":1, "mealCOB":20};
        var currenttemp = {"duration":30,"rate":2.5,"temp":"absolute"};
        var output = determine_basal(glucose_status, currenttemp, iob_data, profile, undefined, meal_data, tempBasalFunctions);
        output.rate.should.be.below(1.5);
    });

    // right after 120g 6U meal bolus
    it('should high-temp when 120 and rising after meal bolus', function () {
        var glucose_status = {"delta":4,"glucose":120,"avgdelta":4};
        var iob_data = {"iob":6,"activity":0,"bolussnooze":6,"basaliob":0,"hightempinsulin":0};
        var meal_data = {"carbs":120,"boluses":6, "mealCOB":120};
        var output = determine_basal(glucose_status, currenttemp, iob_data, profile, undefined, meal_data, tempBasalFunctions);
        console.log(output);
        output.rate.should.be.above(1);
        output.duration.should.equal(30);
    });

    // after 120g 6U meal bolus
    it('should high-temp when 140 and rising after meal bolus', function () {
        var glucose_status = {"delta":4,"glucose":140,"avgdelta":4};
        var iob_data = {"iob":6.5,"activity":0.01,"bolussnooze":5.5,"basaliob":1,"hightempinsulin":1};
        var meal_data = {"carbs":120,"boluses":6, "mealCOB":100};
        var output = determine_basal(glucose_status, currenttemp, iob_data, profile, undefined, meal_data, tempBasalFunctions);
        console.log(output);
        output.rate.should.be.above(1);
        output.duration.should.equal(30);
    });

    // after 120g 6U meal bolus
    it('should high-temp when 160 and rising after meal bolus', function () {
        var glucose_status = {"delta":4,"glucose":160,"avgdelta":4};
        var iob_data = {"iob":7.0,"activity":0.02,"bolussnooze":5.0,"basaliob":2,"hightempinsulin":2};
        var meal_data = {"carbs":120,"boluses":6, "mealCOB":80};
        var output = determine_basal(glucose_status, currenttemp, iob_data, profile, undefined, meal_data, tempBasalFunctions);
        console.log(output);
        output.rate.should.be.above(1);
        output.duration.should.equal(30);
    });

    // after 120g 6U meal bolus
    it('should not high-temp when 160 and rising slowly after meal bolus', function () {
        var glucose_status = {"delta":1,"glucose":160,"avgdelta":1};
        var iob_data = {"iob":7.0,"activity":0.02,"bolussnooze":5.0,"basaliob":2};
        var meal_data = {"carbs":120,"boluses":6, "mealCOB":80};
        var output = determine_basal(glucose_status, currenttemp, iob_data, profile, undefined, meal_data, tempBasalFunctions);
        console.log(output);
        //should.not.exist(output.rate);
        //should.not.exist(output.duration);
        output.rate.should.equal(0.9);
        output.duration.should.equal(30);
    });

    // after 120g 6U meal bolus
    it('should cancel temp when 160 and falling after meal bolus', function () {
        var glucose_status = {"delta":-1,"glucose":160,"avgdelta":-1};
        var iob_data = {"iob":7.0,"activity":0.03,"bolussnooze":5.0,"basaliob":2};
        var meal_data = {"carbs":120,"boluses":6, "mealCOB":80};
        var currenttemp = {"duration":15,"rate":2.5,"temp":"absolute"};
        var output = determine_basal(glucose_status, currenttemp, iob_data, profile, undefined, meal_data, tempBasalFunctions);
        output.rate.should.equal(0.9);
        output.duration.should.equal(30);
        //output.rate.should.equal(0);
        //output.duration.should.equal(0);
    });

    it('should not set temp when boluses + basal IOB cover meal carbs', function () {
        var glucose_status = {"delta":1,"glucose":160,"avgdelta":1};
        var iob_data = {"iob":7.0,"activity":0.02,"bolussnooze":4.0,"basaliob":3};
        var meal_data = {"carbs":120,"boluses":11, "mealCOB":80};
        var output = determine_basal(glucose_status, currenttemp, iob_data, profile, undefined, meal_data, tempBasalFunctions);
        console.log(output);
        output.rate.should.equal(0.9);
        output.duration.should.equal(30);
        //(typeof output.rate).should.equal('undefined');
        //(typeof output.duration).should.equal('undefined');
    });

    it('should not set temp when boluses + basal IOB cover meal carbs', function () {
        var meal_data = {"carbs":15,"boluses":2, "mealCOB":15}
        var glucose_status = {"delta":3,"glucose":200,"avgdelta":8.667}
        var currenttemp = {"duration":3,"rate":3.5,"temp":"absolute"}
        var iob_data = {"iob":2.701,"activity":0.0107,"bolussnooze":0.866,"basaliob":1.013,"netbasalinsulin":1.1,"hightempinsulin":1.8}
        var profile_data = {"max_iob":3,"type":"current","dia":3,"current_basal":0.9,"max_daily_basal":1.3,"max_basal":3.5,"min_bg":105,"max_bg":105,"sens":40,"carb_ratio":10}
        var output = determine_basal(glucose_status, currenttemp, iob_data, profile, undefined, meal_data, tempBasalFunctions);
        //console.log(output);
        //output.rate.should.equal(0.9);
        //output.duration.should.equal(30);
        //(typeof output.rate).should.equal('undefined');
        //(typeof output.duration).should.equal('undefined');
    });
    */

    it('should temp to zero with double sensitivity adjustment', function () {
        //var glucose_status = {"delta":1,"glucose":160,"avgdelta":1};
        var iob_data = {"iob":0.5,"activity":0.001,"bolussnooze":0.0,"basaliob":0.5};
        var autosens_data = {"ratio":0.5};
        var output = determine_basal(glucose_status, currenttemp, iob_data, profile, autosens_data, meal_data, tempBasalFunctions);
        //console.log(output);
        output.rate.should.equal(0);
        output.duration.should.equal(30);
    });

<<<<<<< HEAD
    it('maxSafeBasal current_basal_safety_multiplier of 1 should cause the current rate to be set, even if higher is needed', function () {
        var glucose_status = {"delta":5,"glucose":185,"avgdelta":5};
        var iob_data = {"iob":0,"activity":-0.01,"bolussnooze":0};
        profile.current_basal_safety_multiplier = 1;
        var output = determine_basal(glucose_status, currenttemp, iob_data, profile, undefined, meal_data, tempBasalFunctions);
        output.rate.should.equal(0.9);
        output.reason.should.match(/.*, adj. req. rate:.* to maxSafeBasal:.*, no temp, setting/);
    });
    
    it('maxSafeBasal max_daily_safety_multiplier of 1 should cause the max daily rate to be set, even if higher is needed', function () {
        var glucose_status = {"delta":5,"glucose":185,"avgdelta":5};
        var iob_data = {"iob":0,"activity":-0.01,"bolussnooze":0};
        profile.current_basal_safety_multiplier = null;
        profile.max_daily_safety_multiplier = 1;
        var output = determine_basal(glucose_status, currenttemp, iob_data, profile, undefined, meal_data, tempBasalFunctions);
        output.rate.should.equal(1.3);
        output.reason.should.match(/.*, adj. req. rate:.* to maxSafeBasal:.*, no temp, setting/);
    });

    it('overriding maxSafeBasal multipliers to 10 should increase temp', function () {
        var glucose_status = {"delta":5,"glucose":285,"avgdelta":5};
        var iob_data = {"iob":0,"activity":-0.01,"bolussnooze":0};
        profile.max_basal = 5;
        profile.current_basal_safety_multiplier = 10;
        profile.max_daily_safety_multiplier = 10;
        var output = determine_basal(glucose_status, currenttemp, iob_data, profile, undefined, meal_data, tempBasalFunctions);
        output.rate.should.equal(5);
        output.reason.should.match(/.*, adj. req. rate:.* to maxSafeBasal:.*, no temp, setting/);
    });
=======
    it('should match the basal rate precision available on a 523', function () {
        //var currenttemp = {"duration":30,"rate":0,"temp":"absolute"};
        var currenttemp = {"duration":0,"rate":0,"temp":"absolute"};
        profile.current_basal = 0.825;
        profile.model = "523";
        var output = determine_basal(glucose_status, currenttemp, iob_data, profile, undefined, meal_data, setTempBasal);
        //output.rate.should.equal(0);
        //output.duration.should.equal(0);
        output.rate.should.equal(0.825);
        output.duration.should.equal(30);
        output.reason.should.match(/in range.*/);
    });

    it('should match the basal rate precision available on a 522', function () {
        //var currenttemp = {"duration":30,"rate":0,"temp":"absolute"};
        var currenttemp = {"duration":0,"rate":0,"temp":"absolute"};
        profile.current_basal = 0.875;
        profile.model = "522";
        var output = determine_basal(glucose_status, currenttemp, iob_data, profile, undefined, meal_data, setTempBasal);
        //output.rate.should.equal(0);
        //output.duration.should.equal(0);
        output.rate.should.equal(0.9);
        output.duration.should.equal(30);
        output.reason.should.match(/in range.*/);
    });    
>>>>>>> 2001f5b1

});<|MERGE_RESOLUTION|>--- conflicted
+++ resolved
@@ -659,7 +659,6 @@
         output.duration.should.equal(30);
     });
 
-<<<<<<< HEAD
     it('maxSafeBasal current_basal_safety_multiplier of 1 should cause the current rate to be set, even if higher is needed', function () {
         var glucose_status = {"delta":5,"glucose":185,"avgdelta":5};
         var iob_data = {"iob":0,"activity":-0.01,"bolussnooze":0};
@@ -689,7 +688,6 @@
         output.rate.should.equal(5);
         output.reason.should.match(/.*, adj. req. rate:.* to maxSafeBasal:.*, no temp, setting/);
     });
-=======
     it('should match the basal rate precision available on a 523', function () {
         //var currenttemp = {"duration":30,"rate":0,"temp":"absolute"};
         var currenttemp = {"duration":0,"rate":0,"temp":"absolute"};
@@ -715,6 +713,5 @@
         output.duration.should.equal(30);
         output.reason.should.match(/in range.*/);
     });    
->>>>>>> 2001f5b1
 
 });