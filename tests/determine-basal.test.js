--- conflicted
+++ resolved
@@ -275,12 +275,7 @@
     it('should low-temp when low and rising slower than BGI', function () {
         var glucose_status = {"delta":1,"glucose":85,"avgdelta":1};
         var iob_data = {"iob":-0.5,"activity":-0.01,"bolusiob":0};
-<<<<<<< HEAD
-        var output = determine_basal(glucose_status, currenttemp, iob_data, profile, undefined, meal_data, setTempBasal);
-=======
-        var output = determine_basal(glucose_status, currenttemp, iob_data, profile, undefined,setTempBasal);
-        //console.log(output);
->>>>>>> a100fa8b
+        var output = determine_basal(glucose_status, currenttemp, iob_data, profile, undefined, meal_data, setTempBasal);
         output.rate.should.be.below(0.8);
         output.duration.should.equal(30);
         output.reason.should.match(/no temp, setting/);
