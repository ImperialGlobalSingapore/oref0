--- conflicted
+++ resolved
@@ -30,11 +30,10 @@
       glucose_status.short_avgdelta.should.equal(4.44);
       glucose_status.long_avgdelta.should.equal(2.86);
     });
-<<<<<<< HEAD
     it('should fall back to dateString property', function () {
       var glucose_status = getLastGlucose([{dateString: "2019-12-04T08:54:19.288-0800", sgv: 100}, {date: 1467942544500, sgv: 95}, {date: 1467942244000, sgv: 85}, {date: 1467941944000, sgv: 70}]);
       glucose_status.date.should.equal(1575478459288);
-=======
+    });
     it('should skip meter BG', function () {
       var glucose_status = getLastGlucose([{date: 1467942845000, glucose: null, mbg: 100}, {date: 1467942544500, sgv: 95}, {date: 1467942244000, sgv: 85}, {date: 1467941944000, sgv: 70}]);
       //console.log(glucose_status);
@@ -42,6 +41,5 @@
       glucose_status.glucose.should.equal(95);
       glucose_status.short_avgdelta.should.equal(11.25);
       glucose_status.long_avgdelta.should.equal(0);
->>>>>>> 8f4845ca
     });
 });